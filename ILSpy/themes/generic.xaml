﻿<ResourceDictionary xmlns="http://schemas.microsoft.com/winfx/2006/xaml/presentation"
	xmlns:x="http://schemas.microsoft.com/winfx/2006/xaml"
	xmlns:controls="clr-namespace:ICSharpCode.ILSpy.Controls"
>
	<ResourceDictionary.MergedDictionaries>
		<ResourceDictionary Source="../Controls/SearchBoxStyle.xaml" />
	</ResourceDictionary.MergedDictionaries>
	
	<!-- SortableGridViewColumn.
		Displays an up arrow or down arrow in the column header when the grid is sorted using that column.
	-->
	<controls:ColumnSortDirectionToVisibilityConverter x:Key="ColumnSortDirectionToVisibilityConverter"/>

	<DataTemplate x:Key="{ComponentResourceKey {x:Type controls:SortableGridViewColumn}, ColumnHeaderTemplate}">
		<StackPanel Orientation="Horizontal">
			<TextBlock HorizontalAlignment="Center" Text="{Binding}"/>
			<Path x:Name="upArrow"
			      Visibility="{Binding Path=Column.SortDirection, ConverterParameter={x:Static controls:ColumnSortDirection.Ascending}, RelativeSource={RelativeSource AncestorType={x:Type GridViewColumnHeader}}, Converter={StaticResource ColumnSortDirectionToVisibilityConverter}}"
			      StrokeThickness = "1"
			      Fill            = "Gray"
			      Data            = "M 5,10 L 15,10 L 10,5 L 5,10"/>
			<Path x:Name="downArrow"
			      Visibility="{Binding Path=Column.SortDirection, ConverterParameter={x:Static controls:ColumnSortDirection.Descending}, RelativeSource={RelativeSource AncestorType={x:Type GridViewColumnHeader}}, Converter={StaticResource ColumnSortDirectionToVisibilityConverter}}"
			      StrokeThickness = "1"
			      Fill            = "Gray"
			      Data            = "M 5,5 L 10,10 L 15,5 L 5,5"/>
		</StackPanel>
	</DataTemplate>
<<<<<<< HEAD
	
	<DataTemplate x:Key="{ComponentResourceKey {x:Type controls:FilterableGridViewColumn}, ColumnHeaderTemplate}">
		<StackPanel Orientation="Horizontal">
			<TextBlock HorizontalAlignment="Center" Text="{Binding}"/>
			<Path x:Name="upArrow"
			      Visibility="{Binding Path=Column.SortDirection, ConverterParameter={x:Static controls:ColumnSortDirection.Ascending}, RelativeSource={RelativeSource AncestorType={x:Type GridViewColumnHeader}}, Converter={StaticResource ColumnSortDirectionToVisibilityConverter}}"
			      StrokeThickness = "1"
			      Fill            = "Gray"
			      Data            = "M 5,10 L 15,10 L 10,5 L 5,10"/>
			<Path x:Name="downArrow"
			      Visibility="{Binding Path=Column.SortDirection, ConverterParameter={x:Static controls:ColumnSortDirection.Descending}, RelativeSource={RelativeSource AncestorType={x:Type GridViewColumnHeader}}, Converter={StaticResource ColumnSortDirectionToVisibilityConverter}}"
			      StrokeThickness = "1"
			      Fill            = "Gray"
			      Data            = "M 5,5 L 10,10 L 15,5 L 5,5"/>
			<CheckBox x:Name="isFilterOpen">
				<CheckBox.Template>
					<ControlTemplate TargetType="CheckBox">
						<Path x:Name="filterSymbol"
							  StrokeThickness="1"
							  Fill="Gray"
			                  Data="M 0,0L 20,0L 14,6L 14,12L 6,12L 6,6L 0,0"/>
						<ControlTemplate.Triggers>
							<Trigger Property="IsChecked" Value="True">
								<Setter TargetName="filterSymbol" Property="Fill" Value="Gray"/>
								<Setter TargetName="filterSymbol" Property="Stroke" Value="Transparent"/>
							</Trigger>
							<Trigger Property="IsChecked" Value="False">
								<Setter TargetName="filterSymbol" Property="Fill" Value="Transparent"/>
								<Setter TargetName="filterSymbol" Property="Stroke" Value="Gray"/>
							</Trigger>
						</ControlTemplate.Triggers>
					</ControlTemplate>
				</CheckBox.Template>
			</CheckBox>
			<Popup StaysOpen="True" Placement="Top" HorizontalOffset="16" IsOpen="{Binding IsChecked, ElementName=isFilterOpen}">
				<TextBox x:Name="filter" Height="24" Width="100" Text="{Binding Path=Column.FilterExpression, UpdateSourceTrigger=PropertyChanged, RelativeSource={RelativeSource AncestorType={x:Type GridViewColumnHeader}}}" />
			</Popup>
		</StackPanel>
	</DataTemplate>

	<SolidColorBrush x:Key="paneBorder" Color="#828790" />

	<!-- DockedPane -->
	<Style TargetType="{x:Type controls:DockedPane}">
		<Style.Resources>
			<Style x:Key="CloseButtonStyle" TargetType="{x:Type Button}">
				<Setter Property="FocusVisualStyle" Value="{x:Null}"/>
				<Setter Property="Background">
					<Setter.Value>
						<LinearGradientBrush EndPoint="0,1" StartPoint="0,0">
							<GradientStop Color="{controls:ControlColor 243}" Offset="0"/>
							<GradientStop Color="{controls:ControlColor 235}" Offset="0.5"/>
							<GradientStop Color="{controls:ControlColor 221}" Offset="0.5"/>
							<GradientStop Color="{controls:ControlColor 205}" Offset="1"/>
						</LinearGradientBrush>
					</Setter.Value>
				</Setter>
				<Setter Property="BorderBrush">
					<Setter.Value>
						<SolidColorBrush Color="{controls:ControlColor 150}"/>
					</Setter.Value>
				</Setter>
				<Setter Property="BorderThickness" Value="1"/>
				<Setter Property="Foreground" Value="{DynamicResource {x:Static SystemColors.ControlTextBrushKey}}"/>
				<Setter Property="HorizontalContentAlignment" Value="Center"/>
				<Setter Property="VerticalContentAlignment" Value="Center"/>
				<Setter Property="Padding" Value="4"/>
				<Setter Property="Template">
					<Setter.Value>
						<ControlTemplate TargetType="{x:Type Button}">
							<Grid>
								<Border SnapsToDevicePixels="true" x:Name="buttonBorder" Background="{TemplateBinding Background}" BorderBrush="{TemplateBinding BorderBrush}" BorderThickness="{TemplateBinding BorderThickness}" CornerRadius="2" />
								<ContentPresenter SnapsToDevicePixels="{TemplateBinding SnapsToDevicePixels}" HorizontalAlignment="{TemplateBinding HorizontalContentAlignment}" Margin="{TemplateBinding Padding}" VerticalAlignment="{TemplateBinding VerticalContentAlignment}" />
							</Grid>
							<ControlTemplate.Triggers>
								<Trigger Property="IsMouseOver" Value="True">
									<Setter Property="Background" TargetName="buttonBorder">
										<Setter.Value>
											<LinearGradientBrush EndPoint="0,1" StartPoint="0,0">
												<GradientStop Color="{controls:ControlColor 250, Highlight=0.3}" Offset="0"/>
												<GradientStop Color="{controls:ControlColor 224, Highlight=0.4}" Offset="1"/>
											</LinearGradientBrush>
										</Setter.Value>
									</Setter>
								</Trigger>
								<Trigger Property="IsPressed" Value="True">
									<Setter Property="Background" TargetName="buttonBorder">
										<Setter.Value>
											<LinearGradientBrush EndPoint="0,1" StartPoint="0,0">
												<GradientStop Color="{controls:ControlColor 224}" Offset="0"/>
												<GradientStop Color="{controls:ControlColor 248}" Offset="1"/>
											</LinearGradientBrush>
										</Setter.Value>
									</Setter>
								</Trigger>
							</ControlTemplate.Triggers>
						</ControlTemplate>
					</Setter.Value>
				</Setter>
			</Style>
		</Style.Resources>
		<Setter Property="Template">
			<Setter.Value>
				<ControlTemplate TargetType="{x:Type controls:DockedPane}">
					<Border BorderThickness="{Binding RelativeSource={RelativeSource TemplatedParent}, Path=BorderThickness}" BorderBrush="{StaticResource paneBorder}">
							<DockPanel>
							<Border BorderThickness="0,0,0,0" BorderBrush="{StaticResource paneBorder}"
									Background="{DynamicResource {x:Static SystemColors.InactiveCaptionBrushKey}}" DockPanel.Dock="Top">
								<Grid>
									<Grid.ColumnDefinitions>
										<ColumnDefinition Width="1*"/>
										<ColumnDefinition Width="Auto" />
									</Grid.ColumnDefinitions>
									<TextBlock Text="{TemplateBinding Title}" Margin="3,0"
											Foreground="{DynamicResource {x:Static SystemColors.InactiveCaptionTextBrushKey}}" VerticalAlignment="Center"/>
									<Button x:Name="PART_Close" Grid.Column="2" VerticalAlignment="Center" Width="16" Height="16" DockPanel.Dock="Right" Style="{DynamicResource CloseButtonStyle}" ToolTip="Close" Margin="1">
										<Path x:Name="Path" Stretch="Fill" StrokeThickness="0.5" Stroke="#FF333333" Fill="#FF969696" Data="F1 M 0,1.3333L 1.33333,0L 4,2.6666L 6.6666,0 8,1.3333L 5.3333,4L 8,6.6666L 6.6666,8L 4,5.3333L 1.3333,8L 0,6.6666L 2.6666,4L 0,1.3333 Z " HorizontalAlignment="Stretch" VerticalAlignment="Stretch"/>
									</Button>
								</Grid>
							</Border>
							<ContentPresenter Content="{TemplateBinding Content}" />
						</DockPanel>
					</Border>
				</ControlTemplate>
			</Setter.Value>
		</Setter>
		<Setter Property="Control.BorderBrush" Value="{StaticResource paneBorder}" />
	</Style>
=======
>>>>>>> 500e1684
</ResourceDictionary><|MERGE_RESOLUTION|>--- conflicted
+++ resolved
@@ -26,135 +26,4 @@
 			      Data            = "M 5,5 L 10,10 L 15,5 L 5,5"/>
 		</StackPanel>
 	</DataTemplate>
-<<<<<<< HEAD
-	
-	<DataTemplate x:Key="{ComponentResourceKey {x:Type controls:FilterableGridViewColumn}, ColumnHeaderTemplate}">
-		<StackPanel Orientation="Horizontal">
-			<TextBlock HorizontalAlignment="Center" Text="{Binding}"/>
-			<Path x:Name="upArrow"
-			      Visibility="{Binding Path=Column.SortDirection, ConverterParameter={x:Static controls:ColumnSortDirection.Ascending}, RelativeSource={RelativeSource AncestorType={x:Type GridViewColumnHeader}}, Converter={StaticResource ColumnSortDirectionToVisibilityConverter}}"
-			      StrokeThickness = "1"
-			      Fill            = "Gray"
-			      Data            = "M 5,10 L 15,10 L 10,5 L 5,10"/>
-			<Path x:Name="downArrow"
-			      Visibility="{Binding Path=Column.SortDirection, ConverterParameter={x:Static controls:ColumnSortDirection.Descending}, RelativeSource={RelativeSource AncestorType={x:Type GridViewColumnHeader}}, Converter={StaticResource ColumnSortDirectionToVisibilityConverter}}"
-			      StrokeThickness = "1"
-			      Fill            = "Gray"
-			      Data            = "M 5,5 L 10,10 L 15,5 L 5,5"/>
-			<CheckBox x:Name="isFilterOpen">
-				<CheckBox.Template>
-					<ControlTemplate TargetType="CheckBox">
-						<Path x:Name="filterSymbol"
-							  StrokeThickness="1"
-							  Fill="Gray"
-			                  Data="M 0,0L 20,0L 14,6L 14,12L 6,12L 6,6L 0,0"/>
-						<ControlTemplate.Triggers>
-							<Trigger Property="IsChecked" Value="True">
-								<Setter TargetName="filterSymbol" Property="Fill" Value="Gray"/>
-								<Setter TargetName="filterSymbol" Property="Stroke" Value="Transparent"/>
-							</Trigger>
-							<Trigger Property="IsChecked" Value="False">
-								<Setter TargetName="filterSymbol" Property="Fill" Value="Transparent"/>
-								<Setter TargetName="filterSymbol" Property="Stroke" Value="Gray"/>
-							</Trigger>
-						</ControlTemplate.Triggers>
-					</ControlTemplate>
-				</CheckBox.Template>
-			</CheckBox>
-			<Popup StaysOpen="True" Placement="Top" HorizontalOffset="16" IsOpen="{Binding IsChecked, ElementName=isFilterOpen}">
-				<TextBox x:Name="filter" Height="24" Width="100" Text="{Binding Path=Column.FilterExpression, UpdateSourceTrigger=PropertyChanged, RelativeSource={RelativeSource AncestorType={x:Type GridViewColumnHeader}}}" />
-			</Popup>
-		</StackPanel>
-	</DataTemplate>
-
-	<SolidColorBrush x:Key="paneBorder" Color="#828790" />
-
-	<!-- DockedPane -->
-	<Style TargetType="{x:Type controls:DockedPane}">
-		<Style.Resources>
-			<Style x:Key="CloseButtonStyle" TargetType="{x:Type Button}">
-				<Setter Property="FocusVisualStyle" Value="{x:Null}"/>
-				<Setter Property="Background">
-					<Setter.Value>
-						<LinearGradientBrush EndPoint="0,1" StartPoint="0,0">
-							<GradientStop Color="{controls:ControlColor 243}" Offset="0"/>
-							<GradientStop Color="{controls:ControlColor 235}" Offset="0.5"/>
-							<GradientStop Color="{controls:ControlColor 221}" Offset="0.5"/>
-							<GradientStop Color="{controls:ControlColor 205}" Offset="1"/>
-						</LinearGradientBrush>
-					</Setter.Value>
-				</Setter>
-				<Setter Property="BorderBrush">
-					<Setter.Value>
-						<SolidColorBrush Color="{controls:ControlColor 150}"/>
-					</Setter.Value>
-				</Setter>
-				<Setter Property="BorderThickness" Value="1"/>
-				<Setter Property="Foreground" Value="{DynamicResource {x:Static SystemColors.ControlTextBrushKey}}"/>
-				<Setter Property="HorizontalContentAlignment" Value="Center"/>
-				<Setter Property="VerticalContentAlignment" Value="Center"/>
-				<Setter Property="Padding" Value="4"/>
-				<Setter Property="Template">
-					<Setter.Value>
-						<ControlTemplate TargetType="{x:Type Button}">
-							<Grid>
-								<Border SnapsToDevicePixels="true" x:Name="buttonBorder" Background="{TemplateBinding Background}" BorderBrush="{TemplateBinding BorderBrush}" BorderThickness="{TemplateBinding BorderThickness}" CornerRadius="2" />
-								<ContentPresenter SnapsToDevicePixels="{TemplateBinding SnapsToDevicePixels}" HorizontalAlignment="{TemplateBinding HorizontalContentAlignment}" Margin="{TemplateBinding Padding}" VerticalAlignment="{TemplateBinding VerticalContentAlignment}" />
-							</Grid>
-							<ControlTemplate.Triggers>
-								<Trigger Property="IsMouseOver" Value="True">
-									<Setter Property="Background" TargetName="buttonBorder">
-										<Setter.Value>
-											<LinearGradientBrush EndPoint="0,1" StartPoint="0,0">
-												<GradientStop Color="{controls:ControlColor 250, Highlight=0.3}" Offset="0"/>
-												<GradientStop Color="{controls:ControlColor 224, Highlight=0.4}" Offset="1"/>
-											</LinearGradientBrush>
-										</Setter.Value>
-									</Setter>
-								</Trigger>
-								<Trigger Property="IsPressed" Value="True">
-									<Setter Property="Background" TargetName="buttonBorder">
-										<Setter.Value>
-											<LinearGradientBrush EndPoint="0,1" StartPoint="0,0">
-												<GradientStop Color="{controls:ControlColor 224}" Offset="0"/>
-												<GradientStop Color="{controls:ControlColor 248}" Offset="1"/>
-											</LinearGradientBrush>
-										</Setter.Value>
-									</Setter>
-								</Trigger>
-							</ControlTemplate.Triggers>
-						</ControlTemplate>
-					</Setter.Value>
-				</Setter>
-			</Style>
-		</Style.Resources>
-		<Setter Property="Template">
-			<Setter.Value>
-				<ControlTemplate TargetType="{x:Type controls:DockedPane}">
-					<Border BorderThickness="{Binding RelativeSource={RelativeSource TemplatedParent}, Path=BorderThickness}" BorderBrush="{StaticResource paneBorder}">
-							<DockPanel>
-							<Border BorderThickness="0,0,0,0" BorderBrush="{StaticResource paneBorder}"
-									Background="{DynamicResource {x:Static SystemColors.InactiveCaptionBrushKey}}" DockPanel.Dock="Top">
-								<Grid>
-									<Grid.ColumnDefinitions>
-										<ColumnDefinition Width="1*"/>
-										<ColumnDefinition Width="Auto" />
-									</Grid.ColumnDefinitions>
-									<TextBlock Text="{TemplateBinding Title}" Margin="3,0"
-											Foreground="{DynamicResource {x:Static SystemColors.InactiveCaptionTextBrushKey}}" VerticalAlignment="Center"/>
-									<Button x:Name="PART_Close" Grid.Column="2" VerticalAlignment="Center" Width="16" Height="16" DockPanel.Dock="Right" Style="{DynamicResource CloseButtonStyle}" ToolTip="Close" Margin="1">
-										<Path x:Name="Path" Stretch="Fill" StrokeThickness="0.5" Stroke="#FF333333" Fill="#FF969696" Data="F1 M 0,1.3333L 1.33333,0L 4,2.6666L 6.6666,0 8,1.3333L 5.3333,4L 8,6.6666L 6.6666,8L 4,5.3333L 1.3333,8L 0,6.6666L 2.6666,4L 0,1.3333 Z " HorizontalAlignment="Stretch" VerticalAlignment="Stretch"/>
-									</Button>
-								</Grid>
-							</Border>
-							<ContentPresenter Content="{TemplateBinding Content}" />
-						</DockPanel>
-					</Border>
-				</ControlTemplate>
-			</Setter.Value>
-		</Setter>
-		<Setter Property="Control.BorderBrush" Value="{StaticResource paneBorder}" />
-	</Style>
-=======
->>>>>>> 500e1684
 </ResourceDictionary>