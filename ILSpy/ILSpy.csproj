﻿<?xml version="1.0" encoding="utf-8"?>
<Project ToolsVersion="4.0" xmlns="http://schemas.microsoft.com/developer/msbuild/2003" DefaultTargets="Build">
  <PropertyGroup>
    <ProjectGuid>{1E85EFF9-E370-4683-83E4-8A3D063FF791}</ProjectGuid>
    <Configuration Condition=" '$(Configuration)' == '' ">Debug</Configuration>
    <Platform Condition=" '$(Platform)' == '' ">x86</Platform>
    <OutputType>WinExe</OutputType>
    <RootNamespace>ICSharpCode.ILSpy</RootNamespace>
    <AssemblyName>ILSpy</AssemblyName>
    <TargetFrameworkVersion>v4.0</TargetFrameworkVersion>
    <AppDesignerFolder>Properties</AppDesignerFolder>
    <TargetFrameworkProfile>
    </TargetFrameworkProfile>
    <RunPostBuildEvent>OnBuildSuccess</RunPostBuildEvent>
    <AllowUnsafeBlocks>True</AllowUnsafeBlocks>
    <NoStdLib>False</NoStdLib>
    <WarningLevel>4</WarningLevel>
    <TreatWarningsAsErrors>false</TreatWarningsAsErrors>
    <ApplicationIcon>Images\ILSpy.ico</ApplicationIcon>
    <RunCodeAnalysis>False</RunCodeAnalysis>
  </PropertyGroup>
  <PropertyGroup Condition=" '$(Platform)' == 'x86' ">
    <PlatformTarget>x86</PlatformTarget>
    <RegisterForComInterop>False</RegisterForComInterop>
    <GenerateSerializationAssemblies>Auto</GenerateSerializationAssemblies>
    <BaseAddress>4194304</BaseAddress>
    <FileAlignment>4096</FileAlignment>
  </PropertyGroup>
  <PropertyGroup Condition=" '$(Platform)' == 'AnyCPU' ">
    <PlatformTarget>AnyCPU</PlatformTarget>
    <RegisterForComInterop>False</RegisterForComInterop>
    <GenerateSerializationAssemblies>Auto</GenerateSerializationAssemblies>
    <BaseAddress>4194304</BaseAddress>
    <FileAlignment>4096</FileAlignment>
  </PropertyGroup>
  <PropertyGroup Condition=" '$(Configuration)' == 'Debug' ">
    <OutputPath>bin\Debug\</OutputPath>
    <DebugSymbols>true</DebugSymbols>
    <DebugType>Full</DebugType>
    <Optimize>False</Optimize>
    <CheckForOverflowUnderflow>True</CheckForOverflowUnderflow>
    <DefineConstants>DEBUG;TRACE</DefineConstants>
    <StartAction>Project</StartAction>
  </PropertyGroup>
  <PropertyGroup Condition=" '$(Configuration)' == 'Release' ">
    <OutputPath>bin\Release\</OutputPath>
    <DebugSymbols>False</DebugSymbols>
    <DebugType>None</DebugType>
    <Optimize>True</Optimize>
    <CheckForOverflowUnderflow>False</CheckForOverflowUnderflow>
    <DefineConstants>TRACE</DefineConstants>
  </PropertyGroup>
  <ItemGroup>
    <Reference Include="PresentationCore">
      <RequiredTargetFramework>3.0</RequiredTargetFramework>
    </Reference>
    <Reference Include="PresentationFramework">
      <RequiredTargetFramework>3.0</RequiredTargetFramework>
    </Reference>
    <Reference Include="System" />
    <Reference Include="System.ComponentModel.Composition">
      <RequiredTargetFramework>4.0</RequiredTargetFramework>
    </Reference>
    <Reference Include="System.Core">
      <RequiredTargetFramework>3.5</RequiredTargetFramework>
    </Reference>
    <Reference Include="System.Data" />
    <Reference Include="System.Data.DataSetExtensions">
      <RequiredTargetFramework>3.5</RequiredTargetFramework>
    </Reference>
    <Reference Include="System.Xaml">
      <RequiredTargetFramework>4.0</RequiredTargetFramework>
    </Reference>
    <Reference Include="System.Xml" />
    <Reference Include="System.Xml.Linq">
      <RequiredTargetFramework>3.5</RequiredTargetFramework>
    </Reference>
    <Reference Include="WindowsBase">
      <RequiredTargetFramework>3.0</RequiredTargetFramework>
    </Reference>
  </ItemGroup>
  <ItemGroup>
    <ApplicationDefinition Include="App.xaml" />
  </ItemGroup>
  <ItemGroup>
    <Compile Include="AboutPage.cs" />
    <Compile Include="App.xaml.cs">
      <SubType>Code</SubType>
      <DependentUpon>App.xaml</DependentUpon>
    </Compile>
    <Compile Include="AssemblyList.cs" />
    <Compile Include="AssemblyListManager.cs" />
    <Compile Include="BamlDecompiler.cs" />
    <Compile Include="CommandLineArguments.cs" />
    <Compile Include="Commands.cs" />
    <Compile Include="Commands\DebuggerCommands.cs" />
    <Compile Include="Controls\SearchBox.cs" />
    <Compile Include="Controls\SortableGridViewColumn.cs" />
    <Compile Include="CSharpLanguage.cs" />
    <Compile Include="DecompilationOptions.cs" />
    <Compile Include="ExportCommandAttribute.cs" />
    <Compile Include="ExtensionMethods.cs" />
    <Compile Include="FilterSettings.cs" />
    <Compile Include="Fusion.cs" />
    <Compile Include="GacInterop.cs" />
    <Compile Include="GuessFileType.cs" />
    <Compile Include="ContextMenuEntry.cs" />
    <Compile Include="ILAstLanguage.cs" />
    <Compile Include="ILLanguage.cs" />
    <Compile Include="ILSpySettings.cs" />
    <Compile Include="Images\AccessOverlayIcon.cs" />
    <Compile Include="Images\MemberIcon.cs" />
    <Compile Include="Images\TypeIcon.cs" />
    <Compile Include="ISmartTextOutput.cs" />
    <Compile Include="Language.cs" />
    <Compile Include="Images\Images.cs" />
    <Compile Include="LoadedAssembly.cs" />
    <Compile Include="NativeMethods.cs" />
    <Compile Include="NavigationHistory.cs" />
    <Compile Include="OpenFromGacDialog.xaml.cs">
      <DependentUpon>OpenFromGacDialog.xaml</DependentUpon>
      <SubType>Code</SubType>
    </Compile>
    <Compile Include="Options\DebuggerSettingsPanel.xaml.cs">
      <DependentUpon>DebuggerSettingsPanel.xaml</DependentUpon>
      <SubType>Code</SubType>
    </Compile>
    <Compile Include="Options\DecompilerSettingsPanel.xaml.cs">
      <DependentUpon>DecompilerSettingsPanel.xaml</DependentUpon>
      <SubType>Code</SubType>
    </Compile>
    <Compile Include="Options\OptionsDialog.xaml.cs">
      <DependentUpon>OptionsDialog.xaml</DependentUpon>
      <SubType>Code</SubType>
    </Compile>
    <Compile Include="Properties\AssemblyInfo.cs" />
    <Compile Include="TreeNodes\Analyzer\AnalyzeContextMenuEntry.cs" />
    <Compile Include="TreeNodes\IMemberTreeNode.cs" />
    <Compile Include="TreeNodes\XamlResourceNode.cs" />
    <Compile Include="XmlDocKeyProvider.cs" />
    <Compile Include="TreeNodes\Analyzer\AnalyzedPropertyAccessorsTreeNode.cs" />
    <Compile Include="TreeNodes\Analyzer\AnalyzedPropertyOverridesTreeNode.cs" />
    <Compile Include="TreeNodes\Analyzer\AnalyzedPropertyTreeNode.cs" />
    <EmbeddedResource Include="..\README.txt">
      <Link>README.txt</Link>
    </EmbeddedResource>
    <Resource Include="Images\AssemblyList.png" />
    <Resource Include="Images\AssemblyWarning.png" />
    <Resource Include="Images\ViewCode.png" />
    <Resource Include="Images\SaveFile.png" />
    <Resource Include="Images\OK.png" />
    <Resource Include="Images\ClearSearch.png" />
    <Resource Include="Images\Search.png" />
    <Resource Include="Images\Delete.png" />
    <Resource Include="Images\ILSpy.ico" />
    <Resource Include="Images\FindAssembly.png" />
    <None Include="app.config" />
    <None Include="Properties\AssemblyInfo.template.cs" />
    <Compile Include="Properties\WPFAssemblyInfo.cs" />
    <Compile Include="MainWindow.xaml.cs">
      <SubType>Code</SubType>
      <DependentUpon>MainWindow.xaml</DependentUpon>
    </Compile>
    <Compile Include="SessionSettings.cs" />
    <Compile Include="TextView\CaretHighlightAdorner.cs" />
    <Compile Include="TextView\DecompilerTextView.cs" />
    <Compile Include="TextView\OutputLengthExceededException.cs" />
    <Compile Include="TextView\ReferenceElementGenerator.cs" />
    <Compile Include="TextView\AvalonEditTextOutput.cs" />
    <Compile Include="TextView\UIElementGenerator.cs" />
    <Compile Include="TreeNodes\Analyzer\AnalyzedFieldAccessNode.cs" />
    <Compile Include="TreeNodes\Analyzer\AnalyzedFieldNode.cs" />
    <Compile Include="TreeNodes\Analyzer\AnalyzedMethodTreeNode.cs" />
    <Compile Include="TreeNodes\Analyzer\AnalyzedMethodUsedByTreeNode.cs" />
    <Compile Include="TreeNodes\Analyzer\AnalyzedMethodUsesNode.cs" />
    <Compile Include="TreeNodes\Analyzer\AnalyzerTreeNode.cs" />
    <Compile Include="TreeNodes\Analyzer\AnalyzerMethodOverridesTreeNode.cs" />
    <Compile Include="TreeNodes\AssemblyListTreeNode.cs" />
    <Compile Include="TreeNodes\AssemblyReferenceTreeNode.cs" />
    <Compile Include="TreeNodes\AssemblyTreeNode.cs" />
    <Compile Include="TreeNodes\BaseTypesTreeNode.cs" />
    <Compile Include="TreeNodes\DerivedTypesTreeNode.cs" />
    <Compile Include="TreeNodes\EventTreeNode.cs" />
    <Compile Include="TreeNodes\FieldTreeNode.cs" />
    <Compile Include="TreeNodes\ILSpyTreeNode.cs" />
    <Compile Include="TreeNodes\MethodTreeNode.cs" />
    <Compile Include="TreeNodes\ModuleReferenceTreeNode.cs" />
    <Compile Include="TreeNodes\NamespaceTreeNode.cs" />
    <Compile Include="TreeNodes\PropertyTreeNode.cs" />
    <Compile Include="TreeNodes\ReferenceFolderTreeNode.cs" />
    <Compile Include="TreeNodes\ResourceEntryNode.cs" />
    <Compile Include="TreeNodes\ResourceListTreeNode.cs" />
    <Compile Include="TreeNodes\ResourceTreeNode.cs" />
    <Compile Include="TreeNodes\ThreadingSupport.cs" />
    <Compile Include="TreeNodes\TypeTreeNode.cs" />
    <EmbeddedResource Include="TextView\ILAsm-Mode.xshd" />
  </ItemGroup>
  <ItemGroup>
    <Page Include="Controls\SearchBoxStyle.xaml">
      <DependentUpon>SearchBox.cs</DependentUpon>
    </Page>
    <Page Include="MainWindow.xaml" />
    <Page Include="OpenFromGacDialog.xaml" />
    <Page Include="Options\DebuggerSettingsPanel.xaml" />
    <Page Include="Options\DecompilerSettingsPanel.xaml" />
    <Page Include="Options\OptionsDialog.xaml" />
    <Page Include="TextView\DecompilerTextView.xaml">
      <DependentUpon>DecompilerTextView.cs</DependentUpon>
    </Page>
    <Page Include="themes\generic.xaml" />
  </ItemGroup>
  <ItemGroup>
    <Resource Include="Images\Class.png" />
    <Resource Include="Images\Delegate.png" />
    <Resource Include="Images\Enum.png" />
    <Resource Include="Images\Field.png" />
    <Resource Include="Images\Interface.png" />
    <Resource Include="Images\Literal.png" />
    <Resource Include="Images\Method.png" />
    <Resource Include="Images\NameSpace.png" />
    <Resource Include="Images\Open.png" />
    <Resource Include="Images\Assembly.png" />
    <Resource Include="Images\Struct.png" />
    <Resource Include="Images\ReferenceFolder.Closed.png" />
    <Resource Include="Images\ReferenceFolder.Open.png" />
    <Resource Include="Images\Event.png" />
    <Resource Include="Images\ExtensionMethod.png" />
    <Resource Include="Images\Indexer.png" />
    <Resource Include="Images\Operator.png" />
    <Resource Include="Images\Property.png" />
    <Resource Include="Images\Find.png" />
    <Resource Include="Images\Library.png" />
    <Resource Include="Images\SubTypes.png" />
    <Resource Include="Images\SuperTypes.png" />
    <Resource Include="Images\Resource.png" />
    <Resource Include="Images\Folder.Closed.png" />
    <Resource Include="Images\Folder.Open.png" />
    <Resource Include="Images\ResourceImage.png" />
    <Resource Include="Images\ResourceResourcesFile.png" />
    <Resource Include="Images\Back.png" />
    <Resource Include="Images\Forward.png" />
    <Resource Include="Images\PrivateInternal.png" />
    <Resource Include="Images\Refresh.png" />
    <Resource Include="Images\Constructor.png" />
    <Resource Include="Images\EnumValue.png" />
    <Resource Include="Images\FieldReadOnly.png" />
    <Resource Include="Images\OverlayInternal.png" />
    <Resource Include="Images\OverlayPrivate.png" />
    <Resource Include="Images\OverlayProtected.png" />
    <Resource Include="Images\OverlayProtectedInternal.png" />
    <Resource Include="Images\OverlayStatic.png" />
    <Resource Include="Images\VirtualMethod.png" />
  </ItemGroup>
  <ItemGroup>
    <ProjectReference Include="..\Debugger\ILSpy.Debugger\ILSpy.Debugger.csproj">
      <Project>{6D3D0F0D-348D-456A-A6ED-E9BD5EFABB6A}</Project>
      <Name>ILSpy.Debugger</Name>
    </ProjectReference>
    <ProjectReference Include="..\ICSharpCode.Decompiler\ICSharpCode.Decompiler.csproj">
      <Project>{984CC812-9470-4A13-AFF9-CC44068D666C}</Project>
      <Name>ICSharpCode.Decompiler</Name>
    </ProjectReference>
    <ProjectReference Include="..\Mono.Cecil\Mono.Cecil.csproj">
      <Project>{D68133BD-1E63-496E-9EDE-4FBDBF77B486}</Project>
      <Name>Mono.Cecil</Name>
    </ProjectReference>
    <ProjectReference Include="..\AvalonEdit\ICSharpCode.AvalonEdit\ICSharpCode.AvalonEdit.csproj">
      <Project>{6C55B776-26D4-4DB3-A6AB-87E783B2F3D1}</Project>
      <Name>ICSharpCode.AvalonEdit</Name>
    </ProjectReference>
    <ProjectReference Include="..\NRefactory\ICSharpCode.NRefactory\ICSharpCode.NRefactory.csproj">
      <Project>{3B2A5653-EC97-4001-BB9B-D90F1AF2C371}</Project>
      <Name>ICSharpCode.NRefactory</Name>
    </ProjectReference>
    <ProjectReference Include="..\SharpTreeView\ICSharpCode.TreeView.csproj">
      <Project>{DDE2A481-8271-4EAC-A330-8FA6A38D13D1}</Project>
      <Name>ICSharpCode.TreeView</Name>
    </ProjectReference>
  </ItemGroup>
<<<<<<< HEAD
  <ItemGroup>
    <Folder Include="Options" />
  </ItemGroup>
=======
>>>>>>> ff28004e
  <Import Project="$(MSBuildBinPath)\Microsoft.CSharp.Targets" />
</Project><|MERGE_RESOLUTION|>--- conflicted
+++ resolved
@@ -277,11 +277,8 @@
       <Name>ICSharpCode.TreeView</Name>
     </ProjectReference>
   </ItemGroup>
-<<<<<<< HEAD
   <ItemGroup>
     <Folder Include="Options" />
   </ItemGroup>
-=======
->>>>>>> ff28004e
   <Import Project="$(MSBuildBinPath)\Microsoft.CSharp.Targets" />
 </Project>