--- conflicted
+++ resolved
@@ -191,7 +191,8 @@
       <DependentUpon>Resources.resx</DependentUpon>
     </Compile>
     <Compile Include="Search\AbstractEntitySearchStrategy.cs" />
-<<<<<<< HEAD
+    <Compile Include="Search\NamespaceSearchStrategy.cs" />
+    <Compile Include="Search\AssemblySearchStrategy.cs" />
     <Compile Include="Metadata\CorTables\AssemblyRefTableTreeNode.cs">
       <SubType>Code</SubType>
       <Generator>MSBuild:Compile</Generator>
@@ -301,10 +302,6 @@
     <Compile Include="Metadata\MetadataTableViews.xaml.cs" />
     <Compile Include="Metadata\MetadataTreeNode.cs" />
     <Compile Include="Metadata\OptionalHeaderTreeNode.cs" />
-=======
-    <Compile Include="Search\NamespaceSearchStrategy.cs" />
-    <Compile Include="Search\AssemblySearchStrategy.cs" />
->>>>>>> 500e1684
     <Compile Include="Search\LiteralSearchStrategy.cs" />
     <Compile Include="LoadedAssembly.cs" />
     <Compile Include="LoadedAssemblyExtensions.cs" />
