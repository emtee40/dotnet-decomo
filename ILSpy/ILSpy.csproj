--- conflicted
+++ resolved
@@ -94,21 +94,13 @@
     <Compile Include="BamlDecompiler.cs" />
     <Compile Include="CommandLineArguments.cs" />
     <Compile Include="Commands.cs" />
-<<<<<<< HEAD
+    <Compile Include="ConnectMethodDecompiler.cs" />
+    <Compile Include="ExportCommandAttribute.cs" />
     <Compile Include="Commands\DebuggerCommands.cs" />
-=======
-    <Compile Include="ConnectMethodDecompiler.cs" />
-    <Compile Include="DecompilerSettingsPanel.xaml.cs">
-      <DependentUpon>DecompilerSettingsPanel.xaml</DependentUpon>
-      <SubType>Code</SubType>
-    </Compile>
-    <Compile Include="ExportCommandAttribute.cs" />
->>>>>>> 70ee2611
     <Compile Include="Controls\SearchBox.cs" />
     <Compile Include="Controls\SortableGridViewColumn.cs" />
     <Compile Include="CSharpLanguage.cs" />
     <Compile Include="DecompilationOptions.cs" />
-    <Compile Include="ExportCommandAttribute.cs" />
     <Compile Include="ExtensionMethods.cs" />
     <Compile Include="FilterSettings.cs" />
     <Compile Include="Fusion.cs" />
