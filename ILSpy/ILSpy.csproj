--- conflicted
+++ resolved
@@ -211,11 +211,8 @@
     <Compile Include="TextView\BracketHighlightRenderer.cs" />
     <Compile Include="TextView\EditorCommands.cs" />
     <Compile Include="TextView\FoldingCommands.cs" />
-<<<<<<< HEAD
+    <Compile Include="Commands\SaveCodeContextMenuEntry.cs" />
     <Compile Include="TextView\ReadOnlyDocument.cs" />
-=======
-    <Compile Include="Commands\SaveCodeContextMenuEntry.cs" />
->>>>>>> 22fa104e
     <Compile Include="TextView\XmlDocRenderer.cs" />
     <Compile Include="Analyzers\AnalyzeCommand.cs" />
     <Compile Include="Analyzers\Builtin\FieldAccessAnalyzer.cs" />
