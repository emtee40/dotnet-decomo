﻿<?xml version="1.0" encoding="utf-8"?>
<Project ToolsVersion="4.0" xmlns="http://schemas.microsoft.com/developer/msbuild/2003" DefaultTargets="Build">
  <PropertyGroup>
    <ProjectGuid>{1E85EFF9-E370-4683-83E4-8A3D063FF791}</ProjectGuid>
    <Configuration Condition=" '$(Configuration)' == '' ">Debug</Configuration>
    <Platform Condition=" '$(Platform)' == '' ">x86</Platform>
    <OutputType>WinExe</OutputType>
    <RootNamespace>ICSharpCode.ILSpy</RootNamespace>
    <AssemblyName>ILSpy</AssemblyName>
    <TargetFrameworkVersion>v4.0</TargetFrameworkVersion>
    <AppDesignerFolder>Properties</AppDesignerFolder>
    <TargetFrameworkProfile>
    </TargetFrameworkProfile>
    <RunPostBuildEvent>OnBuildSuccess</RunPostBuildEvent>
    <AllowUnsafeBlocks>False</AllowUnsafeBlocks>
    <NoStdLib>False</NoStdLib>
    <WarningLevel>4</WarningLevel>
    <TreatWarningsAsErrors>false</TreatWarningsAsErrors>
    <ApplicationIcon>Images\ILSpy.ico</ApplicationIcon>
  </PropertyGroup>
  <PropertyGroup Condition=" '$(Platform)' == 'x86' ">
    <PlatformTarget>x86</PlatformTarget>
    <RegisterForComInterop>False</RegisterForComInterop>
    <GenerateSerializationAssemblies>Auto</GenerateSerializationAssemblies>
    <BaseAddress>4194304</BaseAddress>
    <FileAlignment>4096</FileAlignment>
  </PropertyGroup>
  <PropertyGroup Condition=" '$(Platform)' == 'AnyCPU' ">
    <PlatformTarget>AnyCPU</PlatformTarget>
    <RegisterForComInterop>False</RegisterForComInterop>
    <GenerateSerializationAssemblies>Auto</GenerateSerializationAssemblies>
    <BaseAddress>4194304</BaseAddress>
    <FileAlignment>4096</FileAlignment>
  </PropertyGroup>
  <PropertyGroup Condition=" '$(Configuration)' == 'Debug' ">
    <OutputPath>bin\Debug\</OutputPath>
    <DebugSymbols>true</DebugSymbols>
    <DebugType>Full</DebugType>
    <Optimize>False</Optimize>
    <CheckForOverflowUnderflow>True</CheckForOverflowUnderflow>
    <DefineConstants>DEBUG;TRACE</DefineConstants>
  </PropertyGroup>
  <PropertyGroup Condition=" '$(Configuration)' == 'Release' ">
    <OutputPath>bin\Release\</OutputPath>
    <DebugSymbols>False</DebugSymbols>
    <DebugType>None</DebugType>
    <Optimize>True</Optimize>
    <CheckForOverflowUnderflow>False</CheckForOverflowUnderflow>
    <DefineConstants>TRACE</DefineConstants>
  </PropertyGroup>
  <ItemGroup>
    <Reference Include="PresentationCore">
      <RequiredTargetFramework>3.0</RequiredTargetFramework>
    </Reference>
    <Reference Include="PresentationFramework">
      <RequiredTargetFramework>3.0</RequiredTargetFramework>
    </Reference>
    <Reference Include="System" />
    <Reference Include="System.ComponentModel.Composition">
      <RequiredTargetFramework>4.0</RequiredTargetFramework>
    </Reference>
    <Reference Include="System.Core">
      <RequiredTargetFramework>3.5</RequiredTargetFramework>
    </Reference>
    <Reference Include="System.Data" />
    <Reference Include="System.Data.DataSetExtensions">
      <RequiredTargetFramework>3.5</RequiredTargetFramework>
    </Reference>
    <Reference Include="System.Xaml">
      <RequiredTargetFramework>4.0</RequiredTargetFramework>
    </Reference>
    <Reference Include="System.Xml" />
    <Reference Include="System.Xml.Linq">
      <RequiredTargetFramework>3.5</RequiredTargetFramework>
    </Reference>
    <Reference Include="WindowsBase">
      <RequiredTargetFramework>3.0</RequiredTargetFramework>
    </Reference>
  </ItemGroup>
  <ItemGroup>
    <ApplicationDefinition Include="App.xaml" />
  </ItemGroup>
  <ItemGroup>
    <Compile Include="AboutPage.cs" />
    <Compile Include="App.xaml.cs">
      <SubType>Code</SubType>
      <DependentUpon>App.xaml</DependentUpon>
    </Compile>
    <Compile Include="AssemblyList.cs" />
    <Compile Include="AssemblyListManager.cs" />
    <Compile Include="BamlDecompiler.cs" />
    <Compile Include="Commands.cs" />
<<<<<<< HEAD
    <Compile Include="Commands\DebuggerCommands.cs" />
=======
    <Compile Include="DecompilerSettingsPanel.xaml.cs">
      <DependentUpon>DecompilerSettingsPanel.xaml</DependentUpon>
      <SubType>Code</SubType>
    </Compile>
    <Compile Include="ExportCommandAttribute.cs" />
>>>>>>> 880c856a
    <Compile Include="Controls\SearchBox.cs" />
    <Compile Include="Controls\SortableGridViewColumn.cs" />
    <Compile Include="CSharpLanguage.cs" />
    <Compile Include="DecompilationOptions.cs" />
    <Compile Include="ExportCommandAttribute.cs" />
    <Compile Include="ExtensionMethods.cs" />
    <Compile Include="FilterSettings.cs" />
    <Compile Include="Fusion.cs" />
    <Compile Include="GacInterop.cs" />
    <Compile Include="GuessFileType.cs" />
    <Compile Include="ILAstLanguage.cs" />
    <Compile Include="ILLanguage.cs" />
    <Compile Include="ILSpySettings.cs" />
    <Compile Include="ISmartTextOutput.cs" />
    <Compile Include="Language.cs" />
    <Compile Include="Images\Images.cs" />
    <Compile Include="LoadedAssembly.cs" />
    <Compile Include="NavigationHistory.cs" />
    <Compile Include="OpenFromGacDialog.xaml.cs">
      <DependentUpon>OpenFromGacDialog.xaml</DependentUpon>
      <SubType>Code</SubType>
    </Compile>
    <Compile Include="OptionsDialog.xaml.cs">
      <DependentUpon>OptionsDialog.xaml</DependentUpon>
      <SubType>Code</SubType>
    </Compile>
    <Compile Include="Properties\AssemblyInfo.cs" />
    <EmbeddedResource Include="..\README.txt">
      <Link>README.txt</Link>
    </EmbeddedResource>
    <Resource Include="Images\AssemblyList.png" />
    <Resource Include="Images\AssemblyWarning.png" />
    <Resource Include="Images\ViewCode.png" />
    <Resource Include="Images\SaveFile.png" />
    <Resource Include="Images\OK.png" />
    <Resource Include="Images\ClearSearch.png" />
    <Resource Include="Images\Search.png" />
    <Resource Include="Images\Delete.png" />
    <Resource Include="Images\ILSpy.ico" />
    <Resource Include="Images\FindAssembly.png" />
    <None Include="app.config" />
    <None Include="Properties\AssemblyInfo.template.cs" />
    <Compile Include="Properties\WPFAssemblyInfo.cs" />
    <Compile Include="MainWindow.xaml.cs">
      <SubType>Code</SubType>
      <DependentUpon>MainWindow.xaml</DependentUpon>
    </Compile>
    <Compile Include="SessionSettings.cs" />
    <Compile Include="TextView\CaretHighlightAdorner.cs" />
    <Compile Include="TextView\DecompilerTextView.cs" />
    <Compile Include="TextView\OutputLengthExceededException.cs" />
    <Compile Include="TextView\ReferenceElementGenerator.cs" />
    <Compile Include="TextView\AvalonEditTextOutput.cs" />
    <Compile Include="TextView\UIElementGenerator.cs" />
    <Compile Include="TreeNodes\Analyzer\AnalyzedFieldAccessNode.cs" />
    <Compile Include="TreeNodes\Analyzer\AnalyzedFieldNode.cs" />
    <Compile Include="TreeNodes\Analyzer\AnalyzedMethodTreeNode.cs" />
    <Compile Include="TreeNodes\Analyzer\AnalyzedMethodUsedByTreeNode.cs" />
    <Compile Include="TreeNodes\Analyzer\AnalyzedMethodUsesNode.cs" />
    <Compile Include="TreeNodes\Analyzer\AnalyzerTreeNode.cs" />
    <Compile Include="TreeNodes\AssemblyListTreeNode.cs" />
    <Compile Include="TreeNodes\AssemblyReferenceTreeNode.cs" />
    <Compile Include="TreeNodes\AssemblyTreeNode.cs" />
    <Compile Include="TreeNodes\BaseTypesTreeNode.cs" />
    <Compile Include="TreeNodes\DerivedTypesTreeNode.cs" />
    <Compile Include="TreeNodes\EventTreeNode.cs" />
    <Compile Include="TreeNodes\FieldTreeNode.cs" />
    <Compile Include="TreeNodes\ILSpyTreeNode.cs" />
    <Compile Include="TreeNodes\MethodTreeNode.cs" />
    <Compile Include="TreeNodes\ModuleReferenceTreeNode.cs" />
    <Compile Include="TreeNodes\NamespaceTreeNode.cs" />
    <Compile Include="TreeNodes\PropertyTreeNode.cs" />
    <Compile Include="TreeNodes\ReferenceFolderTreeNode.cs" />
    <Compile Include="TreeNodes\ResourceEntryNode.cs" />
    <Compile Include="TreeNodes\ResourceListTreeNode.cs" />
    <Compile Include="TreeNodes\ResourceTreeNode.cs" />
    <Compile Include="TreeNodes\ThreadingSupport.cs" />
    <Compile Include="TreeNodes\TypeTreeNode.cs" />
    <EmbeddedResource Include="TextView\ILAsm-Mode.xshd" />
  </ItemGroup>
  <ItemGroup>
    <Page Include="Controls\SearchBoxStyle.xaml">
      <DependentUpon>SearchBox.cs</DependentUpon>
    </Page>
    <Page Include="DecompilerSettingsPanel.xaml" />
    <Page Include="MainWindow.xaml" />
    <Page Include="OpenFromGacDialog.xaml" />
    <Page Include="OptionsDialog.xaml" />
    <Page Include="TextView\DecompilerTextView.xaml">
      <DependentUpon>DecompilerTextView.cs</DependentUpon>
    </Page>
    <Page Include="themes\generic.xaml" />
  </ItemGroup>
  <ItemGroup>
    <Resource Include="Images\Class.png" />
    <Resource Include="Images\Delegate.png" />
    <Resource Include="Images\Enum.png" />
    <Resource Include="Images\Field.png" />
    <Resource Include="Images\Interface.png" />
    <Resource Include="Images\InternalClass.png" />
    <Resource Include="Images\InternalDelegate.png" />
    <Resource Include="Images\InternalEnum.png" />
    <Resource Include="Images\InternalInterface.png" />
    <Resource Include="Images\InternalStruct.png" />
    <Resource Include="Images\Literal.png" />
    <Resource Include="Images\Method.png" />
    <Resource Include="Images\NameSpace.png" />
    <Resource Include="Images\Open.png" />
    <Resource Include="Images\PrivateClass.png" />
    <Resource Include="Images\PrivateDelegate.png" />
    <Resource Include="Images\PrivateEnum.png" />
    <Resource Include="Images\PrivateInterface.png" />
    <Resource Include="Images\PrivateStruct.png" />
    <Resource Include="Images\ProtectedClass.png" />
    <Resource Include="Images\ProtectedDelegate.png" />
    <Resource Include="Images\ProtectedEnum.png" />
    <Resource Include="Images\ProtectedInterface.png" />
    <Resource Include="Images\ProtectedStruct.png" />
    <Resource Include="Images\Assembly.png" />
    <Resource Include="Images\Struct.png" />
    <Resource Include="Images\ReferenceFolder.Closed.png" />
    <Resource Include="Images\ReferenceFolder.Open.png" />
    <Resource Include="Images\Event.png" />
    <Resource Include="Images\ExtensionMethod.png" />
    <Resource Include="Images\Indexer.png" />
    <Resource Include="Images\Operator.png" />
    <Resource Include="Images\Property.png" />
    <Resource Include="Images\Find.png" />
    <Resource Include="Images\Library.png" />
    <Resource Include="Images\SubTypes.png" />
    <Resource Include="Images\SuperTypes.png" />
    <Resource Include="Images\Resource.png" />
    <Resource Include="Images\Back.png" />
    <Resource Include="Images\Forward.png" />
    <Resource Include="Images\PrivateInternal.png" />
    <Resource Include="Images\Refresh.png" />
  </ItemGroup>
  <ItemGroup>
    <ProjectReference Include="..\Debugger\ILSpy.Debugger\ILSpy.Debugger.csproj">
      <Project>{6D3D0F0D-348D-456A-A6ED-E9BD5EFABB6A}</Project>
      <Name>ILSpy.Debugger</Name>
    </ProjectReference>
    <ProjectReference Include="..\ICSharpCode.Decompiler\ICSharpCode.Decompiler.csproj">
      <Project>{984CC812-9470-4A13-AFF9-CC44068D666C}</Project>
      <Name>ICSharpCode.Decompiler</Name>
    </ProjectReference>
    <ProjectReference Include="..\Mono.Cecil\Mono.Cecil.csproj">
      <Project>{D68133BD-1E63-496E-9EDE-4FBDBF77B486}</Project>
      <Name>Mono.Cecil</Name>
    </ProjectReference>
    <ProjectReference Include="..\AvalonEdit\ICSharpCode.AvalonEdit\ICSharpCode.AvalonEdit.csproj">
      <Project>{6C55B776-26D4-4DB3-A6AB-87E783B2F3D1}</Project>
      <Name>ICSharpCode.AvalonEdit</Name>
    </ProjectReference>
    <ProjectReference Include="..\NRefactory\ICSharpCode.NRefactory\ICSharpCode.NRefactory.csproj">
      <Project>{3B2A5653-EC97-4001-BB9B-D90F1AF2C371}</Project>
      <Name>ICSharpCode.NRefactory</Name>
    </ProjectReference>
    <ProjectReference Include="..\SharpTreeView\ICSharpCode.TreeView.csproj">
      <Project>{DDE2A481-8271-4EAC-A330-8FA6A38D13D1}</Project>
      <Name>ICSharpCode.TreeView</Name>
    </ProjectReference>
  </ItemGroup>
  <ItemGroup>
    <Folder Include="Controls" />
    <Folder Include="TreeNodes" />
    <Folder Include="TextView" />
    <Folder Include="TreeNodes\Analyzer" />
  </ItemGroup>
  <Import Project="$(MSBuildBinPath)\Microsoft.CSharp.Targets" />
</Project><|MERGE_RESOLUTION|>--- conflicted
+++ resolved
@@ -90,15 +90,11 @@
     <Compile Include="AssemblyListManager.cs" />
     <Compile Include="BamlDecompiler.cs" />
     <Compile Include="Commands.cs" />
-<<<<<<< HEAD
     <Compile Include="Commands\DebuggerCommands.cs" />
-=======
     <Compile Include="DecompilerSettingsPanel.xaml.cs">
       <DependentUpon>DecompilerSettingsPanel.xaml</DependentUpon>
       <SubType>Code</SubType>
     </Compile>
-    <Compile Include="ExportCommandAttribute.cs" />
->>>>>>> 880c856a
     <Compile Include="Controls\SearchBox.cs" />
     <Compile Include="Controls\SortableGridViewColumn.cs" />
     <Compile Include="CSharpLanguage.cs" />
