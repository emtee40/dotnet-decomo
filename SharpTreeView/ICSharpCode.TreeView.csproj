﻿<?xml version="1.0" encoding="utf-8"?>
<Project Sdk="Microsoft.NET.Sdk.WindowsDesktop">

  <PropertyGroup>
    <TargetFramework>net472</TargetFramework>
    <UseWpf>true</UseWpf>
    <GenerateAssemblyInfo>False</GenerateAssemblyInfo>
    <SignAssembly>True</SignAssembly>
    <AssemblyOriginatorKeyFile>..\ICSharpCode.Decompiler\ICSharpCode.Decompiler.snk</AssemblyOriginatorKeyFile>
  </PropertyGroup>

  <PropertyGroup Condition="'$(Configuration)' == 'Debug'">
    <DebugType>full</DebugType>
    <DebugSymbols>true</DebugSymbols>
  </PropertyGroup>

  <PropertyGroup Condition="'$(Configuration)' == 'Release'">
    <DebugType>pdbonly</DebugType>
    <DebugSymbols>true</DebugSymbols>
  </PropertyGroup>

<<<<<<< HEAD
=======
  <ItemGroup>
    <Reference Include="PresentationCore" />
    <Reference Include="PresentationFramework" />
    <Reference Include="System.Xaml" />
    <Reference Include="UIAutomationProvider" />
    <Reference Include="UIAutomationTypes" />
    <Reference Include="WindowsBase" />
  </ItemGroup>

  <ItemGroup>
    <Page Include="Themes\Generic.xaml">
      <Generator>MSBuild:Compile</Generator>
      <SubType>Designer</SubType>
    </Page>
  </ItemGroup>

  <ItemGroup>
    <Compile Include="Converters.cs" />
    <Compile Include="EditTextBox.cs" />
    <Compile Include="ExtensionMethods.cs" />
    <Compile Include="GeneralAdorner.cs" />
    <Compile Include="InsertMarker.cs" />
    <Compile Include="LinesRenderer.cs" />
    <Compile Include="Properties\AssemblyInfo.cs" />
    <Compile Include="Properties\GlobalAssemblyInfo.cs" />
    <Compile Include="FlatListTreeNode.cs" />
    <Compile Include="SharpGridView.cs" />
    <Compile Include="SharpTreeNode.cs" />
    <Compile Include="SharpTreeNodeCollection.cs" />
    <Compile Include="SharpTreeNodeView.cs" />
    <Compile Include="SharpTreeView.cs" />
    <Compile Include="SharpTreeViewAutomationPeer.cs" />
    <Compile Include="SharpTreeViewItem.cs" />
    <Compile Include="SharpTreeViewTextSearch.cs" />
    <Compile Include="SharpTreeViewItemAutomationPeer.cs" />
    <Compile Include="TreeFlattener.cs" />
    <Compile Include="TreeTraversal.cs" />
  </ItemGroup>

  <ItemGroup>
    <PackageReference Include="TomsToolbox.Wpf.Styles" Version="2.4.2" />
  </ItemGroup>

>>>>>>> d2fc380e
</Project><|MERGE_RESOLUTION|>--- conflicted
+++ resolved
@@ -19,50 +19,8 @@
     <DebugSymbols>true</DebugSymbols>
   </PropertyGroup>
 
-<<<<<<< HEAD
-=======
-  <ItemGroup>
-    <Reference Include="PresentationCore" />
-    <Reference Include="PresentationFramework" />
-    <Reference Include="System.Xaml" />
-    <Reference Include="UIAutomationProvider" />
-    <Reference Include="UIAutomationTypes" />
-    <Reference Include="WindowsBase" />
-  </ItemGroup>
-
-  <ItemGroup>
-    <Page Include="Themes\Generic.xaml">
-      <Generator>MSBuild:Compile</Generator>
-      <SubType>Designer</SubType>
-    </Page>
-  </ItemGroup>
-
-  <ItemGroup>
-    <Compile Include="Converters.cs" />
-    <Compile Include="EditTextBox.cs" />
-    <Compile Include="ExtensionMethods.cs" />
-    <Compile Include="GeneralAdorner.cs" />
-    <Compile Include="InsertMarker.cs" />
-    <Compile Include="LinesRenderer.cs" />
-    <Compile Include="Properties\AssemblyInfo.cs" />
-    <Compile Include="Properties\GlobalAssemblyInfo.cs" />
-    <Compile Include="FlatListTreeNode.cs" />
-    <Compile Include="SharpGridView.cs" />
-    <Compile Include="SharpTreeNode.cs" />
-    <Compile Include="SharpTreeNodeCollection.cs" />
-    <Compile Include="SharpTreeNodeView.cs" />
-    <Compile Include="SharpTreeView.cs" />
-    <Compile Include="SharpTreeViewAutomationPeer.cs" />
-    <Compile Include="SharpTreeViewItem.cs" />
-    <Compile Include="SharpTreeViewTextSearch.cs" />
-    <Compile Include="SharpTreeViewItemAutomationPeer.cs" />
-    <Compile Include="TreeFlattener.cs" />
-    <Compile Include="TreeTraversal.cs" />
-  </ItemGroup>
-
   <ItemGroup>
     <PackageReference Include="TomsToolbox.Wpf.Styles" Version="2.4.2" />
   </ItemGroup>
 
->>>>>>> d2fc380e
 </Project>