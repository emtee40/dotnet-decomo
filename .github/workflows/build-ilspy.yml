--- conflicted
+++ resolved
@@ -42,11 +42,7 @@
     - name: Setup .NET Core 3.1
       uses: actions/setup-dotnet@v1
       with:
-<<<<<<< HEAD
-        dotnet-version: 3.1.x
-=======
         dotnet-version: '3.1.x'
->>>>>>> d2fc380e
 
     - name: Add msbuild to PATH
       uses: microsoft/setup-msbuild@v1.0.2
