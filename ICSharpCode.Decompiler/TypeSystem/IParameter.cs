﻿// Copyright (c) 2010-2013 AlphaSierraPapa for the SharpDevelop Team
//
// Permission is hereby granted, free of charge, to any person obtaining a copy of this
// software and associated documentation files (the "Software"), to deal in the Software
// without restriction, including without limitation the rights to use, copy, modify, merge,
// publish, distribute, sublicense, and/or sell copies of the Software, and to permit persons
// to whom the Software is furnished to do so, subject to the following conditions:
//
// The above copyright notice and this permission notice shall be included in all copies or
// substantial portions of the Software.
//
// THE SOFTWARE IS PROVIDED "AS IS", WITHOUT WARRANTY OF ANY KIND, EXPRESS OR IMPLIED,
// INCLUDING BUT NOT LIMITED TO THE WARRANTIES OF MERCHANTABILITY, FITNESS FOR A PARTICULAR
// PURPOSE AND NONINFRINGEMENT. IN NO EVENT SHALL THE AUTHORS OR COPYRIGHT HOLDERS BE LIABLE
// FOR ANY CLAIM, DAMAGES OR OTHER LIABILITY, WHETHER IN AN ACTION OF CONTRACT, TORT OR
// OTHERWISE, ARISING FROM, OUT OF OR IN CONNECTION WITH THE SOFTWARE OR THE USE OR OTHER
// DEALINGS IN THE SOFTWARE.

#nullable enable

using System.Collections.Generic;
using System.Runtime.CompilerServices;

namespace ICSharpCode.Decompiler.TypeSystem
{
	/// <remarks>
	/// Should match order in <see cref="CSharp.Syntax.FieldDirection"/>.
	/// </remarks>
	public enum ReferenceKind
	{
		None,
		Out,
		Ref,
		In
	}

	public interface IParameter : IVariable
	{
		/// <summary>
		/// Gets the attributes on this parameter.
		/// </summary>
		IEnumerable<IAttribute> GetAttributes();

		/// <summary>
		/// Gets the reference kind of this parameter.
		/// </summary>
		ReferenceKind ReferenceKind { get; }

		/// <summary>
		/// Gets whether this parameter is a C# 'ref' parameter.
		/// </summary>
		bool IsRef { get; }

		/// <summary>
		/// Gets whether this parameter is a C# 'out' parameter.
		/// </summary>
		bool IsOut { get; }

		/// <summary>
		/// Gets whether this parameter is a C# 'in' parameter.
		/// </summary>
		bool IsIn { get; }

		/// <summary>
		/// Gets whether this parameter is a C# 'params' parameter.
		/// </summary>
		bool IsParams { get; }

		/// <summary>
		/// Gets whether this parameter is optional.
		/// The default value is given by the <see cref="IVariable.GetConstantValue"/> function.
		/// </summary>
		bool IsOptional { get; }

		/// <summary>
		/// Gets whether this parameter has a constant value when presented in method signature.
		/// </summary>
		/// <remarks>
		/// This can only be <c>true</c> if the parameter is optional, and it's true for most
		/// optional parameters. However it is possible to compile a parameter without a default value,
		/// and some parameters handle their default values in an special way.
		///
		/// For example, <see cref="DecimalConstantAttribute"/> does not use normal constants,
		/// so when <see cref="DecompilerSettings.DecimalConstants" /> is <c>false</c>
		/// we expose <c>DecimalConstantAttribute</c> directly instead of a constant value.
		///
		/// On the call sites, though, we can still use the value inferred from the attribute.
		/// </remarks>
		bool HasConstantValueInSignature { get; }

		/// <summary>
		/// Gets the owner of this parameter.
		/// May return null; for example when parameters belong to lambdas or anonymous methods.
		/// </summary>
<<<<<<< HEAD
		IParameterizedMember Owner { get; }

		dnlib.DotNet.Parameter MDParameter { get; }
=======
		IParameterizedMember? Owner { get; }
>>>>>>> 09a9a117
	}
}<|MERGE_RESOLUTION|>--- conflicted
+++ resolved
@@ -92,12 +92,8 @@
 		/// Gets the owner of this parameter.
 		/// May return null; for example when parameters belong to lambdas or anonymous methods.
 		/// </summary>
-<<<<<<< HEAD
-		IParameterizedMember Owner { get; }
+		IParameterizedMember? Owner { get; }
 
 		dnlib.DotNet.Parameter MDParameter { get; }
-=======
-		IParameterizedMember? Owner { get; }
->>>>>>> 09a9a117
 	}
 }