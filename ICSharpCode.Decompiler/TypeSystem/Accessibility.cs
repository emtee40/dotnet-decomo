﻿// Copyright (c) 2010-2013 AlphaSierraPapa for the SharpDevelop Team
// 
// Permission is hereby granted, free of charge, to any person obtaining a copy of this
// software and associated documentation files (the "Software"), to deal in the Software
// without restriction, including without limitation the rights to use, copy, modify, merge,
// publish, distribute, sublicense, and/or sell copies of the Software, and to permit persons
// to whom the Software is furnished to do so, subject to the following conditions:
// 
// The above copyright notice and this permission notice shall be included in all copies or
// substantial portions of the Software.
// 
// THE SOFTWARE IS PROVIDED "AS IS", WITHOUT WARRANTY OF ANY KIND, EXPRESS OR IMPLIED,
// INCLUDING BUT NOT LIMITED TO THE WARRANTIES OF MERCHANTABILITY, FITNESS FOR A PARTICULAR
// PURPOSE AND NONINFRINGEMENT. IN NO EVENT SHALL THE AUTHORS OR COPYRIGHT HOLDERS BE LIABLE
// FOR ANY CLAIM, DAMAGES OR OTHER LIABILITY, WHETHER IN AN ACTION OF CONTRACT, TORT OR
// OTHERWISE, ARISING FROM, OUT OF OR IN CONNECTION WITH THE SOFTWARE OR THE USE OR OTHER
// DEALINGS IN THE SOFTWARE.

using System.Diagnostics;
<<<<<<< HEAD
=======

>>>>>>> 41c99e47
using ICSharpCode.Decompiler.Util;

namespace ICSharpCode.Decompiler.TypeSystem
{
	/// <summary>
	/// Enum that describes the accessibility of an entity.
	/// </summary>
	public enum Accessibility : byte
	{
		// Note: some code depends on the fact that these values are within the range 0-7

		/// <summary>
		/// The entity is completely inaccessible. This is used for C# explicit interface implementations.
		/// </summary>
		None,
		/// <summary>
		/// The entity is only accessible within the same class.
		/// </summary>
		Private,
		/// <summary>
		/// The entity is accessible in derived classes within the same assembly.
		/// This corresponds to C# <c>private protected</c>.
		/// </summary>
		ProtectedAndInternal,
		/// <summary>
		/// The entity is only accessible within the same class and in derived classes.
		/// </summary>
		Protected,
		/// <summary>
		/// The entity is accessible within the same assembly.
		/// </summary>
		Internal,
		/// <summary>
		/// The entity is accessible both everywhere in the assembly, and in all derived classes.
		/// This corresponds to C# <c>protected internal</c>.
		/// </summary>
		ProtectedOrInternal,
		/// <summary>
		/// The entity is accessible everywhere.
		/// </summary>
		Public,
	}

	public static class AccessibilityExtensions
	{
		// This code depends on the fact that the enum values are sorted similar to the partial order
		// where an accessibility is smaller than another if it makes an entity visibible to a subset of the code:
		// digraph Accessibilities {
		//   none -> private -> protected_and_internal -> protected -> protected_or_internal -> public;
		//   none -> private -> protected_and_internal -> internal  -> protected_or_internal -> public;
		// }

		/// <summary>
		/// Gets whether a &lt;= b in the partial order of accessibilities:
		/// return true if b is accessible everywhere where a is accessible.
		/// </summary>
		public static bool LessThanOrEqual(this Accessibility a, Accessibility b)
		{
			// Exploit the enum order being similar to the partial order to dramatically simplify the logic here:
			// protected vs. internal is the only pair for which the enum value order doesn't match the partial order
			return a <= b && !(a == Accessibility.Protected && b == Accessibility.Internal);
		}

		/// <summary>
		/// Computes the intersection of the two accessibilities:
		/// The result is accessible from any given point in the code
		/// iff both a and b are accessible from that point.
		/// </summary>
		public static Accessibility Intersect(this Accessibility a, Accessibility b)
		{
<<<<<<< HEAD
			if (a > b) {
				ExtensionMethods.Swap(ref a, ref b);
			}
			if (a == Accessibility.Protected && b == Accessibility.Internal) {
				return Accessibility.ProtectedAndInternal;
			} else {
=======
			if (a > b)
			{
				ExtensionMethods.Swap(ref a, ref b);
			}
			if (a == Accessibility.Protected && b == Accessibility.Internal)
			{
				return Accessibility.ProtectedAndInternal;
			}
			else
			{
>>>>>>> 41c99e47
				Debug.Assert(!(a == Accessibility.Internal && b == Accessibility.Protected));
				return a;
			}
		}

		/// <summary>
		/// Computes the union of the two accessibilities:
		/// The result is accessible from any given point in the code
		/// iff at least one of a or b is accessible from that point.
		/// </summary>
		public static Accessibility Union(this Accessibility a, Accessibility b)
		{
<<<<<<< HEAD
			if (a > b) {
				ExtensionMethods.Swap(ref a, ref b);
			}
			if (a == Accessibility.Protected && b == Accessibility.Internal) {
				return Accessibility.ProtectedOrInternal;
			} else {
=======
			if (a > b)
			{
				ExtensionMethods.Swap(ref a, ref b);
			}
			if (a == Accessibility.Protected && b == Accessibility.Internal)
			{
				return Accessibility.ProtectedOrInternal;
			}
			else
			{
>>>>>>> 41c99e47
				Debug.Assert(!(a == Accessibility.Internal && b == Accessibility.Protected));
				return b;
			}
		}

		/// <summary>
		/// Gets the effective accessibility of the entity.
		/// For example, a public method in an internal class returns "internal".
		/// </summary>
		public static Accessibility EffectiveAccessibility(this IEntity entity)
		{
			Accessibility accessibility = entity.Accessibility;
<<<<<<< HEAD
			for (ITypeDefinition typeDef = entity.DeclaringTypeDefinition; typeDef != null; typeDef = typeDef.DeclaringTypeDefinition) {
=======
			for (ITypeDefinition typeDef = entity.DeclaringTypeDefinition; typeDef != null; typeDef = typeDef.DeclaringTypeDefinition)
			{
>>>>>>> 41c99e47
				accessibility = Intersect(accessibility, typeDef.Accessibility);
			}
			return accessibility;
		}
	}
}<|MERGE_RESOLUTION|>--- conflicted
+++ resolved
@@ -17,10 +17,7 @@
 // DEALINGS IN THE SOFTWARE.
 
 using System.Diagnostics;
-<<<<<<< HEAD
-=======
 
->>>>>>> 41c99e47
 using ICSharpCode.Decompiler.Util;
 
 namespace ICSharpCode.Decompiler.TypeSystem
@@ -91,14 +88,6 @@
 		/// </summary>
 		public static Accessibility Intersect(this Accessibility a, Accessibility b)
 		{
-<<<<<<< HEAD
-			if (a > b) {
-				ExtensionMethods.Swap(ref a, ref b);
-			}
-			if (a == Accessibility.Protected && b == Accessibility.Internal) {
-				return Accessibility.ProtectedAndInternal;
-			} else {
-=======
 			if (a > b)
 			{
 				ExtensionMethods.Swap(ref a, ref b);
@@ -109,7 +98,6 @@
 			}
 			else
 			{
->>>>>>> 41c99e47
 				Debug.Assert(!(a == Accessibility.Internal && b == Accessibility.Protected));
 				return a;
 			}
@@ -122,14 +110,6 @@
 		/// </summary>
 		public static Accessibility Union(this Accessibility a, Accessibility b)
 		{
-<<<<<<< HEAD
-			if (a > b) {
-				ExtensionMethods.Swap(ref a, ref b);
-			}
-			if (a == Accessibility.Protected && b == Accessibility.Internal) {
-				return Accessibility.ProtectedOrInternal;
-			} else {
-=======
 			if (a > b)
 			{
 				ExtensionMethods.Swap(ref a, ref b);
@@ -140,7 +120,6 @@
 			}
 			else
 			{
->>>>>>> 41c99e47
 				Debug.Assert(!(a == Accessibility.Internal && b == Accessibility.Protected));
 				return b;
 			}
@@ -153,12 +132,8 @@
 		public static Accessibility EffectiveAccessibility(this IEntity entity)
 		{
 			Accessibility accessibility = entity.Accessibility;
-<<<<<<< HEAD
-			for (ITypeDefinition typeDef = entity.DeclaringTypeDefinition; typeDef != null; typeDef = typeDef.DeclaringTypeDefinition) {
-=======
 			for (ITypeDefinition typeDef = entity.DeclaringTypeDefinition; typeDef != null; typeDef = typeDef.DeclaringTypeDefinition)
 			{
->>>>>>> 41c99e47
 				accessibility = Intersect(accessibility, typeDef.Accessibility);
 			}
 			return accessibility;
