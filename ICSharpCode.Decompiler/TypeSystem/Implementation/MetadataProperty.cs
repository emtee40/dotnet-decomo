--- conflicted
+++ resolved
@@ -72,15 +72,11 @@
 			return $"{handle.MDToken.Raw:X8} {DeclaringType?.ReflectionName}.{Name}";
 		}
 
-<<<<<<< HEAD
-		IMDTokenProvider IEntity.MetadataToken => propertyHandle;
-
-		public IMDTokenProvider OriginalMember => propertyHandle;
-
-		public PropertyDef MetadataToken => propertyHandle;
-=======
-		public IMemberDef MetadataToken => handle;
->>>>>>> 1eda1686
+		IMDTokenProvider IEntity.MetadataToken => handle;
+
+		public IMDTokenProvider OriginalMember => handle;
+
+		public PropertyDef MetadataToken => handle;
 		public string Name => name;
 
 
@@ -157,11 +153,7 @@
 				var returnType = LazyInit.VolatileRead(ref this.returnType);
 				if (returnType != null)
 					return returnType;
-<<<<<<< HEAD
-=======
-				var deocded = handle.PropertySig.RetType.DecodeSignature(module,
-					new GenericContext(DeclaringType.TypeParameters));
->>>>>>> 1eda1686
+
 				var declTypeDef = this.DeclaringTypeDefinition;
 				Nullability nullableContext;
 
@@ -182,13 +174,8 @@
 				// call in PEPropertySymbol).
 				var typeOptions = module.OptionsForEntity(declTypeDef);
 
-<<<<<<< HEAD
-				var ret = module.ResolveType(propertyHandle.PropertySig.RetType, new GenericContext(DeclaringType.TypeParameters),
-					typeOptions, propertyHandle, nullableContext);
-=======
-				var ret = ApplyAttributeTypeVisitor.ApplyAttributesToType(deocded,
-					module.Compilation, handle, module.metadata, typeOptions, nullableContext);
->>>>>>> 1eda1686
+				var ret = module.ResolveType(handle.PropertySig.RetType, new GenericContext(DeclaringType.TypeParameters),
+					typeOptions, handle, nullableContext);
 				return LazyInit.GetOrSet(ref this.returnType, ret);
 			}
 		}
