﻿// Copyright (c) 2010-2013 AlphaSierraPapa for the SharpDevelop Team
//
// Permission is hereby granted, free of charge, to any person obtaining a copy of this
// software and associated documentation files (the "Software"), to deal in the Software
// without restriction, including without limitation the rights to use, copy, modify, merge,
// publish, distribute, sublicense, and/or sell copies of the Software, and to permit persons
// to whom the Software is furnished to do so, subject to the following conditions:
//
// The above copyright notice and this permission notice shall be included in all copies or
// substantial portions of the Software.
//
// THE SOFTWARE IS PROVIDED "AS IS", WITHOUT WARRANTY OF ANY KIND, EXPRESS OR IMPLIED,
// INCLUDING BUT NOT LIMITED TO THE WARRANTIES OF MERCHANTABILITY, FITNESS FOR A PARTICULAR
// PURPOSE AND NONINFRINGEMENT. IN NO EVENT SHALL THE AUTHORS OR COPYRIGHT HOLDERS BE LIABLE
// FOR ANY CLAIM, DAMAGES OR OTHER LIABILITY, WHETHER IN AN ACTION OF CONTRACT, TORT OR
// OTHERWISE, ARISING FROM, OUT OF OR IN CONNECTION WITH THE SOFTWARE OR THE USE OR OTHER
// DEALINGS IN THE SOFTWARE.

using System;
using System.Collections.Generic;
using System.Threading;
<<<<<<< HEAD
using dnlib.DotNet;
=======

>>>>>>> 09a9a117
using ICSharpCode.Decompiler.Util;

namespace ICSharpCode.Decompiler.TypeSystem.Implementation
{
	public sealed class DummyTypeParameter : AbstractType, ITypeParameter
	{
		static ITypeParameter[] methodTypeParameters = { new DummyTypeParameter(SymbolKind.Method, 0) };
		static ITypeParameter[] classTypeParameters = { new DummyTypeParameter(SymbolKind.TypeDefinition, 0) };
		static IReadOnlyList<ITypeParameter>[] classTypeParameterLists = { EmptyList<ITypeParameter>.Instance };

		public static ITypeParameter GetMethodTypeParameter(int index)
		{
			return GetTypeParameter(ref methodTypeParameters, SymbolKind.Method, index);
		}

		public static ITypeParameter GetClassTypeParameter(int index)
		{
			return GetTypeParameter(ref classTypeParameters, SymbolKind.TypeDefinition, index);
		}

		static ITypeParameter GetTypeParameter(ref ITypeParameter[] typeParameters, SymbolKind symbolKind, int index)
		{
			ITypeParameter[] tps = typeParameters;
			while (index >= tps.Length)
			{
				// We don't have a normal type parameter for this index, so we need to extend our array.
				// Because the array can be used concurrently from multiple threads, we have to use
				// Interlocked.CompareExchange.
				ITypeParameter[] newTps = new ITypeParameter[index + 1];
				tps.CopyTo(newTps, 0);
				for (int i = tps.Length; i < newTps.Length; i++)
				{
					newTps[i] = new DummyTypeParameter(symbolKind, i);
				}
				ITypeParameter[] oldTps = Interlocked.CompareExchange(ref typeParameters, newTps, tps);
				if (oldTps == tps)
				{
					// exchange successful
					tps = newTps;
				}
				else
				{
					// exchange not successful
					tps = oldTps;
				}
			}
			return tps[index];
		}

		/// <summary>
		/// Gets a list filled with dummy type parameters.
		/// </summary>
		internal static IReadOnlyList<ITypeParameter> GetClassTypeParameterList(int length)
		{
			IReadOnlyList<ITypeParameter>[] tps = classTypeParameterLists;
			while (length >= tps.Length)
			{
				// We don't have a normal type parameter for this index, so we need to extend our array.
				// Because the array can be used concurrently from multiple threads, we have to use
				// Interlocked.CompareExchange.
				IReadOnlyList<ITypeParameter>[] newTps = new IReadOnlyList<ITypeParameter>[length + 1];
				tps.CopyTo(newTps, 0);
				for (int i = tps.Length; i < newTps.Length; i++)
				{
					var newList = new ITypeParameter[i];
					for (int j = 0; j < newList.Length; j++)
					{
						newList[j] = GetClassTypeParameter(j);
					}
					newTps[i] = newList;
				}
				var oldTps = Interlocked.CompareExchange(ref classTypeParameterLists, newTps, tps);
				if (oldTps == tps)
				{
					// exchange successful
					tps = newTps;
				}
				else
				{
					// exchange not successful
					tps = oldTps;
				}
			}
			return tps[length];
		}

		readonly SymbolKind ownerType;
		readonly int index;

		private DummyTypeParameter(SymbolKind ownerType, int index)
		{
			this.ownerType = ownerType;
			this.index = index;
		}

		SymbolKind ISymbol.SymbolKind {
			get { return SymbolKind.TypeParameter; }
		}

		public override string Name {
			get {
				return (ownerType == SymbolKind.Method ? "!!" : "!") + index;
			}
		}

		public override string ReflectionName {
			get {
				return (ownerType == SymbolKind.Method ? "``" : "`") + index;
			}
		}

		public override string ToString()
		{
			return ReflectionName + " (dummy)";
		}

		public override bool? IsReferenceType {
			get { return null; }
		}

		public override TypeKind Kind {
			get { return TypeKind.TypeParameter; }
		}

		public override IType AcceptVisitor(TypeVisitor visitor)
		{
			return visitor.VisitTypeParameter(this);
		}

		public int Index {
			get { return index; }
		}

<<<<<<< HEAD
		IEnumerable<IAttribute> ITypeParameter.GetAttributes() =>EmptyList<IAttribute>.Instance;
=======
		IEnumerable<IAttribute> ITypeParameter.GetAttributes() => EmptyList<IAttribute>.Instance;
>>>>>>> 09a9a117

		SymbolKind ITypeParameter.OwnerType {
			get { return ownerType; }
		}

		VarianceModifier ITypeParameter.Variance {
			get { return VarianceModifier.Invariant; }
		}

		IEntity ITypeParameter.Owner {
			get { return null; }
		}

		IType ITypeParameter.EffectiveBaseClass {
			get { return SpecialType.UnknownType; }
		}

		IReadOnlyCollection<IType> ITypeParameter.EffectiveInterfaceSet {
			get { return EmptyList<IType>.Instance; }
		}

		bool ITypeParameter.HasDefaultConstructorConstraint => false;
		bool ITypeParameter.HasReferenceTypeConstraint => false;
		bool ITypeParameter.HasValueTypeConstraint => false;
		bool ITypeParameter.HasUnmanagedConstraint => false;
		Nullability ITypeParameter.NullabilityConstraint => Nullability.Oblivious;

		IReadOnlyList<TypeConstraint> ITypeParameter.TypeConstraints => EmptyList<TypeConstraint>.Instance;

		GenericParam ITypeParameter.MDGenericParam => null;

		public override IType ChangeNullability(Nullability nullability)
		{
			if (nullability == Nullability.Oblivious)
			{
				return this;
			}
			else
			{
				return new NullabilityAnnotatedTypeParameter(this, nullability);
			}
		}
	}
}<|MERGE_RESOLUTION|>--- conflicted
+++ resolved
@@ -19,11 +19,8 @@
 using System;
 using System.Collections.Generic;
 using System.Threading;
-<<<<<<< HEAD
 using dnlib.DotNet;
-=======
-
->>>>>>> 09a9a117
+
 using ICSharpCode.Decompiler.Util;
 
 namespace ICSharpCode.Decompiler.TypeSystem.Implementation
@@ -157,11 +154,7 @@
 			get { return index; }
 		}
 
-<<<<<<< HEAD
-		IEnumerable<IAttribute> ITypeParameter.GetAttributes() =>EmptyList<IAttribute>.Instance;
-=======
 		IEnumerable<IAttribute> ITypeParameter.GetAttributes() => EmptyList<IAttribute>.Instance;
->>>>>>> 09a9a117
 
 		SymbolKind ITypeParameter.OwnerType {
 			get { return ownerType; }
