﻿// Copyright (c) 2010-2013 AlphaSierraPapa for the SharpDevelop Team
//
// Permission is hereby granted, free of charge, to any person obtaining a copy of this
// software and associated documentation files (the "Software"), to deal in the Software
// without restriction, including without limitation the rights to use, copy, modify, merge,
// publish, distribute, sublicense, and/or sell copies of the Software, and to permit persons
// to whom the Software is furnished to do so, subject to the following conditions:
//
// The above copyright notice and this permission notice shall be included in all copies or
// substantial portions of the Software.
//
// THE SOFTWARE IS PROVIDED "AS IS", WITHOUT WARRANTY OF ANY KIND, EXPRESS OR IMPLIED,
// INCLUDING BUT NOT LIMITED TO THE WARRANTIES OF MERCHANTABILITY, FITNESS FOR A PARTICULAR
// PURPOSE AND NONINFRINGEMENT. IN NO EVENT SHALL THE AUTHORS OR COPYRIGHT HOLDERS BE LIABLE
// FOR ANY CLAIM, DAMAGES OR OTHER LIABILITY, WHETHER IN AN ACTION OF CONTRACT, TORT OR
// OTHERWISE, ARISING FROM, OUT OF OR IN CONNECTION WITH THE SOFTWARE OR THE USE OR OTHER
// DEALINGS IN THE SOFTWARE.

using System;
using System.Collections.Generic;
using System.Collections.Immutable;
using System.Linq;
using System.Reflection.Metadata;

using ICSharpCode.Decompiler.Semantics;
using ICSharpCode.Decompiler.Util;

namespace ICSharpCode.Decompiler.TypeSystem.Implementation
{
	/// <summary>
	/// IAttribute implementation for already-resolved attributes.
	/// </summary>
	public class DefaultAttribute : IAttribute
	{
		readonly IType attributeType;
		volatile IMethod constructor;

		public ImmutableArray<CustomAttributeTypedArgument<IType>> FixedArguments { get; }
		public ImmutableArray<CustomAttributeNamedArgument<IType>> NamedArguments { get; }

		public DefaultAttribute(IType attributeType,
			ImmutableArray<CustomAttributeTypedArgument<IType>> fixedArguments,
			ImmutableArray<CustomAttributeNamedArgument<IType>> namedArguments)
		{
			if (attributeType == null)
				throw new ArgumentNullException(nameof(attributeType));
			this.attributeType = attributeType;
			this.FixedArguments = fixedArguments;
			this.NamedArguments = namedArguments;
		}

		public DefaultAttribute(IMethod constructor,
			ImmutableArray<CustomAttributeTypedArgument<IType>> fixedArguments,
			ImmutableArray<CustomAttributeNamedArgument<IType>> namedArguments)
		{
			if (constructor == null)
				throw new ArgumentNullException(nameof(constructor));
			this.constructor = constructor;
			this.attributeType = constructor.DeclaringType ?? SpecialType.UnknownType;
			this.FixedArguments = fixedArguments;
			this.NamedArguments = namedArguments;
<<<<<<< HEAD
			if (fixedArguments.Length != constructor.Parameters.Count) {
=======
			if (fixedArguments.Length != constructor.Parameters.Count)
			{
>>>>>>> 41c99e47
				throw new ArgumentException("Positional argument count must match the constructor's parameter count");
			}
		}

		public IType AttributeType {
			get { return attributeType; }
		}

		bool IAttribute.HasDecodeErrors => false;

		public IMethod Constructor {
			get {
				IMethod ctor = this.constructor;
<<<<<<< HEAD
				if (ctor == null) {
					foreach (IMethod candidate in this.AttributeType.GetConstructors(m => m.Parameters.Count == FixedArguments.Length)) {
						if (candidate.Parameters.Select(p => p.Type).SequenceEqual(this.FixedArguments.Select(a => a.Type))) {
=======
				if (ctor == null)
				{
					foreach (IMethod candidate in this.AttributeType.GetConstructors(m => m.Parameters.Count == FixedArguments.Length))
					{
						if (candidate.Parameters.Select(p => p.Type).SequenceEqual(this.FixedArguments.Select(a => a.Type)))
						{
>>>>>>> 41c99e47
							ctor = candidate;
							break;
						}
					}
					this.constructor = ctor;
				}
				return ctor;
			}
		}
	}
}<|MERGE_RESOLUTION|>--- conflicted
+++ resolved
@@ -20,7 +20,6 @@
 using System.Collections.Generic;
 using System.Collections.Immutable;
 using System.Linq;
-using System.Reflection.Metadata;
 
 using ICSharpCode.Decompiler.Semantics;
 using ICSharpCode.Decompiler.Util;
@@ -59,12 +58,8 @@
 			this.attributeType = constructor.DeclaringType ?? SpecialType.UnknownType;
 			this.FixedArguments = fixedArguments;
 			this.NamedArguments = namedArguments;
-<<<<<<< HEAD
-			if (fixedArguments.Length != constructor.Parameters.Count) {
-=======
 			if (fixedArguments.Length != constructor.Parameters.Count)
 			{
->>>>>>> 41c99e47
 				throw new ArgumentException("Positional argument count must match the constructor's parameter count");
 			}
 		}
@@ -78,18 +73,12 @@
 		public IMethod Constructor {
 			get {
 				IMethod ctor = this.constructor;
-<<<<<<< HEAD
-				if (ctor == null) {
-					foreach (IMethod candidate in this.AttributeType.GetConstructors(m => m.Parameters.Count == FixedArguments.Length)) {
-						if (candidate.Parameters.Select(p => p.Type).SequenceEqual(this.FixedArguments.Select(a => a.Type))) {
-=======
 				if (ctor == null)
 				{
 					foreach (IMethod candidate in this.AttributeType.GetConstructors(m => m.Parameters.Count == FixedArguments.Length))
 					{
 						if (candidate.Parameters.Select(p => p.Type).SequenceEqual(this.FixedArguments.Select(a => a.Type)))
 						{
->>>>>>> 41c99e47
 							ctor = candidate;
 							break;
 						}
