﻿// Copyright (c) 2010-2013 AlphaSierraPapa for the SharpDevelop Team
// 
// Permission is hereby granted, free of charge, to any person obtaining a copy of this
// software and associated documentation files (the "Software"), to deal in the Software
// without restriction, including without limitation the rights to use, copy, modify, merge,
// publish, distribute, sublicense, and/or sell copies of the Software, and to permit persons
// to whom the Software is furnished to do so, subject to the following conditions:
// 
// The above copyright notice and this permission notice shall be included in all copies or
// substantial portions of the Software.
// 
// THE SOFTWARE IS PROVIDED "AS IS", WITHOUT WARRANTY OF ANY KIND, EXPRESS OR IMPLIED,
// INCLUDING BUT NOT LIMITED TO THE WARRANTIES OF MERCHANTABILITY, FITNESS FOR A PARTICULAR
// PURPOSE AND NONINFRINGEMENT. IN NO EVENT SHALL THE AUTHORS OR COPYRIGHT HOLDERS BE LIABLE
// FOR ANY CLAIM, DAMAGES OR OTHER LIABILITY, WHETHER IN AN ACTION OF CONTRACT, TORT OR
// OTHERWISE, ARISING FROM, OUT OF OR IN CONNECTION WITH THE SOFTWARE OR THE USE OR OTHER
// DEALINGS IN THE SOFTWARE.

using System;
using System.Collections.Generic;
using System.Globalization;
using System.Linq;
<<<<<<< HEAD
using dnlib.DotNet;
=======

>>>>>>> 09a9a117
using ICSharpCode.Decompiler.Util;

namespace ICSharpCode.Decompiler.TypeSystem.Implementation
{
	public abstract class AbstractTypeParameter : ITypeParameter, ICompilationProvider
	{
		public dnlib.DotNet.IType MetadataToken => null;
		readonly ICompilation compilation;
		readonly SymbolKind ownerType;
		readonly IEntity owner;
		readonly int index;
		readonly string name;
		readonly VarianceModifier variance;

		protected AbstractTypeParameter(IEntity owner, int index, string name, VarianceModifier variance)
		{
			if (owner == null)
				throw new ArgumentNullException(nameof(owner));
			this.owner = owner;
			this.compilation = owner.Compilation;
			this.ownerType = owner.SymbolKind;
			this.index = index;
			this.name = name ?? ((this.OwnerType == SymbolKind.Method ? "!!" : "!") + index.ToString(CultureInfo.InvariantCulture));
			this.variance = variance;
		}

		protected AbstractTypeParameter(ICompilation compilation, SymbolKind ownerType, int index, string name, VarianceModifier variance)
		{
			if (compilation == null)
				throw new ArgumentNullException(nameof(compilation));
			this.compilation = compilation;
			this.ownerType = ownerType;
			this.index = index;
			this.name = name ?? ((this.OwnerType == SymbolKind.Method ? "!!" : "!") + index.ToString(CultureInfo.InvariantCulture));
			this.variance = variance;
		}

		public abstract GenericParam MDGenericParam { get; }

		public dnlib.DotNet.IType OriginalMember { get; internal set; }

		SymbolKind ISymbol.SymbolKind {
			get { return SymbolKind.TypeParameter; }
		}

		public SymbolKind OwnerType {
			get { return ownerType; }
		}

		public IEntity Owner {
			get { return owner; }
		}

		public int Index {
			get { return index; }
		}

		public abstract IEnumerable<IAttribute> GetAttributes();

		public VarianceModifier Variance {
			get { return variance; }
		}

		public ICompilation Compilation {
			get { return compilation; }
		}

		volatile IType effectiveBaseClass;

		public IType EffectiveBaseClass {
			get {
				if (effectiveBaseClass == null)
				{
					// protect against cyclic type parameters
					using (var busyLock = BusyManager.Enter(this))
					{
						if (!busyLock.Success)
							return SpecialType.UnknownType; // don't cache this error
						effectiveBaseClass = CalculateEffectiveBaseClass();
					}
				}
				return effectiveBaseClass;
			}
		}

		IType CalculateEffectiveBaseClass()
		{
			if (HasValueTypeConstraint)
				return this.Compilation.FindType(KnownTypeCode.ValueType);

			List<IType> classTypeConstraints = new List<IType>();
			foreach (IType constraint in this.DirectBaseTypes)
			{
				if (constraint.Kind == TypeKind.Class)
				{
					classTypeConstraints.Add(constraint);
				}
				else if (constraint.Kind == TypeKind.TypeParameter)
				{
					IType baseClass = ((ITypeParameter)constraint).EffectiveBaseClass;
					if (baseClass.Kind == TypeKind.Class)
						classTypeConstraints.Add(baseClass);
				}
			}
			if (classTypeConstraints.Count == 0)
				return this.Compilation.FindType(KnownTypeCode.Object);
			// Find the derived-most type in the resulting set:
			IType result = classTypeConstraints[0];
			for (int i = 1; i < classTypeConstraints.Count; i++)
			{
				if (classTypeConstraints[i].GetDefinition().IsDerivedFrom(result.GetDefinition()))
					result = classTypeConstraints[i];
			}
			return result;
		}

		IReadOnlyCollection<IType> effectiveInterfaceSet;

		public IReadOnlyCollection<IType> EffectiveInterfaceSet {
			get {
				var result = LazyInit.VolatileRead(ref effectiveInterfaceSet);
				if (result != null)
				{
					return result;
				}
				else
				{
					// protect against cyclic type parameters
					using (var busyLock = BusyManager.Enter(this))
					{
						if (!busyLock.Success)
							return EmptyList<IType>.Instance; // don't cache this error
						return LazyInit.GetOrSet(ref effectiveInterfaceSet, CalculateEffectiveInterfaceSet());
					}
				}
			}
		}

		IReadOnlyCollection<IType> CalculateEffectiveInterfaceSet()
		{
			HashSet<IType> result = new HashSet<IType>();
			foreach (IType constraint in this.DirectBaseTypes)
			{
				if (constraint.Kind == TypeKind.Interface)
				{
					result.Add(constraint);
				}
				else if (constraint.Kind == TypeKind.TypeParameter)
				{
					result.UnionWith(((ITypeParameter)constraint).EffectiveInterfaceSet);
				}
			}
			return result.ToArray();
		}

		public abstract bool HasDefaultConstructorConstraint { get; }
		public abstract bool HasReferenceTypeConstraint { get; }
		public abstract bool HasValueTypeConstraint { get; }
		public abstract bool HasUnmanagedConstraint { get; }
		public abstract Nullability NullabilityConstraint { get; }

		public TypeKind Kind {
			get { return TypeKind.TypeParameter; }
		}

		public bool? IsReferenceType {
			get {
				if (this.HasValueTypeConstraint)
					return false;
				if (this.HasReferenceTypeConstraint)
					return true;

				// A type parameter is known to be a reference type if it has the reference type constraint
				// or its effective base class is not object or System.ValueType.
				IType effectiveBaseClass = this.EffectiveBaseClass;
				if (effectiveBaseClass.Kind == TypeKind.Class || effectiveBaseClass.Kind == TypeKind.Delegate)
				{
					ITypeDefinition effectiveBaseClassDef = effectiveBaseClass.GetDefinition();
					if (effectiveBaseClassDef != null)
					{
						switch (effectiveBaseClassDef.KnownTypeCode)
						{
							case KnownTypeCode.Object:
							case KnownTypeCode.ValueType:
							case KnownTypeCode.Enum:
								return null;
						}
					}
					return true;
				}
				else if (effectiveBaseClass.Kind == TypeKind.Struct || effectiveBaseClass.Kind == TypeKind.Enum)
				{
					return false;
				}
				return null;
			}
		}

		bool IType.IsByRefLike => false;
		Nullability IType.Nullability => Nullability.Oblivious;

		public IType ChangeNullability(Nullability nullability)
		{
			if (nullability == Nullability.Oblivious)
				return this;
			else
				return new NullabilityAnnotatedTypeParameter(this, nullability);
		}

		IType IType.DeclaringType {
			get { return null; }
		}

		int IType.TypeParameterCount {
			get { return 0; }
		}

		IReadOnlyList<ITypeParameter> IType.TypeParameters {
			get { return EmptyList<ITypeParameter>.Instance; }
		}

		IReadOnlyList<IType> IType.TypeArguments {
			get { return EmptyList<IType>.Instance; }
		}

		public IEnumerable<IType> DirectBaseTypes {
			get { return TypeConstraints.Select(t => t.Type); }
		}

		public abstract IReadOnlyList<TypeConstraint> TypeConstraints { get; }

		public string Name {
			get { return name; }
		}

		string INamedElement.Namespace {
			get { return string.Empty; }
		}

		string INamedElement.FullName {
			get { return name; }
		}

		public string ReflectionName {
			get {
				return (this.OwnerType == SymbolKind.Method ? "``" : "`") + index.ToString(CultureInfo.InvariantCulture);
			}
		}

		ITypeDefinition IType.GetDefinition()
		{
			return null;
		}

		public IType AcceptVisitor(TypeVisitor visitor)
		{
			return visitor.VisitTypeParameter(this);
		}

		public IType VisitChildren(TypeVisitor visitor)
		{
			return this;
		}

		IEnumerable<IType> IType.GetNestedTypes(Predicate<ITypeDefinition> filter, GetMemberOptions options)
		{
			return EmptyList<IType>.Instance;
		}

		IEnumerable<IType> IType.GetNestedTypes(IReadOnlyList<IType> typeArguments, Predicate<ITypeDefinition> filter, GetMemberOptions options)
		{
			return EmptyList<IType>.Instance;
		}

		public IEnumerable<IMethod> GetConstructors(Predicate<IMethod> filter = null, GetMemberOptions options = GetMemberOptions.IgnoreInheritedMembers)
		{
			if ((options & GetMemberOptions.IgnoreInheritedMembers) == GetMemberOptions.IgnoreInheritedMembers)
			{
				if (this.HasDefaultConstructorConstraint || this.HasValueTypeConstraint)
				{
					var dummyCtor = FakeMethod.CreateDummyConstructor(compilation, this);
					if (filter == null || filter(dummyCtor))
					{
						return new[] { dummyCtor };
					}
				}
				return EmptyList<IMethod>.Instance;
			}
			else
			{
				return GetMembersHelper.GetConstructors(this, filter, options);
			}
		}

		public IEnumerable<IMethod> GetMethods(Predicate<IMethod> filter = null, GetMemberOptions options = GetMemberOptions.None)
		{
			if ((options & GetMemberOptions.IgnoreInheritedMembers) == GetMemberOptions.IgnoreInheritedMembers)
				return EmptyList<IMethod>.Instance;
			else
				return GetMembersHelper.GetMethods(this, FilterNonStatic(filter), options);
		}

		public IEnumerable<IMethod> GetMethods(IReadOnlyList<IType> typeArguments, Predicate<IMethod> filter = null, GetMemberOptions options = GetMemberOptions.None)
		{
			if ((options & GetMemberOptions.IgnoreInheritedMembers) == GetMemberOptions.IgnoreInheritedMembers)
				return EmptyList<IMethod>.Instance;
			else
				return GetMembersHelper.GetMethods(this, typeArguments, FilterNonStatic(filter), options);
		}

		public IEnumerable<IProperty> GetProperties(Predicate<IProperty> filter = null, GetMemberOptions options = GetMemberOptions.None)
		{
			if ((options & GetMemberOptions.IgnoreInheritedMembers) == GetMemberOptions.IgnoreInheritedMembers)
				return EmptyList<IProperty>.Instance;
			else
				return GetMembersHelper.GetProperties(this, FilterNonStatic(filter), options);
		}

		public IEnumerable<IField> GetFields(Predicate<IField> filter = null, GetMemberOptions options = GetMemberOptions.None)
		{
			if ((options & GetMemberOptions.IgnoreInheritedMembers) == GetMemberOptions.IgnoreInheritedMembers)
				return EmptyList<IField>.Instance;
			else
				return GetMembersHelper.GetFields(this, FilterNonStatic(filter), options);
		}

		public IEnumerable<IEvent> GetEvents(Predicate<IEvent> filter = null, GetMemberOptions options = GetMemberOptions.None)
		{
			if ((options & GetMemberOptions.IgnoreInheritedMembers) == GetMemberOptions.IgnoreInheritedMembers)
				return EmptyList<IEvent>.Instance;
			else
				return GetMembersHelper.GetEvents(this, FilterNonStatic(filter), options);
		}

		public IEnumerable<IMember> GetMembers(Predicate<IMember> filter = null, GetMemberOptions options = GetMemberOptions.None)
		{
			if ((options & GetMemberOptions.IgnoreInheritedMembers) == GetMemberOptions.IgnoreInheritedMembers)
				return EmptyList<IMember>.Instance;
			else
				return GetMembersHelper.GetMembers(this, FilterNonStatic(filter), options);
		}

		public IEnumerable<IMethod> GetAccessors(Predicate<IMethod> filter = null, GetMemberOptions options = GetMemberOptions.None)
		{
			if ((options & GetMemberOptions.IgnoreInheritedMembers) == GetMemberOptions.IgnoreInheritedMembers)
				return EmptyList<IMethod>.Instance;
			else
				return GetMembersHelper.GetAccessors(this, FilterNonStatic(filter), options);
		}

		TypeParameterSubstitution IType.GetSubstitution()
		{
			return TypeParameterSubstitution.Identity;
		}

		static Predicate<T> FilterNonStatic<T>(Predicate<T> filter) where T : class, IMember
		{
			if (filter == null)
				return member => !member.IsStatic;
			else
				return member => !member.IsStatic && filter(member);
		}

		public sealed override bool Equals(object obj)
		{
			return Equals(obj as IType);
		}

		public override int GetHashCode()
		{
			return base.GetHashCode();
		}

		public virtual bool Equals(IType other)
		{
			return this == other; // use reference equality for type parameters
		}

		public override string ToString()
		{
			return this.ReflectionName;
		}
	}
}<|MERGE_RESOLUTION|>--- conflicted
+++ resolved
@@ -1,14 +1,14 @@
 ﻿// Copyright (c) 2010-2013 AlphaSierraPapa for the SharpDevelop Team
-// 
+//
 // Permission is hereby granted, free of charge, to any person obtaining a copy of this
 // software and associated documentation files (the "Software"), to deal in the Software
 // without restriction, including without limitation the rights to use, copy, modify, merge,
 // publish, distribute, sublicense, and/or sell copies of the Software, and to permit persons
 // to whom the Software is furnished to do so, subject to the following conditions:
-// 
+//
 // The above copyright notice and this permission notice shall be included in all copies or
 // substantial portions of the Software.
-// 
+//
 // THE SOFTWARE IS PROVIDED "AS IS", WITHOUT WARRANTY OF ANY KIND, EXPRESS OR IMPLIED,
 // INCLUDING BUT NOT LIMITED TO THE WARRANTIES OF MERCHANTABILITY, FITNESS FOR A PARTICULAR
 // PURPOSE AND NONINFRINGEMENT. IN NO EVENT SHALL THE AUTHORS OR COPYRIGHT HOLDERS BE LIABLE
@@ -20,11 +20,8 @@
 using System.Collections.Generic;
 using System.Globalization;
 using System.Linq;
-<<<<<<< HEAD
 using dnlib.DotNet;
-=======
-
->>>>>>> 09a9a117
+
 using ICSharpCode.Decompiler.Util;
 
 namespace ICSharpCode.Decompiler.TypeSystem.Implementation
