--- conflicted
+++ resolved
@@ -69,11 +69,8 @@
 			get { return SymbolKind.Parameter; }
 		}
 
-<<<<<<< HEAD
 		dnlib.DotNet.Parameter IParameter.MDParameter => null;
 
-=======
->>>>>>> 09a9a117
 		public IParameterizedMember Owner {
 			get { return owner; }
 		}
