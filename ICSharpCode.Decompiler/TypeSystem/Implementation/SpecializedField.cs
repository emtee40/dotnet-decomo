--- conflicted
+++ resolved
@@ -55,14 +55,11 @@
 			get { return fieldDefinition.IsVolatile; }
 		}
 
-<<<<<<< HEAD
 		IField IField.Specialize(TypeParameterSubstitution newSubstitution)
 		{
 			return fieldDefinition.Specialize(TypeParameterSubstitution.Compose(newSubstitution, this.substitution));
 		}
 
-=======
->>>>>>> 09a9a117
 		IType IVariable.Type {
 			get { return this.ReturnType; }
 		}
