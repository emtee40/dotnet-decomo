--- conflicted
+++ resolved
@@ -148,11 +148,7 @@
 				if (IgnoreAttribute(type, target)) {
 					continue;
 				}
-<<<<<<< HEAD
-				Add(new MetadataCustomAttribute(module, ctor, handle));
-=======
-				Add(new CustomAttribute(module, ctor, attribute));
->>>>>>> 1eda1686
+				Add(new MetadataCustomAttribute(module, ctor, attribute));
 			}
 		}
 
@@ -242,7 +238,7 @@
 				{
 					// Attribute types shouldn't be open generic, so we don't need a generic context.
 					var ctor = module.ResolveMethod(attr.Constructor, new GenericContext());
-					return new CustomAttribute(module, ctor, attr);
+					return new MetadataCustomAttribute(module, ctor, attr);
 				}
 			}
 
