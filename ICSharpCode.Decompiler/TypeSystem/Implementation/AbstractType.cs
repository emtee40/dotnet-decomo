--- conflicted
+++ resolved
@@ -56,11 +56,7 @@
 			get { return this.FullName; }
 		}
 
-<<<<<<< HEAD
-		public abstract bool? IsReferenceType  { get; }
-=======
 		public abstract bool? IsReferenceType { get; }
->>>>>>> 41c99e47
 
 		public virtual bool IsByRefLike => false;
 
@@ -108,65 +104,37 @@
 		{
 			return EmptyList<IType>.Instance;
 		}
-<<<<<<< HEAD
-		
-=======
 
->>>>>>> 41c99e47
 		public virtual IEnumerable<IMethod> GetMethods(Predicate<IMethod> filter = null, GetMemberOptions options = GetMemberOptions.None)
 		{
 			return EmptyList<IMethod>.Instance;
 		}
-<<<<<<< HEAD
-		
-=======
 
->>>>>>> 41c99e47
 		public virtual IEnumerable<IMethod> GetMethods(IReadOnlyList<IType> typeArguments, Predicate<IMethod> filter = null, GetMemberOptions options = GetMemberOptions.None)
 		{
 			return EmptyList<IMethod>.Instance;
 		}
-<<<<<<< HEAD
-		
-=======
 
->>>>>>> 41c99e47
 		public virtual IEnumerable<IMethod> GetConstructors(Predicate<IMethod> filter = null, GetMemberOptions options = GetMemberOptions.IgnoreInheritedMembers)
 		{
 			return EmptyList<IMethod>.Instance;
 		}
-<<<<<<< HEAD
-		
-=======
 
->>>>>>> 41c99e47
 		public virtual IEnumerable<IProperty> GetProperties(Predicate<IProperty> filter = null, GetMemberOptions options = GetMemberOptions.None)
 		{
 			return EmptyList<IProperty>.Instance;
 		}
-<<<<<<< HEAD
-		
-=======
 
->>>>>>> 41c99e47
 		public virtual IEnumerable<IField> GetFields(Predicate<IField> filter = null, GetMemberOptions options = GetMemberOptions.None)
 		{
 			return EmptyList<IField>.Instance;
 		}
-<<<<<<< HEAD
-		
-=======
 
->>>>>>> 41c99e47
 		public virtual IEnumerable<IEvent> GetEvents(Predicate<IEvent> filter = null, GetMemberOptions options = GetMemberOptions.None)
 		{
 			return EmptyList<IEvent>.Instance;
 		}
-<<<<<<< HEAD
-		
-=======
 
->>>>>>> 41c99e47
 		public virtual IEnumerable<IMember> GetMembers(Predicate<IMember> filter = null, GetMemberOptions options = GetMemberOptions.None)
 		{
 			IEnumerable<IMember> members = GetMethods(filter, options);
@@ -175,11 +143,7 @@
 				.Concat(GetFields(filter, options))
 				.Concat(GetEvents(filter, options));
 		}
-<<<<<<< HEAD
-		
-=======
 
->>>>>>> 41c99e47
 		public virtual IEnumerable<IMethod> GetAccessors(Predicate<IMethod> filter = null, GetMemberOptions options = GetMemberOptions.None)
 		{
 			return EmptyList<IMethod>.Instance;
