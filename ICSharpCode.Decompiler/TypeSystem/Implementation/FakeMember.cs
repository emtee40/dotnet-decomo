﻿// Copyright (c) 2018 Daniel Grunwald
//
// Permission is hereby granted, free of charge, to any person obtaining a copy of this
// software and associated documentation files (the "Software"), to deal in the Software
// without restriction, including without limitation the rights to use, copy, modify, merge,
// publish, distribute, sublicense, and/or sell copies of the Software, and to permit persons
// to whom the Software is furnished to do so, subject to the following conditions:
//
// The above copyright notice and this permission notice shall be included in all copies or
// substantial portions of the Software.
//
// THE SOFTWARE IS PROVIDED "AS IS", WITHOUT WARRANTY OF ANY KIND, EXPRESS OR IMPLIED,
// INCLUDING BUT NOT LIMITED TO THE WARRANTIES OF MERCHANTABILITY, FITNESS FOR A PARTICULAR
// PURPOSE AND NONINFRINGEMENT. IN NO EVENT SHALL THE AUTHORS OR COPYRIGHT HOLDERS BE LIABLE
// FOR ANY CLAIM, DAMAGES OR OTHER LIABILITY, WHETHER IN AN ACTION OF CONTRACT, TORT OR
// OTHERWISE, ARISING FROM, OUT OF OR IN CONNECTION WITH THE SOFTWARE OR THE USE OR OTHER
// DEALINGS IN THE SOFTWARE.

using System;
using System.Collections.Generic;

using ICSharpCode.Decompiler.Util;

namespace ICSharpCode.Decompiler.TypeSystem.Implementation
{
	/// <summary>
	/// Base class for fake members.
	/// </summary>
	abstract class FakeMember : IMember
	{
		readonly ICompilation compilation;

		protected FakeMember(ICompilation compilation)
		{
			this.compilation = compilation ?? throw new ArgumentNullException(nameof(compilation));
		}

		IMember IMember.MemberDefinition => this;

		public IType ReturnType { get; set; } = SpecialType.UnknownType;

		IEnumerable<IMember> IMember.ExplicitlyImplementedInterfaceMembers => EmptyList<IMember>.Instance;

		bool IMember.IsExplicitInterfaceImplementation => false;

		bool IMember.IsVirtual => false;
		bool IMember.IsOverride => false;
		bool IMember.IsOverridable => false;

		TypeParameterSubstitution IMember.Substitution => TypeParameterSubstitution.Identity;
		dnlib.DotNet.IMemberDef IEntity.MetadataToken => null;

		public string Name { get; set; }

		ITypeDefinition IEntity.DeclaringTypeDefinition => DeclaringType?.GetDefinition();

		public IType DeclaringType { get; set; }

		IModule IEntity.ParentModule => DeclaringType?.GetDefinition()?.ParentModule;

		IEnumerable<IAttribute> IEntity.GetAttributes() => EmptyList<IAttribute>.Instance;
		bool IEntity.HasAttribute(KnownAttribute attribute) => false;
		IAttribute IEntity.GetAttribute(KnownAttribute attribute) => null;

		public Accessibility Accessibility { get; set; } = Accessibility.Public;

		public bool IsStatic { get; set; }
		bool IEntity.IsAbstract => false;
		bool IEntity.IsSealed => false;

		public abstract SymbolKind SymbolKind { get; }

		ICompilation ICompilationProvider.Compilation => compilation;

		string INamedElement.FullName {
			get {
				if (DeclaringType != null)
					return DeclaringType.FullName + "." + Name;
				else
					return Name;
			}
		}

		string INamedElement.ReflectionName {
			get {
				if (DeclaringType != null)
					return DeclaringType.ReflectionName + "." + Name;
				else
					return Name;
			}
		}

		string INamedElement.Namespace => DeclaringType?.Namespace;

		bool IMember.Equals(IMember obj, TypeVisitor typeNormalization)
		{
			return Equals(obj);
		}

		public abstract IMember Specialize(TypeParameterSubstitution substitution);
	}

	class FakeField : FakeMember, IField
	{
		public FakeField(ICompilation compilation) : base(compilation)
		{
		}

		bool IField.IsReadOnly => false;
		bool IField.IsVolatile => false;

		bool IVariable.IsConst => false;
		object IVariable.GetConstantValue(bool throwOnInvalidMetadata) => null;
		IType IVariable.Type => ReturnType;

		public override SymbolKind SymbolKind => SymbolKind.Field;

		public override IMember Specialize(TypeParameterSubstitution substitution)
		{
			return SpecializedField.Create(this, substitution);
		}
	}

	class FakeMethod : FakeMember, IMethod
	{
		readonly SymbolKind symbolKind;

		public FakeMethod(ICompilation compilation, SymbolKind symbolKind) : base(compilation)
		{
			this.symbolKind = symbolKind;
		}

		public override SymbolKind SymbolKind => symbolKind;

		IEnumerable<IAttribute> IMethod.GetReturnTypeAttributes() => EmptyList<IAttribute>.Instance;
		bool IMethod.ReturnTypeIsRefReadOnly => false;
		bool IMethod.ThisIsRefReadOnly => false;
		bool IMethod.IsInitOnly => false;

		public IReadOnlyList<ITypeParameter> TypeParameters { get; set; } = EmptyList<ITypeParameter>.Instance;

		IReadOnlyList<IType> IMethod.TypeArguments => TypeParameters;

		bool IMethod.IsExtensionMethod => false;
		bool IMethod.IsLocalFunction => false;
		bool IMethod.IsConstructor => symbolKind == SymbolKind.Constructor;
		bool IMethod.IsDestructor => symbolKind == SymbolKind.Destructor;
		bool IMethod.IsOperator => symbolKind == SymbolKind.Operator;

		bool IMethod.HasBody => false;
<<<<<<< HEAD
		bool IMethod.IsAccessor => false;
		IMember IMethod.AccessorOwner => null;
		dnlib.DotNet.MethodSemanticsAttributes IMethod.AccessorKind => 0;
=======
		public bool IsAccessor => AccessorOwner is not null;
		public IMember AccessorOwner { get; set; }
		public MethodSemanticsAttributes AccessorKind { get; set; }
>>>>>>> 1e009404

		IMethod IMethod.ReducedFrom => null;

		public IReadOnlyList<IParameter> Parameters { get; set; } = EmptyList<IParameter>.Instance;

		public override IMember Specialize(TypeParameterSubstitution substitution)
		{
			return SpecializedMethod.Create(this, substitution);
		}

		IMethod IMethod.Specialize(TypeParameterSubstitution substitution)
		{
			return SpecializedMethod.Create(this, substitution);
		}

		internal static IMethod CreateDummyConstructor(ICompilation compilation, IType declaringType, Accessibility accessibility = Accessibility.Public)
		{
			return new FakeMethod(compilation, SymbolKind.Constructor) {
				DeclaringType = declaringType,
				Name = ".ctor",
				ReturnType = compilation.FindType(KnownTypeCode.Void),
				Accessibility = accessibility,
			};
		}
	}

	sealed class FakeProperty : FakeMember, IProperty
	{
		public FakeProperty(ICompilation compilation)
			: base(compilation)
		{
		}

		public override SymbolKind SymbolKind
			=> IsIndexer ? SymbolKind.Indexer : SymbolKind.Property;

		public override IMember Specialize(TypeParameterSubstitution substitution)
			=> SpecializedProperty.Create(this, substitution);

		public bool CanGet => Getter is not null;
		public bool CanSet => Setter is not null;
		public IMethod Getter { get; set; }
		public IMethod Setter { get; set; }
		public bool IsIndexer { get; set; }
		public bool ReturnTypeIsRefReadOnly => false;
		public IReadOnlyList<IParameter> Parameters { get; set; }

		public override string ToString() =>
			"FakeProperty " + ReturnType + " " + DeclaringType.Name + "." + Name +
				(Parameters.Count == 0
					? ""
					: "[" + string.Join(", ", Parameters) + "]") +
				" { " +
					(CanGet ? "get; " : "") +
					(CanSet ? "set; " : "") +
				"}";
	}

	sealed class FakeEvent : FakeMember, IEvent
	{
		public FakeEvent(ICompilation compilation)
			: base(compilation)
		{ }

		public override SymbolKind SymbolKind => SymbolKind.Event;

		public override IMember Specialize(TypeParameterSubstitution substitution)
			=> SpecializedEvent.Create(this, substitution);

		public bool CanAdd => AddAccessor is not null;
		public bool CanRemove => RemoveAccessor is not null;
		public bool CanInvoke => InvokeAccessor is not null;
		public IMethod AddAccessor { get; set; }
		public IMethod RemoveAccessor { get; set; }
		public IMethod InvokeAccessor { get; set; }
	}
}<|MERGE_RESOLUTION|>--- conflicted
+++ resolved
@@ -148,15 +148,9 @@
 		bool IMethod.IsOperator => symbolKind == SymbolKind.Operator;
 
 		bool IMethod.HasBody => false;
-<<<<<<< HEAD
-		bool IMethod.IsAccessor => false;
-		IMember IMethod.AccessorOwner => null;
-		dnlib.DotNet.MethodSemanticsAttributes IMethod.AccessorKind => 0;
-=======
 		public bool IsAccessor => AccessorOwner is not null;
 		public IMember AccessorOwner { get; set; }
-		public MethodSemanticsAttributes AccessorKind { get; set; }
->>>>>>> 1e009404
+		public dnlib.DotNet.MethodSemanticsAttributes AccessorKind { get; set; }
 
 		IMethod IMethod.ReducedFrom => null;
 
