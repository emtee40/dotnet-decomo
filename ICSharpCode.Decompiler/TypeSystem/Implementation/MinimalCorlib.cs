--- conflicted
+++ resolved
@@ -19,14 +19,10 @@
 using System;
 using System.Collections.Generic;
 using System.Linq;
-<<<<<<< HEAD
 using dnlib.DotNet;
 using dnlib.DotNet.MD;
-=======
-using System.Reflection.Metadata;
-using System.Reflection.Metadata.Ecma335;
-
->>>>>>> 41c99e47
+
+using ICSharpCode.Decompiler.Metadata;
 using ICSharpCode.Decompiler.Util;
 
 namespace ICSharpCode.Decompiler.TypeSystem.Implementation
@@ -45,7 +41,6 @@
 		public static IModuleReference CreateWithTypes(IEnumerable<KnownTypeReference> types)
 		{
 			return new CorlibModuleReference(types);
-<<<<<<< HEAD
 		}
 
 		public ICompilation Compilation { get; }
@@ -143,106 +138,6 @@
 
 		sealed class CorlibTypeDefinition : ITypeDefinition
 		{
-=======
-		}
-
-		public ICompilation Compilation { get; }
-		CorlibTypeDefinition[] typeDefinitions;
-		readonly CorlibNamespace rootNamespace;
-
-		private MinimalCorlib(ICompilation compilation, IEnumerable<KnownTypeReference> types)
-		{
-			this.Compilation = compilation;
-			this.typeDefinitions = types.Select(ktr => new CorlibTypeDefinition(this, ktr.KnownTypeCode)).ToArray();
-			this.rootNamespace = new CorlibNamespace(this, null, string.Empty, string.Empty);
-		}
-
-		bool IModule.IsMainModule => Compilation.MainModule == this;
-
-		string IModule.AssemblyName => "corlib";
-		string IModule.FullAssemblyName => "corlib";
-		string ISymbol.Name => "corlib";
-		SymbolKind ISymbol.SymbolKind => SymbolKind.Module;
-
-		Metadata.PEFile IModule.PEFile => null;
-		INamespace IModule.RootNamespace => rootNamespace;
-
-		public IEnumerable<ITypeDefinition> TopLevelTypeDefinitions => typeDefinitions.Where(td => td != null);
-		public IEnumerable<ITypeDefinition> TypeDefinitions => TopLevelTypeDefinitions;
-
-		public ITypeDefinition GetTypeDefinition(TopLevelTypeName topLevelTypeName)
-		{
-			foreach (var typeDef in typeDefinitions)
-			{
-				if (typeDef.FullTypeName == topLevelTypeName)
-					return typeDef;
-			}
-			return null;
-		}
-
-		IEnumerable<IAttribute> IModule.GetAssemblyAttributes() => EmptyList<IAttribute>.Instance;
-		IEnumerable<IAttribute> IModule.GetModuleAttributes() => EmptyList<IAttribute>.Instance;
-
-		bool IModule.InternalsVisibleTo(IModule module)
-		{
-			return module == this;
-		}
-
-		sealed class CorlibModuleReference : IModuleReference
-		{
-			readonly IEnumerable<KnownTypeReference> types;
-
-			public CorlibModuleReference(IEnumerable<KnownTypeReference> types)
-			{
-				this.types = types;
-			}
-
-			IModule IModuleReference.Resolve(ITypeResolveContext context)
-			{
-				return new MinimalCorlib(context.Compilation, types);
-			}
-		}
-
-		sealed class CorlibNamespace : INamespace
-		{
-			readonly MinimalCorlib corlib;
-			internal List<INamespace> childNamespaces = new List<INamespace>();
-			public INamespace ParentNamespace { get; }
-			public string FullName { get; }
-			public string Name { get; }
-
-			public CorlibNamespace(MinimalCorlib corlib, INamespace parentNamespace, string fullName, string name)
-			{
-				this.corlib = corlib;
-				this.ParentNamespace = parentNamespace;
-				this.FullName = fullName;
-				this.Name = name;
-			}
-
-			string INamespace.ExternAlias => string.Empty;
-
-			IEnumerable<INamespace> INamespace.ChildNamespaces => childNamespaces;
-			IEnumerable<ITypeDefinition> INamespace.Types => corlib.TopLevelTypeDefinitions.Where(td => td.Namespace == FullName);
-
-			IEnumerable<IModule> INamespace.ContributingModules => new[] { corlib };
-
-			SymbolKind ISymbol.SymbolKind => SymbolKind.Namespace;
-			ICompilation ICompilationProvider.Compilation => corlib.Compilation;
-
-			INamespace INamespace.GetChildNamespace(string name)
-			{
-				return childNamespaces.FirstOrDefault(ns => ns.Name == name);
-			}
-
-			ITypeDefinition INamespace.GetTypeDefinition(string name, int typeParameterCount)
-			{
-				return corlib.GetTypeDefinition(this.FullName, name, typeParameterCount);
-			}
-		}
-
-		sealed class CorlibTypeDefinition : ITypeDefinition
-		{
->>>>>>> 41c99e47
 			readonly MinimalCorlib corlib;
 			readonly KnownTypeCode typeCode;
 			readonly TypeKind typeKind;
@@ -279,12 +174,8 @@
 
 			bool? IType.IsReferenceType {
 				get {
-<<<<<<< HEAD
-					switch (typeKind) {
-=======
 					switch (typeKind)
 					{
->>>>>>> 41c99e47
 						case TypeKind.Class:
 						case TypeKind.Interface:
 							return true;
@@ -324,11 +215,7 @@
 				}
 			}
 
-<<<<<<< HEAD
 			IMemberDef IEntity.MetadataToken => null;
-=======
-			EntityHandle IEntity.MetadataToken => MetadataTokens.TypeDefinitionHandle(0);
->>>>>>> 41c99e47
 
 			public string Name => KnownTypeReference.Get(typeCode).Name;
 
