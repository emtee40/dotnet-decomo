// Copyright (c) 2018 Daniel Grunwald
//
// Permission is hereby granted, free of charge, to any person obtaining a copy of this
// software and associated documentation files (the "Software"), to deal in the Software
// without restriction, including without limitation the rights to use, copy, modify, merge,
// publish, distribute, sublicense, and/or sell copies of the Software, and to permit persons
// to whom the Software is furnished to do so, subject to the following conditions:
//
// The above copyright notice and this permission notice shall be included in all copies or
// substantial portions of the Software.
//
// THE SOFTWARE IS PROVIDED "AS IS", WITHOUT WARRANTY OF ANY KIND, EXPRESS OR IMPLIED,
// INCLUDING BUT NOT LIMITED TO THE WARRANTIES OF MERCHANTABILITY, FITNESS FOR A PARTICULAR
// PURPOSE AND NONINFRINGEMENT. IN NO EVENT SHALL THE AUTHORS OR COPYRIGHT HOLDERS BE LIABLE
// FOR ANY CLAIM, DAMAGES OR OTHER LIABILITY, WHETHER IN AN ACTION OF CONTRACT, TORT OR
// OTHERWISE, ARISING FROM, OUT OF OR IN CONNECTION WITH THE SOFTWARE OR THE USE OR OTHER
// DEALINGS IN THE SOFTWARE.

using System;
using System.Collections.Generic;
using System.Diagnostics;
using System.Linq;
using System.Runtime.CompilerServices;
using System.Runtime.InteropServices;
using dnlib.DotNet;
using dnSpy.Contracts.Decompiler;
using ICSharpCode.Decompiler.Util;
using CallingConvention = dnlib.DotNet.CallingConvention;

namespace ICSharpCode.Decompiler.TypeSystem.Implementation
{
	sealed class MetadataMethod : IMethod
	{
		readonly MetadataModule module;
		readonly MethodDef handle;

		// eagerly loaded fields:
		readonly MethodAttributes attributes;
		readonly SymbolKind symbolKind;
		readonly ITypeParameter[] typeParameters;
		readonly IHasSemantic accessorOwner;
		public MethodSemanticsAttributes AccessorKind { get; }
		public bool IsExtensionMethod { get; }
		bool IMethod.IsLocalFunction => false;

		// lazy-loaded fields:
		ITypeDefinition declaringType;
		string name;
		IParameter[] parameters;
		IMember accessorMember;
		IType returnType;
		volatile ThreeState returnTypeIsRefReadonly = ThreeState.Unknown;
		volatile ThreeState thisIsRefReadonly = ThreeState.Unknown;
		bool isInitOnly;

		internal MetadataMethod(MetadataModule module, MethodDef handle)
		{
			Debug.Assert(module != null);
			Debug.Assert(handle != null);
			this.module = module;
			this.handle = handle;
			this.attributes = handle.Attributes;

			this.symbolKind = SymbolKind.Method;
			const MethodAttributes finalizerAttributes = MethodAttributes.Virtual | MethodAttributes.Family | MethodAttributes.HideBySig;
			this.typeParameters = MetadataTypeParameter.Create(module, this, handle.GenericParameters);
			IHasSemantic owner = handle.SemanticsAttributes != 0 ? FindOwner(handle) : null;
			if (owner != null) {
				this.symbolKind = SymbolKind.Accessor;
				this.accessorOwner = owner;
				this.AccessorKind = handle.SemanticsAttributes;
			}
			else if ((attributes & (MethodAttributes.SpecialName | MethodAttributes.RTSpecialName)) != 0
						 && typeParameters.Length == 0)
			{
				string name = this.Name;
				if (name == ".cctor" || name == ".ctor")
				{
					this.symbolKind = SymbolKind.Constructor;
				}
				else if (name.StartsWith("op_", StringComparison.Ordinal)
						 && CSharp.Syntax.OperatorDeclaration.GetOperatorType(name) != null)
				{
					this.symbolKind = SymbolKind.Operator;
				}
			}
			else if ((attributes & finalizerAttributes) == finalizerAttributes && typeParameters.Length == 0)
			{
				if (Name == "Finalize" && Parameters.Count == 0 && ReturnType.IsKnownType(KnownTypeCode.Void)
					&& (DeclaringTypeDefinition as MetadataTypeDefinition)?.Kind == TypeKind.Class)
				{
					this.symbolKind = SymbolKind.Destructor;
				}
			}
			this.IsExtensionMethod = (attributes & MethodAttributes.Static) == MethodAttributes.Static
									 && (module.TypeSystemOptions & TypeSystemOptions.ExtensionMethods) == TypeSystemOptions.ExtensionMethods
									 && handle.CustomAttributes.HasKnownAttribute(KnownAttribute.Extension);
		}

		private static IHasSemantic FindOwner(MethodDef handle){
			IHasSemantic owner = null;
			var comparer = MethodEqualityComparer.CompareDeclaringTypes;
			if (handle.IsGetter || handle.IsSetter) {
				foreach (var property in handle.DeclaringType.Properties) {
					if (handle.IsGetter && comparer.Equals(property.GetMethod, handle)) {
						owner = property;
						break;
					}
					if (handle.IsSetter && comparer.Equals(property.SetMethod, handle)) {
						owner = property;
						break;
					}
				}
			}

			if (handle.IsAddOn || handle.IsRemoveOn || handle.IsFire) {
				foreach (var eventDef in handle.DeclaringType.Events) {
					if (handle.IsAddOn && comparer.Equals(eventDef.AddMethod, handle)) {
						owner = eventDef;
						break;
					}
					if (handle.IsRemoveOn && comparer.Equals(eventDef.RemoveMethod, handle)) {
						owner = eventDef;
						break;
					}
					if (handle.IsFire && comparer.Equals(eventDef.InvokeMethod, handle)) {
						owner = eventDef;
						break;
					}
				}
			}

			return owner;
		}

		IMDTokenProvider IEntity.MetadataToken => handle;

		public IMDTokenProvider OriginalMember => handle;

		public dnlib.DotNet.IMethod MetadataToken => handle;

		public override string ToString()
		{
			return $"{handle.MDToken.Raw:X8} {DeclaringType?.ReflectionName}.{Name}";
		}

		public string Name {
			get {
				string name = LazyInit.VolatileRead(ref this.name);
				if (name != null)
					return name;
				return LazyInit.GetOrSet(ref this.name, handle.Name.String);
			}
		}

		public IReadOnlyList<ITypeParameter> TypeParameters => typeParameters;
		IReadOnlyList<IType> IMethod.TypeArguments => typeParameters;

		public SymbolKind SymbolKind => symbolKind;
		public bool IsConstructor => symbolKind == SymbolKind.Constructor;
		public bool IsDestructor => symbolKind == SymbolKind.Destructor;
		public bool IsOperator => symbolKind == SymbolKind.Operator;
		public bool IsAccessor => symbolKind == SymbolKind.Accessor;

		public bool HasBody => handle.HasBody;

		public IMember AccessorOwner {
			get {
				if (accessorOwner is null)
					return null;

				IMember accessorMember = LazyInit.VolatileRead(ref this.accessorMember);
				if (accessorMember != null)
					return accessorMember;

				if (accessorOwner is PropertyDef propertyDef)
					accessorMember = module.GetDefinition(propertyDef);
				else if (accessorOwner is EventDef eventDef)
					accessorMember = module.GetDefinition(eventDef);

				return LazyInit.GetOrSet(ref this.accessorMember, accessorMember);
			}
		}

		#region Signature (ReturnType + Parameters)
		public IReadOnlyList<IParameter> Parameters {
			get {
				var parameters = LazyInit.VolatileRead(ref this.parameters);
				if (parameters != null)
					return parameters;

				var genericContext = new GenericContext(DeclaringType.TypeParameters, this.TypeParameters);
				List<IParameter> param = new List<IParameter>();

				var entityOptions = module.OptionsForEntity(this);

				foreach (Parameter par in handle.Parameters) {
					if (par.IsNormalMethodParameter) {
						var parameterType = module.ResolveType(par.Type, genericContext, entityOptions, par.ParamDef, NullableContext);
						param.Add(new MetadataParameter(module, this, parameterType, par));
					}
				}

				if (handle.CallingConvention == CallingConvention.VarArg) {
					param.Add(new DefaultParameter(SpecialType.ArgList, name: string.Empty, this));
				}

				return LazyInit.GetOrSet(ref this.parameters, param.ToArray());
			}
		}

		public IType ReturnType {
			get {
				var returnType = LazyInit.VolatileRead(ref this.returnType);
				if (returnType != null)
					return returnType;

				var genericContext = new GenericContext(DeclaringType.TypeParameters, this.TypeParameters);
				var sig = handle.ReturnType.DecodeSignature(module, genericContext);

				isInitOnly = sig is ModifiedType {
					Modifier: { Name: "IsExternalInit", Namespace: "System.Runtime.CompilerServices" }
				};

				var retType = ApplyAttributeTypeVisitor.ApplyAttributesToType(sig,
<<<<<<< HEAD
					module.Compilation, handle.Parameters.ReturnParameter.ParamDef, module.OptionsForEntity(this), NullableContext, isSignatureReturnType: true);
=======
					module.Compilation, handle.Parameters.ReturnParameter.ParamDef, module.metadata, module.OptionsForEntity(this), NullableContext);
>>>>>>> 1eda1686

				return LazyInit.GetOrSet(ref this.returnType, retType);
			}
		}

		public bool IsInitOnly {
			get {
				_ = ReturnType;

				return this.isInitOnly;
			}
		}

		internal Nullability NullableContext {
			get {
				return handle.CustomAttributes.GetNullableContext() ?? DeclaringTypeDefinition.NullableContext;
			}
		}
		#endregion

		public bool IsExplicitInterfaceImplementation {
			get {
				if (Name.IndexOf('.') < 0)
					return false;
				return handle.HasOverrides;
			}
		}

		public IEnumerable<IMember> ExplicitlyImplementedInterfaceMembers {
			get {
				foreach (MethodOverride handleOverride in handle.Overrides) {
					yield return module.ResolveMethod(handleOverride.MethodDeclaration,
						new GenericContext(this.DeclaringType.TypeParameters));
				}
			}
		}

		IMember IMember.MemberDefinition => this;
		IMethod IMethod.ReducedFrom => null;
		TypeParameterSubstitution IMember.Substitution => TypeParameterSubstitution.Identity;

		public ITypeDefinition DeclaringTypeDefinition {
			get {
				var declType = LazyInit.VolatileRead(ref this.declaringType);
				if (declType != null) {
					return declType;
				} else {
					return LazyInit.GetOrSet(ref this.declaringType,
						module.GetDefinition(handle.DeclaringType));
				}
			}
		}

		public IType DeclaringType => DeclaringTypeDefinition;

		public IModule ParentModule => module;
		public ICompilation Compilation => module.Compilation;

		#region Attributes
		IType FindInteropType(string name)
		{
			return module.Compilation.FindType(new TopLevelTypeName(
				"System.Runtime.InteropServices", name
			));
		}

		public IEnumerable<IAttribute> GetAttributes()
		{
			var b = new AttributeListBuilder(module);

<<<<<<< HEAD
=======
			MethodImplAttributes implAttributes = handle.ImplAttributes & ~MethodImplAttributes.CodeTypeMask;
			int methodCodeType = (int)(handle.ImplAttributes & MethodImplAttributes.CodeTypeMask);

			#region DllImportAttribute

			var info = handle.ImplMap;
			if ((attributes & MethodAttributes.PinvokeImpl) == MethodAttributes.PinvokeImpl && info != null && info.Module != null) {
				var dllImport = new AttributeBuilder(module, KnownAttribute.DllImport);
				dllImport.AddFixedArg(KnownTypeCode.String, info.Module.Name.String);

				if (info.IsBestFitDisabled)
					dllImport.AddNamedArg("BestFitMapping", KnownTypeCode.Boolean, false);
				if (info.IsBestFitEnabled)
					dllImport.AddNamedArg("BestFitMapping", KnownTypeCode.Boolean, true);

				System.Runtime.InteropServices.CallingConvention callingConvention;
				switch (info.CallConv) {
					case 0:
						Debug.WriteLine($"P/Invoke calling convention not set on: {this}");
						callingConvention = 0;
						break;
					case PInvokeAttributes.CallConvCdecl:
						callingConvention = System.Runtime.InteropServices.CallingConvention.Cdecl;
						break;
					case PInvokeAttributes.CallConvFastcall:
						callingConvention = System.Runtime.InteropServices.CallingConvention.FastCall;
						break;
					case PInvokeAttributes.CallConvStdcall:
						callingConvention = System.Runtime.InteropServices.CallingConvention.StdCall;
						break;
					case PInvokeAttributes.CallConvThiscall:
						callingConvention = System.Runtime.InteropServices.CallingConvention.ThisCall;
						break;
					case PInvokeAttributes.CallConvWinapi:
						callingConvention = System.Runtime.InteropServices.CallingConvention.Winapi;
						break;
					default:
						throw new NotSupportedException("unknown calling convention");
				}
				if (callingConvention != System.Runtime.InteropServices.CallingConvention.Winapi) {
					var callingConventionType = FindInteropType(nameof(System.Runtime.InteropServices.CallingConvention));
					dllImport.AddNamedArg("CallingConvention", callingConventionType, (int)callingConvention);
				}

				CharSet charSet = CharSet.None;
				switch (info.CharSet) {
					case PInvokeAttributes.CharSetAnsi:
						charSet = CharSet.Ansi;
						break;
					case PInvokeAttributes.CharSetAuto:
						charSet = CharSet.Auto;
						break;
					case PInvokeAttributes.CharSetUnicode:
						charSet = CharSet.Unicode;
						break;
				}
				if (charSet != CharSet.None) {
					var charSetType = FindInteropType(nameof(CharSet));
					dllImport.AddNamedArg("CharSet", charSetType, (int)charSet);
				}

				if (!UTF8String.IsNullOrEmpty(info.Name) && info.Name != handle.Name) {
					dllImport.AddNamedArg("EntryPoint", KnownTypeCode.String, info.Name.String);
				}

				if (info.IsNoMangle) {
					dllImport.AddNamedArg("ExactSpelling", KnownTypeCode.Boolean, true);
				}

				if ((implAttributes & MethodImplAttributes.PreserveSig) == MethodImplAttributes.PreserveSig) {
					implAttributes &= ~MethodImplAttributes.PreserveSig;
				} else {
					dllImport.AddNamedArg("PreserveSig", KnownTypeCode.Boolean, false);
				}

				if (info.SupportsLastError)
					dllImport.AddNamedArg("SetLastError", KnownTypeCode.Boolean, true);

				if (info.IsThrowOnUnmappableCharDisabled)
					dllImport.AddNamedArg("ThrowOnUnmappableChar", KnownTypeCode.Boolean, false);
				if (info.IsThrowOnUnmappableCharEnabled)
					dllImport.AddNamedArg("ThrowOnUnmappableChar", KnownTypeCode.Boolean, true);

				b.Add(dllImport.Build());
			}
			#endregion

			#region PreserveSigAttribute
			if (implAttributes == MethodImplAttributes.PreserveSig && methodCodeType == 0)
			{
				b.Add(KnownAttribute.PreserveSig);
				implAttributes = 0;
			}
			#endregion

			#region MethodImplAttribute
			if (implAttributes != 0)
			{
				var methodImpl = new AttributeBuilder(module, KnownAttribute.MethodImpl);
				methodImpl.AddFixedArg(new TopLevelTypeName("System.Runtime.CompilerServices", nameof(MethodImplOptions)), (int)implAttributes);
				if (methodCodeType != 0)
				{
					methodImpl.AddNamedArg("MethodCodeType", new TopLevelTypeName("System.Runtime.CompilerServices", nameof(MethodCodeType)), methodCodeType);
				}
				b.Add(methodImpl.Build());
			}
			#endregion

>>>>>>> 1eda1686
			// SpecialName
			if ((handle.Attributes & (MethodAttributes.SpecialName | MethodAttributes.RTSpecialName)) == MethodAttributes.SpecialName
				&& SymbolKind == SymbolKind.Method)
			{
				b.Add(KnownAttribute.SpecialName);
			}

			b.Add(handle.GetCustomAttributes(), symbolKind);

			return b.Build();
		}

		public bool HasAttribute(KnownAttribute attribute)
		{
			if (!attribute.IsCustomAttribute())
			{
				return GetAttributes().Any(attr => attr.AttributeType.IsKnownType(attribute));
			}
			var b = new AttributeListBuilder(module);
			return b.HasAttribute(handle.CustomAttributes, attribute, symbolKind);
		}

		public IAttribute GetAttribute(KnownAttribute attribute)
		{
			if (!attribute.IsCustomAttribute())
			{
				return GetAttributes().FirstOrDefault(attr => attr.AttributeType.IsKnownType(attribute));
			}
			var b = new AttributeListBuilder(module);
			return b.GetAttribute(handle.CustomAttributes, attribute, symbolKind);
		}
		#endregion

		#region Return type attributes
		public IEnumerable<IAttribute> GetReturnTypeAttributes()
		{
			var b = new AttributeListBuilder(module);
			if (handle.Parameters.ReturnParameter.HasParamDef) {
				b.AddMarshalInfo(handle.Parameters.ReturnParameter.ParamDef.MarshalType);
				b.Add(handle.Parameters.ReturnParameter.ParamDef.CustomAttributes, SymbolKind.ReturnType);
			}
			return b.Build();
		}

		public bool ReturnTypeIsRefReadOnly {
			get {
				if (returnTypeIsRefReadonly != ThreeState.Unknown) {
					return returnTypeIsRefReadonly == ThreeState.True;
				}
				bool hasReadOnlyAttr = false;
				if (handle.Parameters.ReturnParameter.HasParamDef) {
					hasReadOnlyAttr = handle.Parameters.ReturnParameter.ParamDef.CustomAttributes.HasKnownAttribute(KnownAttribute.IsReadOnly);
				}
				this.returnTypeIsRefReadonly = hasReadOnlyAttr.ToThreeState();
				return hasReadOnlyAttr;
			}
		}

		public bool ThisIsRefReadOnly {
			get {
				if (thisIsRefReadonly != ThreeState.Unknown) {
					return thisIsRefReadonly == ThreeState.True;
				}
				bool hasReadOnlyAttr = DeclaringTypeDefinition?.IsReadOnly ?? false;
				if ((module.TypeSystemOptions & TypeSystemOptions.ReadOnlyMethods) != 0) {
					hasReadOnlyAttr |= handle.CustomAttributes.HasKnownAttribute(KnownAttribute.IsReadOnly);
				}
				this.thisIsRefReadonly = hasReadOnlyAttr.ToThreeState();
				return hasReadOnlyAttr;
			}
		}

		#endregion

		public Accessibility Accessibility => GetAccessibility(attributes);

		internal static Accessibility GetAccessibility(MethodAttributes attr)
		{
			switch (attr & MethodAttributes.MemberAccessMask) {
				case MethodAttributes.Public:
					return Accessibility.Public;
				case MethodAttributes.Assembly:
					return Accessibility.Internal;
				case MethodAttributes.Private:
					return Accessibility.Private;
				case MethodAttributes.Family:
					return Accessibility.Protected;
				case MethodAttributes.FamANDAssem:
					return Accessibility.ProtectedAndInternal;
				case MethodAttributes.FamORAssem:
					return Accessibility.ProtectedOrInternal;
				default:
					return Accessibility.None;
			}
		}

		public bool IsStatic => (attributes & MethodAttributes.Static) != 0;
		public bool IsAbstract => (attributes & MethodAttributes.Abstract) != 0;
		public bool IsSealed => (attributes & (MethodAttributes.Abstract | MethodAttributes.Final | MethodAttributes.NewSlot | MethodAttributes.Static)) == MethodAttributes.Final;
		public bool IsVirtual => (attributes & (MethodAttributes.Abstract | MethodAttributes.Virtual | MethodAttributes.NewSlot | MethodAttributes.Final)) == (MethodAttributes.Virtual | MethodAttributes.NewSlot);
		public bool IsOverride => (attributes & (MethodAttributes.NewSlot | MethodAttributes.Virtual)) == MethodAttributes.Virtual;
		public bool IsOverridable
			=> (attributes & (MethodAttributes.Abstract | MethodAttributes.Virtual)) != 0
			&& (attributes & MethodAttributes.Final) == 0;

		public string FullName => $"{DeclaringType?.FullName}.{Name}";
		public string ReflectionName => $"{DeclaringType?.ReflectionName}.{Name}";
		public string Namespace => DeclaringType?.Namespace ?? string.Empty;

		public override bool Equals(object obj)
		{
			if (obj is not MetadataMethod m)
				m = (obj as MetadataMethodWithOriginalMember)?.backing;
			if (m is not null)
				return handle == m.handle && module.PEFile == m.module.PEFile;
			return false;
		}

		public override int GetHashCode()
		{
			return 0x5a00d671 ^ module.PEFile.GetHashCode() ^ handle.GetHashCode();
		}

		bool IMember.Equals(IMember obj, TypeVisitor typeNormalization)
		{
			return Equals(obj);
		}

		public IMethod Specialize(TypeParameterSubstitution substitution)
		{
			return SpecializedMethod.Create(this, substitution);
		}

		IMember IMember.Specialize(TypeParameterSubstitution substitution)
		{
			return SpecializedMethod.Create(this, substitution);
		}

		internal IMethod WithOriginalMember(IMDTokenProvider originalMember)
		{
			return new MetadataMethodWithOriginalMember(this, originalMember);
		}

		private sealed class MetadataMethodWithOriginalMember : IMethod
		{
			internal readonly MetadataMethod backing;

			public MetadataMethodWithOriginalMember(MetadataMethod mdMethod, IMDTokenProvider originalMember)
			{
				this.backing = mdMethod;
				this.OriginalMember = originalMember;
			}

			public SymbolKind SymbolKind => backing.SymbolKind;

			public string FullName => backing.FullName;

			public IMethod Specialize(TypeParameterSubstitution substitution)
			{
				return SpecializedMethod.Create(this, substitution);
			}

			public dnlib.DotNet.IMethod MetadataToken => backing.MetadataToken;

			IMDTokenProvider IEntity.MetadataToken => backing.MetadataToken;

			public IMDTokenProvider OriginalMember { get; }

			public string Name => backing.Name;

			public ITypeDefinition DeclaringTypeDefinition => backing.DeclaringTypeDefinition;

			public IMember MemberDefinition => this;

			public IType ReturnType => backing.ReturnType;

			public IType DeclaringType => backing.DeclaringType;

			public IEnumerable<IMember> ExplicitlyImplementedInterfaceMembers => backing.ExplicitlyImplementedInterfaceMembers;

			public bool IsExplicitInterfaceImplementation => backing.IsExplicitInterfaceImplementation;

			public bool IsVirtual => backing.IsVirtual;

			public bool IsOverride => backing.IsOverride;

			public bool IsOverridable => backing.IsOverridable;

			public TypeParameterSubstitution Substitution => TypeParameterSubstitution.Identity;

			public IEnumerable<IAttribute> GetReturnTypeAttributes()
			{
				return backing.GetReturnTypeAttributes();
			}

			public bool ReturnTypeIsRefReadOnly => backing.ReturnTypeIsRefReadOnly;

			public bool IsInitOnly => backing.IsInitOnly;

			public bool ThisIsRefReadOnly => backing.ThisIsRefReadOnly;

			public IReadOnlyList<ITypeParameter> TypeParameters => backing.TypeParameters;

			public IReadOnlyList<IType> TypeArguments => backing.TypeParameters;

			public bool IsExtensionMethod => backing.IsExtensionMethod;

			public bool IsLocalFunction => false;

			public bool IsConstructor => backing.IsConstructor;

			public bool IsDestructor => backing.IsDestructor;

			public bool IsOperator => backing.IsOperator;

			public bool HasBody => backing.HasBody;

			public bool IsAccessor => backing.IsAccessor;

			public IMember AccessorOwner => backing.AccessorOwner;

			public MethodSemanticsAttributes AccessorKind => backing.AccessorKind;

			public IMethod ReducedFrom => null;

			IMember IMember.Specialize(TypeParameterSubstitution substitution)
			{
				return SpecializedMethod.Create(this, substitution);
			}

			public override bool Equals(object obj)
			{
				if (obj is not MetadataMethod f)
					f = (obj as MetadataMethodWithOriginalMember)?.backing;
				if (f is not null)
					return backing.handle == f.handle && backing.module.PEFile == f.module.PEFile;
				return false;
			}

			public override int GetHashCode()
			{
				return 0x11dda32b ^ backing.module.PEFile.GetHashCode() ^ backing.handle.GetHashCode();
			}

			public bool Equals(IMember obj, TypeVisitor typeNormalization)
			{
				return Equals(obj);
			}

			public override string ToString()
			{
				return $"{backing.handle.MDToken.Raw:X8} {DeclaringType?.ReflectionName}.{Name}";
			}

			public IModule ParentModule => backing.ParentModule;

			public IEnumerable<IAttribute> GetAttributes()
			{
				return backing.GetAttributes();
			}

			public Accessibility Accessibility => backing.Accessibility;

			public bool IsStatic => backing.IsStatic;

			public bool IsAbstract => backing.IsAbstract;

			public bool IsSealed => backing.IsSealed;

			public string ReflectionName => backing.ReflectionName;

			public string Namespace => backing.Namespace;

			public ICompilation Compilation => backing.Compilation;

			public IReadOnlyList<IParameter> Parameters => backing.Parameters;
		}
	}
}<|MERGE_RESOLUTION|>--- conflicted
+++ resolved
@@ -223,11 +223,7 @@
 				};
 
 				var retType = ApplyAttributeTypeVisitor.ApplyAttributesToType(sig,
-<<<<<<< HEAD
-					module.Compilation, handle.Parameters.ReturnParameter.ParamDef, module.OptionsForEntity(this), NullableContext, isSignatureReturnType: true);
-=======
-					module.Compilation, handle.Parameters.ReturnParameter.ParamDef, module.metadata, module.OptionsForEntity(this), NullableContext);
->>>>>>> 1eda1686
+					module.Compilation, handle.Parameters.ReturnParameter.ParamDef, module.OptionsForEntity(this), NullableContext);
 
 				return LazyInit.GetOrSet(ref this.returnType, retType);
 			}
@@ -298,117 +294,6 @@
 		{
 			var b = new AttributeListBuilder(module);
 
-<<<<<<< HEAD
-=======
-			MethodImplAttributes implAttributes = handle.ImplAttributes & ~MethodImplAttributes.CodeTypeMask;
-			int methodCodeType = (int)(handle.ImplAttributes & MethodImplAttributes.CodeTypeMask);
-
-			#region DllImportAttribute
-
-			var info = handle.ImplMap;
-			if ((attributes & MethodAttributes.PinvokeImpl) == MethodAttributes.PinvokeImpl && info != null && info.Module != null) {
-				var dllImport = new AttributeBuilder(module, KnownAttribute.DllImport);
-				dllImport.AddFixedArg(KnownTypeCode.String, info.Module.Name.String);
-
-				if (info.IsBestFitDisabled)
-					dllImport.AddNamedArg("BestFitMapping", KnownTypeCode.Boolean, false);
-				if (info.IsBestFitEnabled)
-					dllImport.AddNamedArg("BestFitMapping", KnownTypeCode.Boolean, true);
-
-				System.Runtime.InteropServices.CallingConvention callingConvention;
-				switch (info.CallConv) {
-					case 0:
-						Debug.WriteLine($"P/Invoke calling convention not set on: {this}");
-						callingConvention = 0;
-						break;
-					case PInvokeAttributes.CallConvCdecl:
-						callingConvention = System.Runtime.InteropServices.CallingConvention.Cdecl;
-						break;
-					case PInvokeAttributes.CallConvFastcall:
-						callingConvention = System.Runtime.InteropServices.CallingConvention.FastCall;
-						break;
-					case PInvokeAttributes.CallConvStdcall:
-						callingConvention = System.Runtime.InteropServices.CallingConvention.StdCall;
-						break;
-					case PInvokeAttributes.CallConvThiscall:
-						callingConvention = System.Runtime.InteropServices.CallingConvention.ThisCall;
-						break;
-					case PInvokeAttributes.CallConvWinapi:
-						callingConvention = System.Runtime.InteropServices.CallingConvention.Winapi;
-						break;
-					default:
-						throw new NotSupportedException("unknown calling convention");
-				}
-				if (callingConvention != System.Runtime.InteropServices.CallingConvention.Winapi) {
-					var callingConventionType = FindInteropType(nameof(System.Runtime.InteropServices.CallingConvention));
-					dllImport.AddNamedArg("CallingConvention", callingConventionType, (int)callingConvention);
-				}
-
-				CharSet charSet = CharSet.None;
-				switch (info.CharSet) {
-					case PInvokeAttributes.CharSetAnsi:
-						charSet = CharSet.Ansi;
-						break;
-					case PInvokeAttributes.CharSetAuto:
-						charSet = CharSet.Auto;
-						break;
-					case PInvokeAttributes.CharSetUnicode:
-						charSet = CharSet.Unicode;
-						break;
-				}
-				if (charSet != CharSet.None) {
-					var charSetType = FindInteropType(nameof(CharSet));
-					dllImport.AddNamedArg("CharSet", charSetType, (int)charSet);
-				}
-
-				if (!UTF8String.IsNullOrEmpty(info.Name) && info.Name != handle.Name) {
-					dllImport.AddNamedArg("EntryPoint", KnownTypeCode.String, info.Name.String);
-				}
-
-				if (info.IsNoMangle) {
-					dllImport.AddNamedArg("ExactSpelling", KnownTypeCode.Boolean, true);
-				}
-
-				if ((implAttributes & MethodImplAttributes.PreserveSig) == MethodImplAttributes.PreserveSig) {
-					implAttributes &= ~MethodImplAttributes.PreserveSig;
-				} else {
-					dllImport.AddNamedArg("PreserveSig", KnownTypeCode.Boolean, false);
-				}
-
-				if (info.SupportsLastError)
-					dllImport.AddNamedArg("SetLastError", KnownTypeCode.Boolean, true);
-
-				if (info.IsThrowOnUnmappableCharDisabled)
-					dllImport.AddNamedArg("ThrowOnUnmappableChar", KnownTypeCode.Boolean, false);
-				if (info.IsThrowOnUnmappableCharEnabled)
-					dllImport.AddNamedArg("ThrowOnUnmappableChar", KnownTypeCode.Boolean, true);
-
-				b.Add(dllImport.Build());
-			}
-			#endregion
-
-			#region PreserveSigAttribute
-			if (implAttributes == MethodImplAttributes.PreserveSig && methodCodeType == 0)
-			{
-				b.Add(KnownAttribute.PreserveSig);
-				implAttributes = 0;
-			}
-			#endregion
-
-			#region MethodImplAttribute
-			if (implAttributes != 0)
-			{
-				var methodImpl = new AttributeBuilder(module, KnownAttribute.MethodImpl);
-				methodImpl.AddFixedArg(new TopLevelTypeName("System.Runtime.CompilerServices", nameof(MethodImplOptions)), (int)implAttributes);
-				if (methodCodeType != 0)
-				{
-					methodImpl.AddNamedArg("MethodCodeType", new TopLevelTypeName("System.Runtime.CompilerServices", nameof(MethodCodeType)), methodCodeType);
-				}
-				b.Add(methodImpl.Build());
-			}
-			#endregion
-
->>>>>>> 1eda1686
 			// SpecialName
 			if ((handle.Attributes & (MethodAttributes.SpecialName | MethodAttributes.RTSpecialName)) == MethodAttributes.SpecialName
 				&& SymbolKind == SymbolKind.Method)
@@ -670,6 +555,16 @@
 				return backing.GetAttributes();
 			}
 
+			public bool HasAttribute(KnownAttribute attribute)
+			{
+				return backing.HasAttribute(attribute);
+			}
+
+			public IAttribute GetAttribute(KnownAttribute attribute)
+			{
+				return backing.GetAttribute(attribute);
+			}
+
 			public Accessibility Accessibility => backing.Accessibility;
 
 			public bool IsStatic => backing.IsStatic;
