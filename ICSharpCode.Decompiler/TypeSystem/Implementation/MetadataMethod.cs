--- conflicted
+++ resolved
@@ -1,10 +1,5 @@
-<<<<<<< HEAD
-﻿// Copyright (c) 2018 Daniel Grunwald
+// Copyright (c) 2018 Daniel Grunwald
 //
-=======
-// Copyright (c) 2018 Daniel Grunwald
-// 
->>>>>>> 1e009404
 // Permission is hereby granted, free of charge, to any person obtaining a copy of this
 // software and associated documentation files (the "Software"), to deal in the Software
 // without restriction, including without limitation the rights to use, copy, modify, merge,
@@ -67,19 +62,10 @@
 			this.attributes = handle.Attributes;
 
 			this.symbolKind = SymbolKind.Method;
-<<<<<<< HEAD
 			const MethodAttributes finalizerAttributes = MethodAttributes.Virtual | MethodAttributes.Family | MethodAttributes.HideBySig;
 			this.typeParameters = MetadataTypeParameter.Create(module, this, handle.GenericParameters);
 			IHasSemantic owner = handle.SemanticsAttributes != 0 ? FindOwner(handle) : null;
 			if (owner != null) {
-=======
-			var (accessorOwner, semanticsAttribute) = module.PEFile.MethodSemanticsLookup.GetSemantics(handle);
-			const MethodAttributes finalizerAttributes = (MethodAttributes.Virtual | MethodAttributes.Family | MethodAttributes.HideBySig);
-			this.typeParameters = MetadataTypeParameter.Create(module, this, def.GetGenericParameters());
-			if (semanticsAttribute != 0 && !accessorOwner.IsNil
-				&& accessorOwner.Kind is HandleKind.PropertyDefinition or HandleKind.EventDefinition)
-			{
->>>>>>> 1e009404
 				this.symbolKind = SymbolKind.Accessor;
 				this.accessorOwner = owner;
 				this.AccessorKind = handle.SemanticsAttributes;
@@ -171,12 +157,8 @@
 		public bool IsDestructor => symbolKind == SymbolKind.Destructor;
 		public bool IsOperator => symbolKind == SymbolKind.Operator;
 		public bool IsAccessor => symbolKind == SymbolKind.Accessor;
-<<<<<<< HEAD
+
 		public bool HasBody => handle.HasBody;
-=======
-
-		public bool HasBody => module.metadata.GetMethodDefinition(handle).HasBody();
->>>>>>> 1e009404
 
 		public IMember AccessorOwner {
 			get {
@@ -237,7 +219,7 @@
 				};
 
 				var retType = ApplyAttributeTypeVisitor.ApplyAttributesToType(sig,
-					module.Compilation, handle.Parameters.ReturnParameter.ParamDef, module.metadata, module.OptionsForEntity(this), NullableContext, isSignatureReturnType: true);
+					module.Compilation, handle.Parameters.ReturnParameter.ParamDef, module.metadata, module.OptionsForEntity(this), NullableContext);
 
 				return LazyInit.GetOrSet(ref this.returnType, retType);
 			}
@@ -256,104 +238,6 @@
 				return handle.CustomAttributes.GetNullableContext() ?? DeclaringTypeDefinition.NullableContext;
 			}
 		}
-<<<<<<< HEAD
-=======
-
-		private void DecodeSignature()
-		{
-			var methodDef = module.metadata.GetMethodDefinition(handle);
-			var genericContext = new GenericContext(DeclaringType.TypeParameters, this.TypeParameters);
-			IType returnType;
-			IParameter[] parameters;
-			ModifiedType mod;
-			try
-			{
-				var nullableContext = methodDef.GetCustomAttributes().GetNullableContext(module.metadata) ?? DeclaringTypeDefinition.NullableContext;
-				var signature = methodDef.DecodeSignature(module.TypeProvider, genericContext);
-				(returnType, parameters, mod) = DecodeSignature(module, this, signature,
-					methodDef.GetParameters(), nullableContext, module.OptionsForEntity(this));
-			}
-			catch (BadImageFormatException)
-			{
-				returnType = SpecialType.UnknownType;
-				parameters = Empty<IParameter>.Array;
-				mod = null;
-			}
-			this.isInitOnly = mod is { Modifier: { Name: "IsExternalInit", Namespace: "System.Runtime.CompilerServices" } };
-			LazyInit.GetOrSet(ref this.returnType, returnType);
-			LazyInit.GetOrSet(ref this.parameters, parameters);
-		}
-
-		internal static (IType returnType, IParameter[] parameters, ModifiedType returnTypeModifier) DecodeSignature(
-			MetadataModule module, IParameterizedMember owner,
-			MethodSignature<IType> signature, ParameterHandleCollection? parameterHandles,
-			Nullability nullableContext, TypeSystemOptions typeSystemOptions,
-			CustomAttributeHandleCollection? returnTypeAttributes = null)
-		{
-			var metadata = module.metadata;
-			int i = 0;
-			IParameter[] parameters = new IParameter[signature.RequiredParameterCount
-				+ (signature.Header.CallingConvention == SignatureCallingConvention.VarArgs ? 1 : 0)];
-			IType parameterType;
-			if (parameterHandles != null)
-			{
-				foreach (var parameterHandle in parameterHandles)
-				{
-					var par = metadata.GetParameter(parameterHandle);
-					if (par.SequenceNumber == 0)
-					{
-						// "parameter" holds return type attributes.
-						// Note: for properties, the attributes normally stored on a method's return type
-						// are instead stored as normal attributes on the property.
-						// So MetadataProperty provides a non-null value for returnTypeAttributes,
-						// which then should be preferred over the attributes on the accessor's parameters.
-						if (returnTypeAttributes == null)
-						{
-							returnTypeAttributes = par.GetCustomAttributes();
-						}
-					}
-					else if (i < par.SequenceNumber && par.SequenceNumber <= signature.RequiredParameterCount)
-					{
-						// "Successive rows of the Param table that are owned by the same method shall be
-						// ordered by increasing Sequence value - although gaps in the sequence are allowed"
-						Debug.Assert(par.SequenceNumber <= signature.ParameterTypes.Length);
-						Debug.Assert(par.SequenceNumber <= parameters.Length);
-						// Fill gaps in the sequence with non-metadata parameters:
-						while (i < par.SequenceNumber - 1)
-						{
-							parameterType = ApplyAttributeTypeVisitor.ApplyAttributesToType(
-								signature.ParameterTypes[i], module.Compilation, null, metadata, typeSystemOptions, nullableContext);
-							parameters[i] = new DefaultParameter(parameterType, name: string.Empty, owner,
-								referenceKind: parameterType.Kind == TypeKind.ByReference ? ReferenceKind.Ref : ReferenceKind.None);
-							i++;
-						}
-						parameterType = ApplyAttributeTypeVisitor.ApplyAttributesToType(
-							signature.ParameterTypes[i], module.Compilation,
-							par.GetCustomAttributes(), metadata, typeSystemOptions, nullableContext);
-						parameters[i] = new MetadataParameter(module, owner, parameterType, parameterHandle);
-						i++;
-					}
-				}
-			}
-			while (i < signature.RequiredParameterCount)
-			{
-				parameterType = ApplyAttributeTypeVisitor.ApplyAttributesToType(
-					signature.ParameterTypes[i], module.Compilation, null, metadata, typeSystemOptions, nullableContext);
-				parameters[i] = new DefaultParameter(parameterType, name: string.Empty, owner,
-					referenceKind: parameterType.Kind == TypeKind.ByReference ? ReferenceKind.Ref : ReferenceKind.None);
-				i++;
-			}
-			if (signature.Header.CallingConvention == SignatureCallingConvention.VarArgs)
-			{
-				parameters[i] = new DefaultParameter(SpecialType.ArgList, name: string.Empty, owner);
-				i++;
-			}
-			Debug.Assert(i == parameters.Length);
-			var returnType = ApplyAttributeTypeVisitor.ApplyAttributesToType(signature.ReturnType,
-				module.Compilation, returnTypeAttributes, metadata, typeSystemOptions, nullableContext);
-			return (returnType, parameters, signature.ReturnType as ModifiedType);
-		}
->>>>>>> 1e009404
 		#endregion
 
 		public bool IsExplicitInterfaceImplementation {
@@ -406,14 +290,8 @@
 		{
 			var b = new AttributeListBuilder(module);
 
-<<<<<<< HEAD
 			MethodImplAttributes implAttributes = handle.ImplAttributes & ~MethodImplAttributes.CodeTypeMask;
-=======
-			var metadata = module.metadata;
-			var def = metadata.GetMethodDefinition(handle);
-			MethodImplAttributes implAttributes = def.ImplAttributes & ~MethodImplAttributes.CodeTypeMask;
-			int methodCodeType = (int)(def.ImplAttributes & MethodImplAttributes.CodeTypeMask);
->>>>>>> 1e009404
+			int methodCodeType = (int)(handle.ImplAttributes & MethodImplAttributes.CodeTypeMask);
 
 			#region DllImportAttribute
 
@@ -500,25 +378,14 @@
 			#endregion
 
 			#region PreserveSigAttribute
-<<<<<<< HEAD
-			if (implAttributes == MethodImplAttributes.PreserveSig) {
-=======
 			if (implAttributes == MethodImplAttributes.PreserveSig && methodCodeType == 0)
 			{
->>>>>>> 1e009404
 				b.Add(KnownAttribute.PreserveSig);
 				implAttributes = 0;
 			}
 			#endregion
 
 			#region MethodImplAttribute
-<<<<<<< HEAD
-			if (implAttributes != 0) {
-				b.Add(KnownAttribute.MethodImpl,
-					new TopLevelTypeName("System.Runtime.CompilerServices", nameof(MethodImplOptions)),
-					(int)implAttributes
-				);
-=======
 			if (implAttributes != 0)
 			{
 				var methodImpl = new AttributeBuilder(module, KnownAttribute.MethodImpl);
@@ -528,7 +395,6 @@
 					methodImpl.AddNamedArg("MethodCodeType", new TopLevelTypeName("System.Runtime.CompilerServices", nameof(MethodCodeType)), methodCodeType);
 				}
 				b.Add(methodImpl.Build());
->>>>>>> 1e009404
 			}
 			#endregion
 
@@ -552,9 +418,7 @@
 				return GetAttributes().Any(attr => attr.AttributeType.IsKnownType(attribute));
 			}
 			var b = new AttributeListBuilder(module);
-			var metadata = module.metadata;
-			var def = metadata.GetMethodDefinition(handle);
-			return b.HasAttribute(metadata, def.GetCustomAttributes(), attribute, symbolKind);
+			return b.HasAttribute(handle.CustomAttributes, attribute, symbolKind);
 		}
 
 		public IAttribute GetAttribute(KnownAttribute attribute)
@@ -564,9 +428,7 @@
 				return GetAttributes().FirstOrDefault(attr => attr.AttributeType.IsKnownType(attribute));
 			}
 			var b = new AttributeListBuilder(module);
-			var metadata = module.metadata;
-			var def = metadata.GetMethodDefinition(handle);
-			return b.GetAttribute(metadata, def.GetCustomAttributes(), attribute, symbolKind);
+			return b.GetAttribute(handle.CustomAttributes, attribute, symbolKind);
 		}
 		#endregion
 
