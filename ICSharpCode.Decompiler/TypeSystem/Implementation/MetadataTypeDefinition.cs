﻿// Copyright (c) 2018 Daniel Grunwald
//
// Permission is hereby granted, free of charge, to any person obtaining a copy of this
// software and associated documentation files (the "Software"), to deal in the Software
// without restriction, including without limitation the rights to use, copy, modify, merge,
// publish, distribute, sublicense, and/or sell copies of the Software, and to permit persons
// to whom the Software is furnished to do so, subject to the following conditions:
//
// The above copyright notice and this permission notice shall be included in all copies or
// substantial portions of the Software.
//
// THE SOFTWARE IS PROVIDED "AS IS", WITHOUT WARRANTY OF ANY KIND, EXPRESS OR IMPLIED,
// INCLUDING BUT NOT LIMITED TO THE WARRANTIES OF MERCHANTABILITY, FITNESS FOR A PARTICULAR
// PURPOSE AND NONINFRINGEMENT. IN NO EVENT SHALL THE AUTHORS OR COPYRIGHT HOLDERS BE LIABLE
// FOR ANY CLAIM, DAMAGES OR OTHER LIABILITY, WHETHER IN AN ACTION OF CONTRACT, TORT OR
// OTHERWISE, ARISING FROM, OUT OF OR IN CONNECTION WITH THE SOFTWARE OR THE USE OR OTHER
// DEALINGS IN THE SOFTWARE.

using System;
using System.Collections.Generic;
using System.Diagnostics;
using System.Linq;
using System.Runtime.InteropServices;
using System.Text;

using dnlib.DotNet;
using dnSpy.Contracts.Decompiler;
using ICSharpCode.Decompiler.Util;

namespace ICSharpCode.Decompiler.TypeSystem.Implementation
{
	/// <summary>
	/// Type definition backed by System.Reflection.Metadata
	/// </summary>
	sealed class MetadataTypeDefinition : ITypeDefinition
	{
		readonly MetadataModule module;
		readonly TypeDef handle;

		// eagerly loaded:
		readonly FullTypeName fullTypeName;
		readonly TypeAttributes attributes;
		public TypeKind Kind { get; }
		public bool IsByRefLike { get; }
		public bool IsReadOnly { get; }
		public ITypeDefinition DeclaringTypeDefinition { get; }
		public IReadOnlyList<ITypeParameter> TypeParameters { get; }
		public KnownTypeCode KnownTypeCode { get; }
		public IType EnumUnderlyingType { get; }
		public bool HasExtensionMethods { get; }
		public Nullability NullableContext { get; }

		// lazy-loaded:
		IMember[] members;
		IField[] fields;
		IProperty[] properties;
		IEvent[] events;
		IMethod[] methods;
		List<IType> directBaseTypes;
		bool defaultMemberNameInitialized;
		string defaultMemberName;
		private string reflectionName;

		internal MetadataTypeDefinition(MetadataModule module, TypeDef handle)
		{
			Debug.Assert(module != null);
			Debug.Assert(handle != null);
			this.module = module;
			this.handle = handle;
			this.attributes = handle.Attributes;
			this.fullTypeName = handle.GetFullTypeName();
			this.MetadataName = handle.Name;
			// Find DeclaringType + KnownTypeCode:
			if (handle.DeclaringType is not null) {
				this.DeclaringTypeDefinition = module.GetDefinition(handle.DeclaringType);

				// Create type parameters:
				this.TypeParameters = MetadataTypeParameter.Create(module, this.DeclaringTypeDefinition, this, handle.GenericParameters);
				this.NullableContext = handle.CustomAttributes.GetNullableContext() ?? this.DeclaringTypeDefinition.NullableContext;
			} else {
				// Create type parameters:
				this.TypeParameters = MetadataTypeParameter.Create(module, this, handle.GenericParameters);

				this.NullableContext = handle.CustomAttributes.GetNullableContext() ?? module.NullableContext;

				var topLevelTypeName = fullTypeName.TopLevelTypeName;
				for (int i = 0; i < KnownTypeReference.KnownTypeCodeCount; i++) {
					var ktr = KnownTypeReference.Get((KnownTypeCode)i);
					if (ktr != null && ktr.TypeName == topLevelTypeName) {
						this.KnownTypeCode = (KnownTypeCode)i;
						break;
					}
				}
			}
			// Find type kind:
			if (handle.IsInterface) {
				this.Kind = TypeKind.Interface;
			} else if (handle.IsEnum) {
				this.Kind = TypeKind.Enum;
				this.EnumUnderlyingType = handle.GetEnumUnderlyingType().DecodeSignature(module, new GenericContext());
			} else if (handle.IsValueType) {
				if (KnownTypeCode == KnownTypeCode.Void) {
					this.Kind = TypeKind.Void;
				} else {
					this.Kind = TypeKind.Struct;
					this.IsByRefLike = (module.TypeSystemOptions & TypeSystemOptions.RefStructs) == TypeSystemOptions.RefStructs
									   && handle.CustomAttributes.HasKnownAttribute(KnownAttribute.IsByRefLike);
					this.IsReadOnly = (module.TypeSystemOptions & TypeSystemOptions.ReadOnlyStructsAndParameters) == TypeSystemOptions.ReadOnlyStructsAndParameters
									  && handle.CustomAttributes.HasKnownAttribute(KnownAttribute.IsReadOnly);
				}
			} else if (handle.IsDelegate) {
				this.Kind = TypeKind.Delegate;
			} else {
				this.Kind = TypeKind.Class;
				this.HasExtensionMethods = this.IsStatic &&
										   (module.TypeSystemOptions & TypeSystemOptions.ExtensionMethods) ==
										   TypeSystemOptions.ExtensionMethods &&
										   handle.CustomAttributes.HasKnownAttribute(KnownAttribute.Extension);
			}
		}

		public override string ToString()
		{
			return $"{handle.MDToken.Raw:X8} {fullTypeName}";
		}

		ITypeDefinition[] nestedTypes;

		public IReadOnlyList<ITypeDefinition> NestedTypes {
			get {
				var nestedTypes = LazyInit.VolatileRead(ref this.nestedTypes);
				if (nestedTypes != null)
					return nestedTypes;
				var nestedTypeCollection = handle.NestedTypes;
				var nestedTypeList = new List<ITypeDefinition>(nestedTypeCollection.Count);
				foreach (TypeDef h in nestedTypeCollection) {
					nestedTypeList.Add(module.GetDefinition(h));
				}
				return LazyInit.GetOrSet(ref this.nestedTypes, nestedTypeList.ToArray());
			}
		}

		#region Members
		public IReadOnlyList<IMember> Members {
			get {
				var members = LazyInit.VolatileRead(ref this.members);
				if (members != null)
					return members;
				members = this.Fields.Concat<IMember>(this.Methods).Concat(this.Properties).Concat(this.Events).ToArray();
				return LazyInit.GetOrSet(ref this.members, members);
			}
		}

		public IEnumerable<IField> Fields {
			get {
				var fields = LazyInit.VolatileRead(ref this.fields);
				if (fields != null)
					return fields;
				var fieldCollection = handle.Fields;
				var fieldList = new List<IField>(fieldCollection.Count);
				foreach (FieldDef field in fieldCollection) {
					var attr = field.Attributes;
					if (module.IsVisible(attr)) {
						fieldList.Add(module.GetDefinition(field));
					}
				}
				return LazyInit.GetOrSet(ref this.fields, fieldList.ToArray());
			}
		}

		public IEnumerable<IProperty> Properties {
			get {
				var properties = LazyInit.VolatileRead(ref this.properties);
				if (properties != null)
					return properties;
				var propertyCollection = handle.Properties;
				var propertyList = new List<IProperty>(propertyCollection.Count);
				foreach (PropertyDef property in propertyCollection) {
					bool getterVisible = property.GetMethod != null && module.IsVisible(property.GetMethod.Attributes);
					bool setterVisible = property.SetMethod != null && module.IsVisible(property.SetMethod.Attributes);
					if (getterVisible || setterVisible) {
						propertyList.Add(module.GetDefinition(property));
					}
				}
				return LazyInit.GetOrSet(ref this.properties, propertyList.ToArray());
			}
		}

		public IEnumerable<IEvent> Events {
			get {
				var events = LazyInit.VolatileRead(ref this.events);
				if (events != null)
					return events;
				var eventCollection = handle.Events;
				var eventList = new List<IEvent>(eventCollection.Count);
				foreach (EventDef ev in eventCollection) {
					if (ev.AddMethod == null)
						continue;
					var addMethod = ev.AddMethod;
					if (module.IsVisible(addMethod.Attributes)) {
						eventList.Add(module.GetDefinition(ev));
					}
				}
				return LazyInit.GetOrSet(ref this.events, eventList.ToArray());
			}
		}

		public IEnumerable<IMethod> Methods {
			get {
				var methods = LazyInit.VolatileRead(ref this.methods);
				if (methods != null)
					return methods;
				var methodsCollection = handle.Methods;
				var methodsList = new List<IMethod>(methodsCollection.Count);
				foreach (MethodDef md in methodsCollection) {
					if (md.SemanticsAttributes == MethodSemanticsAttributes.None && module.IsVisible(md.Attributes)) {
						methodsList.Add(module.GetDefinition(md));
					}
				}
				if (this.Kind == TypeKind.Struct || this.Kind == TypeKind.Enum) {
					methodsList.Add(FakeMethod.CreateDummyConstructor(Compilation, this, IsAbstract ? Accessibility.Protected : Accessibility.Public));
				}
				return LazyInit.GetOrSet(ref this.methods, methodsList.ToArray());
			}
		}
		#endregion

		public IType DeclaringType => DeclaringTypeDefinition;

		public bool? IsReferenceType {
			get {
				switch (Kind) {
					case TypeKind.Struct:
					case TypeKind.Enum:
					case TypeKind.Void:
						return false;
					default:
						return true;
				}
			}
		}

		public int TypeParameterCount => TypeParameters.Count;

		IReadOnlyList<IType> IType.TypeArguments => TypeParameters;

		Nullability IType.Nullability => Nullability.Oblivious;

		public IType ChangeNullability(Nullability nullability)
		{
			if (nullability == Nullability.Oblivious)
				return this;
			else
				return new NullabilityAnnotatedType(this, nullability);
		}

		public IEnumerable<IType> DirectBaseTypes {
			get {
				var baseTypes = LazyInit.VolatileRead(ref this.directBaseTypes);
				if (baseTypes != null)
					return baseTypes;
				var context = new GenericContext(TypeParameters);
				var interfaceImplCollection = handle.Interfaces;
				baseTypes = new List<IType>(1 + interfaceImplCollection.Count);
				ITypeDefOrRef baseType = handle.BaseType;
				if (baseType != null)
				{
					baseTypes.Add(module.ResolveType(baseType, context, this.handle, Nullability.Oblivious));
				}
				else if (Kind == TypeKind.Interface)
				{
					// td.BaseType.IsNil is always true for interfaces,
					// but the type system expects every interface to derive from System.Object as well.
					baseTypes.Add(Compilation.FindType(KnownTypeCode.Object));
				}
				foreach (var iface in interfaceImplCollection)
				{
					baseTypes.Add(module.ResolveType(iface.Interface, context, iface, Nullability.Oblivious));
				}
				return LazyInit.GetOrSet(ref this.directBaseTypes, baseTypes);
			}
		}

<<<<<<< HEAD
		dnlib.DotNet.IType IType.MetadataToken => handle;

		IMDTokenProvider IEntity.OriginalMember => handle;

		public dnlib.DotNet.IType OriginalMember => handle;

		IMDTokenProvider IEntity.MetadataToken => handle;
		public TypeDef MetadataToken => handle;

=======
		public IMemberDef MetadataToken => handle;
		public string MetadataName { get; }
>>>>>>> 1eda1686
		public FullTypeName FullTypeName => fullTypeName;
		public string Name => fullTypeName.Name;

		public IModule ParentModule => module;

		#region Type Attributes
		public IEnumerable<IAttribute> GetAttributes()
		{
			var b = new AttributeListBuilder(module);

			// SpecialName
			if ((handle.Attributes & (TypeAttributes.SpecialName | TypeAttributes.RTSpecialName)) == TypeAttributes.SpecialName)
				b.Add(KnownAttribute.SpecialName);

			b.Add(handle.GetCustomAttributes(), SymbolKind.TypeDefinition);

			return b.Build();
		}

		public bool HasAttribute(KnownAttribute attribute)
		{
			if (!attribute.IsCustomAttribute())
			{
				return GetAttributes().Any(attr => attr.AttributeType.IsKnownType(attribute));
			}
			var b = new AttributeListBuilder(module);
			return b.HasAttribute(handle.CustomAttributes, attribute, SymbolKind.TypeDefinition);
		}

		public IAttribute GetAttribute(KnownAttribute attribute)
		{
			if (!attribute.IsCustomAttribute())
			{
				return GetAttributes().FirstOrDefault(attr => attr.AttributeType.IsKnownType(attribute));
			}
			var b = new AttributeListBuilder(module);
			return b.GetAttribute(handle.CustomAttributes, attribute, SymbolKind.TypeDefinition);
		}

		public string DefaultMemberName {
			get {
				string defaultMemberName = LazyInit.VolatileRead(ref this.defaultMemberName);
				if (defaultMemberName != null || defaultMemberNameInitialized)
					return defaultMemberName;
				foreach (var a in handle.CustomAttributes) {
					if (!a.IsKnownAttribute(KnownAttribute.DefaultMember))
						continue;
					if (a.ConstructorArguments.Count == 1 && a.ConstructorArguments[0].Value is UTF8String name) {
						defaultMemberName = name;
						break;
					}
				}
				defaultMemberName = LazyInit.GetOrSet(ref this.defaultMemberName, defaultMemberName);
				defaultMemberNameInitialized = true;
				return defaultMemberName;
			}
		}
		#endregion

		public Accessibility Accessibility {
			get {
				switch (handle.Visibility) {
					case TypeAttributes.NotPublic:
					case TypeAttributes.NestedAssembly:
						return Accessibility.Internal;
					case TypeAttributes.Public:
					case TypeAttributes.NestedPublic:
						return Accessibility.Public;
					case TypeAttributes.NestedPrivate:
						return Accessibility.Private;
					case TypeAttributes.NestedFamily:
						return Accessibility.Protected;
					case TypeAttributes.NestedFamANDAssem:
						return Accessibility.ProtectedAndInternal;
					case TypeAttributes.NestedFamORAssem:
						return Accessibility.ProtectedOrInternal;
					default:
						return Accessibility.None;
				}
			}
		}

		public bool IsStatic => handle.IsAbstract && handle.IsSealed;
		public bool IsAbstract => handle.IsAbstract;
		public bool IsSealed => handle.IsSealed;

		public SymbolKind SymbolKind => SymbolKind.TypeDefinition;

		public ICompilation Compilation => module.Compilation;

		public string FullName {
			get {
				if (DeclaringType != null)
					return DeclaringType.FullName + "." + Name;
				if (!string.IsNullOrEmpty(this.Namespace))
					return this.Namespace + "." + Name;
				return Name;
			}
		}

		public string ReflectionName {
			get {
				string reflName = LazyInit.VolatileRead(ref this.reflectionName);
				if (reflName != null)
					return reflName;

				var sb = new StringBuilder();
				reflName = FullNameFactory.FullName(handle, true, null, sb);

				return LazyInit.GetOrSet(ref this.reflectionName, reflName);
			}
		}
		public string Namespace => handle.Namespace;

		ITypeDefinition IType.GetDefinition() => this;
		ITypeDefinitionOrUnknown IType.GetDefinitionOrUnknown() => this;
		TypeParameterSubstitution IType.GetSubstitution() => TypeParameterSubstitution.Identity;

		public IType AcceptVisitor(TypeVisitor visitor)
		{
			return visitor.VisitTypeDefinition(this);
		}

		IType IType.VisitChildren(TypeVisitor visitor)
		{
			return this;
		}

		public override bool Equals(object obj)
		{
			if (obj is not MetadataTypeDefinition f)
				f = (obj as MetadataTypeDefinitionWithOriginalMember)?.backing;
			if (f is not null)
				return handle == f.handle && module.PEFile == f.module.PEFile;
			return false;
		}

		public override int GetHashCode()
		{
			return 0x2e0520f2 ^ module.PEFile.GetHashCode() ^ handle.GetHashCode();
		}

		bool IEquatable<IType>.Equals(IType other)
		{
			return Equals(other);
		}

		#region GetNestedTypes
		public IEnumerable<IType> GetNestedTypes(Predicate<ITypeDefinition> filter = null, GetMemberOptions options = GetMemberOptions.None)
		{
			const GetMemberOptions opt = GetMemberOptions.IgnoreInheritedMembers | GetMemberOptions.ReturnMemberDefinitions;
			if ((options & opt) == opt) {
				return GetFiltered(this.NestedTypes, filter);
			} else {
				return GetMembersHelper.GetNestedTypes(this, filter, options);
			}
		}

		public IEnumerable<IType> GetNestedTypes(IReadOnlyList<IType> typeArguments, Predicate<ITypeDefinition> filter = null, GetMemberOptions options = GetMemberOptions.None)
		{
			return GetMembersHelper.GetNestedTypes(this, typeArguments, filter, options);
		}
		#endregion

		#region GetMembers()
		IEnumerable<T> GetFiltered<T>(IEnumerable<T> input, Predicate<T> filter) where T : class
		{
			if (filter == null)
				return input;
			else
				return ApplyFilter(input, filter);
		}

		IEnumerable<T> ApplyFilter<T>(IEnumerable<T> input, Predicate<T> filter) where T : class
		{
			foreach (var member in input) {
				if (filter(member))
					yield return member;
			}
		}

		public IEnumerable<IMethod> GetMethods(Predicate<IMethod> filter = null, GetMemberOptions options = GetMemberOptions.None)
		{
			if (Kind == TypeKind.Void)
				return EmptyList<IMethod>.Instance;
			if ((options & GetMemberOptions.IgnoreInheritedMembers) == GetMemberOptions.IgnoreInheritedMembers) {
				return GetFiltered(this.Methods, ExtensionMethods.And(m => !m.IsConstructor, filter));
			} else {
				return GetMembersHelper.GetMethods(this, filter, options);
			}
		}

		public IEnumerable<IMethod> GetMethods(IReadOnlyList<IType> typeArguments, Predicate<IMethod> filter = null, GetMemberOptions options = GetMemberOptions.None)
		{
			if (Kind == TypeKind.Void)
				return EmptyList<IMethod>.Instance;
			return GetMembersHelper.GetMethods(this, typeArguments, filter, options);
		}

		public IEnumerable<IMethod> GetConstructors(Predicate<IMethod> filter = null, GetMemberOptions options = GetMemberOptions.IgnoreInheritedMembers)
		{
			if (Kind == TypeKind.Void)
				return EmptyList<IMethod>.Instance;
			if (ComHelper.IsComImport(this)) {
				IType coClass = ComHelper.GetCoClass(this);
				using (var busyLock = BusyManager.Enter(this)) {
					if (busyLock.Success) {
						return coClass.GetConstructors(filter, options)
							.Select(m => new SpecializedMethod(m, m.Substitution) { DeclaringType = this });
					}
				}
				return EmptyList<IMethod>.Instance;
			}
			if ((options & GetMemberOptions.IgnoreInheritedMembers) == GetMemberOptions.IgnoreInheritedMembers) {
				return GetFiltered(this.Methods, ExtensionMethods.And(m => m.IsConstructor && !m.IsStatic, filter));
			} else {
				return GetMembersHelper.GetConstructors(this, filter, options);
			}
		}

		public IEnumerable<IProperty> GetProperties(Predicate<IProperty> filter = null, GetMemberOptions options = GetMemberOptions.None)
		{
			if (Kind == TypeKind.Void)
				return EmptyList<IProperty>.Instance;
			if ((options & GetMemberOptions.IgnoreInheritedMembers) == GetMemberOptions.IgnoreInheritedMembers) {
				return GetFiltered(this.Properties, filter);
			} else {
				return GetMembersHelper.GetProperties(this, filter, options);
			}
		}

		public IEnumerable<IField> GetFields(Predicate<IField> filter = null, GetMemberOptions options = GetMemberOptions.None)
		{
			if (Kind == TypeKind.Void)
				return EmptyList<IField>.Instance;
			if ((options & GetMemberOptions.IgnoreInheritedMembers) == GetMemberOptions.IgnoreInheritedMembers) {
				return GetFiltered(this.Fields, filter);
			} else {
				return GetMembersHelper.GetFields(this, filter, options);
			}
		}

		public IEnumerable<IEvent> GetEvents(Predicate<IEvent> filter = null, GetMemberOptions options = GetMemberOptions.None)
		{
			if (Kind == TypeKind.Void)
				return EmptyList<IEvent>.Instance;
			if ((options & GetMemberOptions.IgnoreInheritedMembers) == GetMemberOptions.IgnoreInheritedMembers) {
				return GetFiltered(this.Events, filter);
			} else {
				return GetMembersHelper.GetEvents(this, filter, options);
			}
		}

		public IEnumerable<IMember> GetMembers(Predicate<IMember> filter = null, GetMemberOptions options = GetMemberOptions.None)
		{
			if (Kind == TypeKind.Void)
				return EmptyList<IMethod>.Instance;
			if ((options & GetMemberOptions.IgnoreInheritedMembers) == GetMemberOptions.IgnoreInheritedMembers) {
				return GetFiltered(this.Members, filter);
			} else {
				return GetMembersHelper.GetMembers(this, filter, options);
			}
		}

		public IEnumerable<IMethod> GetAccessors(Predicate<IMethod> filter = null, GetMemberOptions options = GetMemberOptions.None)
		{
			if (Kind == TypeKind.Void)
				return EmptyList<IMethod>.Instance;
			if ((options & GetMemberOptions.IgnoreInheritedMembers) == GetMemberOptions.IgnoreInheritedMembers) {
				return GetFilteredAccessors(filter);
			} else {
				return GetMembersHelper.GetAccessors(this, filter, options);
			}
		}

		IEnumerable<IMethod> GetFilteredAccessors(Predicate<IMethod> filter)
		{
			foreach (var prop in this.Properties) {
				var getter = prop.Getter;
				if (getter != null && (filter == null || filter(getter)))
					yield return getter;
				var setter = prop.Setter;
				if (setter != null && (filter == null || filter(setter)))
					yield return setter;
			}
			foreach (var ev in this.Events) {
				var adder = ev.AddAccessor;
				if (adder != null && (filter == null || filter(adder)))
					yield return adder;
				var remover = ev.RemoveAccessor;
				if (remover != null && (filter == null || filter(remover)))
					yield return remover;
				var invoker = ev.InvokeAccessor;
				if (invoker != null && (filter == null || filter(invoker)))
					yield return remover;
			}
		}
		#endregion

		#region IsRecord
		volatile ThreeState isRecord = ThreeState.Unknown;

		public bool IsRecord {
			get {
				if (isRecord == ThreeState.Unknown) {
					isRecord = ComputeIsRecord().ToThreeState();
				}
				return isRecord == ThreeState.True;
			}
		}


		private bool ComputeIsRecord()
		{
			if (Kind != TypeKind.Class && Kind != TypeKind.Struct)
				return false;
			bool isStruct = Kind == TypeKind.Struct;

			bool getEqualityContract = isStruct;
			bool toString = false;
			bool printMembers = false;
			bool getHashCode = false;
			bool equals = false;
			bool opEquality = false;
			bool opInequality = false;
			bool clone = isStruct;
			foreach (var method in handle.Methods)
			{
				if ((method.Name == "Clone"))
				{
					// error CS8859: Members named 'Clone' are disallowed in records.
					return false;
				}

				getEqualityContract |= (method.Name == "get_EqualityContract");
				toString |= (method.Name == "ToString");
				printMembers |= (method.Name == "PrintMembers");
				getHashCode |= (method.Name == "GetHashCode");
				equals |= (method.Name == "Equals");
				opEquality |= (method.Name == "op_Equality");
				opInequality |= (method.Name == "op_Inequality");
				clone |= (method.Name == "<Clone>$");
			}
			return getEqualityContract & toString & printMembers & getHashCode & equals & opEquality & opInequality & clone;
		}
		#endregion

		internal ITypeDefinition WithOriginalMember(dnlib.DotNet.IType originalMember)
		{
			return new MetadataTypeDefinitionWithOriginalMember(this, originalMember);
		}

		private sealed class MetadataTypeDefinitionWithOriginalMember : ITypeDefinition
		{
			internal readonly MetadataTypeDefinition backing;
			public readonly dnlib.DotNet.IType originalMember;

			public MetadataTypeDefinitionWithOriginalMember(MetadataTypeDefinition mdType, dnlib.DotNet.IType originalMember)
			{
				this.backing = mdType;
				this.originalMember = originalMember;
			}

			public string FullName => backing.FullName;

			public SymbolKind SymbolKind => backing.SymbolKind;

			public dnlib.DotNet.IType OriginalMember => originalMember;

			IMDTokenProvider IEntity.OriginalMember => originalMember;

			public string Name => backing.Name;

			public ITypeDefinition DeclaringTypeDefinition => backing.DeclaringTypeDefinition;

			public string ReflectionName => backing.ReflectionName;

			public string Namespace => backing.Namespace;

			public override bool Equals(object obj)
			{
				if (obj is not MetadataTypeDefinition f)
					f = (obj as MetadataTypeDefinitionWithOriginalMember)?.backing;
				if (f is not null)
					return backing.handle == f.handle && backing.module.PEFile == f.module.PEFile;
				return false;
			}

			public override int GetHashCode()
			{
				return 0x11dda32b ^ backing.module.PEFile.GetHashCode() ^ backing.handle.GetHashCode();
			}

			public override string ToString()
			{
				return $"{backing.handle.MDToken.Raw:X8} {backing.fullTypeName}";
			}

			bool IEquatable<IType>.Equals(IType other) => Equals(other);

			public TypeKind Kind => backing.Kind;

			public bool? IsReferenceType => backing.IsReferenceType;

			public bool IsByRefLike => backing.IsByRefLike;

			public Nullability Nullability => Nullability.Oblivious;

			public IType ChangeNullability(Nullability nullability)
			{
				if (nullability == Nullability.Oblivious)
					return this;
				return new NullabilityAnnotatedType(this, nullability);
			}

			public ITypeDefinition GetDefinition() => this;

			public IReadOnlyList<ITypeDefinition> NestedTypes => backing.NestedTypes;

			public IReadOnlyList<IMember> Members => backing.Members;

			public IEnumerable<IField> Fields => backing.Fields;

			public IEnumerable<IMethod> Methods => backing.Methods;

			public IEnumerable<IProperty> Properties => backing.Properties;

			public IEnumerable<IEvent> Events => backing.Events;

			public KnownTypeCode KnownTypeCode => backing.KnownTypeCode;

			public IType EnumUnderlyingType => backing.EnumUnderlyingType;

			public bool IsReadOnly => backing.IsReadOnly;

			public FullTypeName FullTypeName => backing.FullTypeName;

			public IType DeclaringType => backing.DeclaringType;

			public bool HasExtensionMethods => backing.HasExtensionMethods;

			public Nullability NullableContext => backing.NullableContext;

			public bool IsRecord => backing.IsRecord;

			public IModule ParentModule => backing.ParentModule;

			public IEnumerable<IAttribute> GetAttributes() => backing.GetAttributes();

			public Accessibility Accessibility => backing.Accessibility;

			public bool IsStatic => backing.IsStatic;

			public bool IsAbstract => backing.IsAbstract;

			public bool IsSealed => backing.IsSealed;

			public int TypeParameterCount => backing.TypeParameterCount;

			public IReadOnlyList<ITypeParameter> TypeParameters => backing.TypeParameters;

			IReadOnlyList<IType> IType.TypeArguments => TypeParameters;

			public IType AcceptVisitor(TypeVisitor visitor) => visitor.VisitTypeDefinition(this);

			public IType VisitChildren(TypeVisitor visitor) => this;

			public IEnumerable<IType> DirectBaseTypes => backing.DirectBaseTypes;

			public TypeParameterSubstitution GetSubstitution() => TypeParameterSubstitution.Identity;

			public IEnumerable<IType> GetNestedTypes(Predicate<ITypeDefinition> filter = null, GetMemberOptions options = GetMemberOptions.None) => backing.GetNestedTypes(filter, options);

			public IEnumerable<IType> GetNestedTypes(IReadOnlyList<IType> typeArguments, Predicate<ITypeDefinition> filter = null, GetMemberOptions options = GetMemberOptions.None) => backing.GetNestedTypes(typeArguments, filter, options);

			public IEnumerable<IMethod> GetConstructors(Predicate<IMethod> filter = null, GetMemberOptions options = GetMemberOptions.IgnoreInheritedMembers) => backing.GetConstructors(filter, options);

			public IEnumerable<IMethod> GetMethods(Predicate<IMethod> filter = null, GetMemberOptions options = GetMemberOptions.None) => backing.GetMethods(filter, options);

			public IEnumerable<IMethod> GetMethods(IReadOnlyList<IType> typeArguments, Predicate<IMethod> filter = null, GetMemberOptions options = GetMemberOptions.None) => backing.GetMethods(typeArguments, filter, options);

			public IEnumerable<IProperty> GetProperties(Predicate<IProperty> filter = null, GetMemberOptions options = GetMemberOptions.None) => backing.GetProperties(filter, options);

			public IEnumerable<IField> GetFields(Predicate<IField> filter = null, GetMemberOptions options = GetMemberOptions.None) => backing.GetFields(filter, options);

			public IEnumerable<IEvent> GetEvents(Predicate<IEvent> filter = null, GetMemberOptions options = GetMemberOptions.None) => backing.GetEvents(filter, options);

			public IEnumerable<IMember> GetMembers(Predicate<IMember> filter = null, GetMemberOptions options = GetMemberOptions.None) => backing.GetMembers(filter, options);

			public IEnumerable<IMethod> GetAccessors(Predicate<IMethod> filter = null, GetMemberOptions options = GetMemberOptions.None) => backing.GetAccessors(filter, options);

			public TypeDef MetadataToken => backing.MetadataToken;

			dnlib.DotNet.IType IType.MetadataToken => backing.MetadataToken;

			IMDTokenProvider IEntity.MetadataToken => backing.MetadataToken;

			public ICompilation Compilation => backing.Compilation;
		}
	}
}<|MERGE_RESOLUTION|>--- conflicted
+++ resolved
@@ -281,7 +281,6 @@
 			}
 		}
 
-<<<<<<< HEAD
 		dnlib.DotNet.IType IType.MetadataToken => handle;
 
 		IMDTokenProvider IEntity.OriginalMember => handle;
@@ -291,10 +290,7 @@
 		IMDTokenProvider IEntity.MetadataToken => handle;
 		public TypeDef MetadataToken => handle;
 
-=======
-		public IMemberDef MetadataToken => handle;
 		public string MetadataName { get; }
->>>>>>> 1eda1686
 		public FullTypeName FullTypeName => fullTypeName;
 		public string Name => fullTypeName.Name;
 
@@ -711,6 +707,7 @@
 			}
 
 			public ITypeDefinition GetDefinition() => this;
+			public ITypeDefinitionOrUnknown GetDefinitionOrUnknown() => this;
 
 			public IReadOnlyList<ITypeDefinition> NestedTypes => backing.NestedTypes;
 
@@ -730,6 +727,8 @@
 
 			public bool IsReadOnly => backing.IsReadOnly;
 
+			public string MetadataName => backing.MetadataName;
+
 			public FullTypeName FullTypeName => backing.FullTypeName;
 
 			public IType DeclaringType => backing.DeclaringType;
@@ -743,6 +742,15 @@
 			public IModule ParentModule => backing.ParentModule;
 
 			public IEnumerable<IAttribute> GetAttributes() => backing.GetAttributes();
+			public bool HasAttribute(KnownAttribute attribute)
+			{
+				return backing.HasAttribute(attribute);
+			}
+
+			public IAttribute GetAttribute(KnownAttribute attribute)
+			{
+				return backing.GetAttribute(attribute);
+			}
 
 			public Accessibility Accessibility => backing.Accessibility;
 
