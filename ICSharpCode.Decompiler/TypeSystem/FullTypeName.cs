--- conflicted
+++ resolved
@@ -86,15 +86,10 @@
 		/// </remarks>
 		public FullTypeName(string reflectionName, bool nonReflection = false)
 		{
-<<<<<<< HEAD
 			char nestedSeperator = nonReflection ? '/' : '+';
 			int pos = reflectionName.IndexOf(nestedSeperator);
-			if (pos < 0) {
-=======
-			int pos = reflectionName.IndexOf('+');
 			if (pos < 0)
 			{
->>>>>>> 41c99e47
 				// top-level type
 				this.topLevelType = new TopLevelTypeName(reflectionName);
 				this.nestedTypes = null;
