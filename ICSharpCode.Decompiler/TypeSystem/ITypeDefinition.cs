--- conflicted
+++ resolved
@@ -63,11 +63,7 @@
 		/// Gets/Sets the declaring type (incl. type arguments, if any).
 		/// This property will return null for top-level types.
 		/// </summary>
-<<<<<<< HEAD
-		new IType DeclaringType { get; } // solves ambiguity between IType.DeclaringType and IEntity.DeclaringType
-=======
 		new IType? DeclaringType { get; } // solves ambiguity between IType.DeclaringType and IEntity.DeclaringType
->>>>>>> 09a9a117
 
 		/// <summary>
 		/// Gets whether this type contains extension methods.
