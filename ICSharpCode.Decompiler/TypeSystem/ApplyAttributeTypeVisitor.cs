<<<<<<< HEAD
﻿// Copyright (c) 2018 Daniel Grunwald
//
=======
// Copyright (c) 2018 Daniel Grunwald
// 
>>>>>>> 1e009404
// Permission is hereby granted, free of charge, to any person obtaining a copy of this
// software and associated documentation files (the "Software"), to deal in the Software
// without restriction, including without limitation the rights to use, copy, modify, merge,
// publish, distribute, sublicense, and/or sell copies of the Software, and to permit persons
// to whom the Software is furnished to do so, subject to the following conditions:
//
// The above copyright notice and this permission notice shall be included in all copies or
// substantial portions of the Software.
//
// THE SOFTWARE IS PROVIDED "AS IS", WITHOUT WARRANTY OF ANY KIND, EXPRESS OR IMPLIED,
// INCLUDING BUT NOT LIMITED TO THE WARRANTIES OF MERCHANTABILITY, FITNESS FOR A PARTICULAR
// PURPOSE AND NONINFRINGEMENT. IN NO EVENT SHALL THE AUTHORS OR COPYRIGHT HOLDERS BE LIABLE
// FOR ANY CLAIM, DAMAGES OR OTHER LIABILITY, WHETHER IN AN ACTION OF CONTRACT, TORT OR
// OTHERWISE, ARISING FROM, OUT OF OR IN CONNECTION WITH THE SOFTWARE OR THE USE OR OTHER
// DEALINGS IN THE SOFTWARE.

using System;
using System.Collections.Generic;
using System.Collections.Immutable;
using System.Diagnostics;
using System.Linq;
using dnlib.DotNet;
using ICSharpCode.Decompiler.TypeSystem.Implementation;
using ICSharpCode.Decompiler.Util;

namespace ICSharpCode.Decompiler.TypeSystem
{
	/// <summary>
	/// Introduces 'dynamic' and tuple types based on attribute values.
	/// </summary>
	sealed class ApplyAttributeTypeVisitor : TypeVisitor
	{
		public static IType ApplyAttributesToType(
			IType inputType,
			ICompilation compilation,
			IHasCustomAttribute attributes,
			ModuleDef metadata,
			TypeSystemOptions options,
			Nullability nullableContext,
			bool typeChildrenOnly = false)
		{
			bool hasDynamicAttribute = false;
			bool[] dynamicAttributeData = null;
			bool hasNativeIntegersAttribute = false;
			bool[] nativeIntegersAttributeData = null;
			string[] tupleElementNames = null;
			Nullability nullability;
			Nullability[] nullableAttributeData = null;
			if ((options & TypeSystemOptions.NullabilityAnnotations) != 0) {
				nullability = nullableContext;
			} else {
				nullability = Nullability.Oblivious;
			}
			const TypeSystemOptions relevantOptions = TypeSystemOptions.Dynamic | TypeSystemOptions.Tuple | TypeSystemOptions.NullabilityAnnotations | TypeSystemOptions.NativeIntegers;
			if (attributes != null && (options & relevantOptions) != 0) {
				foreach (var attr in attributes.CustomAttributes) {
					var attrType = attr.AttributeType;
					if ((options & TypeSystemOptions.Dynamic) != 0 && attrType.IsKnownType(KnownAttribute.Dynamic)) {
						hasDynamicAttribute = true;
						if (attr.ConstructorArguments.Count == 1) {
							var arg = attr.ConstructorArguments[0];
							if (arg.Value is IList<CAArgument> values
								&& values.All(v => v.Value is bool)) {
								dynamicAttributeData = values.SelectArray(v => (bool)v.Value);
							}
						}
					} else if ((options & TypeSystemOptions.NativeIntegers) != 0 && attrType.IsKnownType(KnownAttribute.NativeInteger)) {
						hasNativeIntegersAttribute = true;
						if (attr.ConstructorArguments.Count == 1) {
							var arg = attr.ConstructorArguments[0];
							if (arg.Value is IList<CAArgument> values
								&& values.All(v => v.Value is bool)) {
								nativeIntegersAttributeData = values.SelectArray(v => (bool)v.Value);
							}
						}
					}else if ((options & TypeSystemOptions.Tuple) != 0 && attrType.IsKnownType(KnownAttribute.TupleElementNames)) {
						if (attr.ConstructorArguments.Count == 1) {
							var arg = attr.ConstructorArguments[0];
							if (arg.Value is IList<CAArgument> values && values.All(v => v.Value is UTF8String || v.Value == null)) {
								tupleElementNames = values.SelectArray(v => ((UTF8String)v.Value)?.String);
							}
						}
					} else if ((options & TypeSystemOptions.NullabilityAnnotations) != 0 && attrType.IsKnownType(KnownAttribute.Nullable)) { ;
						if (attr.ConstructorArguments.Count == 1) {
							var arg = attr.ConstructorArguments[0];
							if (arg.Value is IList<CAArgument> values
								&& values.All(v => v.Value is byte b && b <= 2)) {
								nullableAttributeData = values.SelectArray(v => (Nullability)(byte)v.Value);
							} else if (arg.Value is byte b && b <= 2) {
								nullability = (Nullability)b;
							}
						}
					}
				}
			}
			if (hasDynamicAttribute || hasNativeIntegersAttribute || nullability != Nullability.Oblivious || nullableAttributeData != null
				|| (options & (TypeSystemOptions.Tuple | TypeSystemOptions.KeepModifiers)) != TypeSystemOptions.KeepModifiers)
			{
				var visitor = new ApplyAttributeTypeVisitor(
					compilation, hasDynamicAttribute, dynamicAttributeData,
					hasNativeIntegersAttribute, nativeIntegersAttributeData,
					options, tupleElementNames,
					nullability, nullableAttributeData
				);
<<<<<<< HEAD
				if (isSignatureReturnType && hasDynamicAttribute
					&& inputType.SkipModifiers().Kind == TypeKind.ByReference
					&& attributes.CustomAttributes.HasKnownAttribute(KnownAttribute.IsReadOnly))
				{
					// crazy special case: `ref readonly` return takes one dynamic index more than
					// a non-readonly `ref` return.
					visitor.dynamicTypeIndex++;
				}
=======
>>>>>>> 1e009404
				if (typeChildrenOnly)
				{
					return inputType.VisitChildren(visitor);
				}
				else
				{
					return inputType.AcceptVisitor(visitor);
				}
			}
			else
			{
				return inputType;
			}
		}

		readonly ICompilation compilation;
		readonly bool hasDynamicAttribute;
		readonly bool[] dynamicAttributeData;
		readonly bool hasNativeIntegersAttribute;
		readonly bool[] nativeIntegersAttributeData;
		readonly TypeSystemOptions options;
		readonly string[] tupleElementNames;
		readonly Nullability defaultNullability;
		readonly Nullability[] nullableAttributeData;
		int dynamicTypeIndex = 0;
		int tupleTypeIndex = 0;
		int nullabilityTypeIndex = 0;
		int nativeIntTypeIndex = 0;

		private ApplyAttributeTypeVisitor(ICompilation compilation,
			bool hasDynamicAttribute, bool[] dynamicAttributeData,
			bool hasNativeIntegersAttribute, bool[] nativeIntegersAttributeData,
			TypeSystemOptions options, string[] tupleElementNames,
			Nullability defaultNullability, Nullability[] nullableAttributeData)
		{
			this.compilation = compilation ?? throw new ArgumentNullException(nameof(compilation));
			this.hasDynamicAttribute = hasDynamicAttribute;
			this.dynamicAttributeData = dynamicAttributeData;
			this.hasNativeIntegersAttribute = hasNativeIntegersAttribute;
			this.nativeIntegersAttributeData = nativeIntegersAttributeData;
			this.options = options;
			this.tupleElementNames = tupleElementNames;
			this.defaultNullability = defaultNullability;
			this.nullableAttributeData = nullableAttributeData;
		}

		public override IType VisitModOpt(ModifiedType type)
		{
			dynamicTypeIndex++;
			if ((options & TypeSystemOptions.KeepModifiers) != 0)
				return base.VisitModOpt(type);
			else
				return type.ElementType.AcceptVisitor(this);
		}

		public override IType VisitModReq(ModifiedType type)
		{
			dynamicTypeIndex++;
			if ((options & TypeSystemOptions.KeepModifiers) != 0)
				return base.VisitModReq(type);
			else
				return type.ElementType.AcceptVisitor(this);
		}

		public override IType VisitPointerType(PointerType type)
		{
			dynamicTypeIndex++;
			return base.VisitPointerType(type);
		}

		Nullability GetNullability()
		{
			if (nullabilityTypeIndex < nullableAttributeData?.Length)
				return nullableAttributeData[nullabilityTypeIndex++];
			else
				return defaultNullability;
		}

		void ExpectDummyNullabilityForGenericValueType()
		{
			var n = GetNullability();
			Debug.Assert(n == Nullability.Oblivious);
		}

		public override IType VisitArrayType(ArrayType type)
		{
			var nullability = GetNullability();
			dynamicTypeIndex++;
			return base.VisitArrayType(type).ChangeNullability(nullability);
		}

		public override IType VisitByReferenceType(ByReferenceType type)
		{
			dynamicTypeIndex++;
			return base.VisitByReferenceType(type);
		}

		public override IType VisitParameterizedType(ParameterizedType type)
		{
			bool useTupleTypes = (options & TypeSystemOptions.Tuple) != 0;
			if (useTupleTypes && TupleType.IsTupleCompatible(type, out int tupleCardinality))
			{
				if (tupleCardinality > 1)
				{
					var valueTupleAssembly = type.GetDefinition()?.ParentModule;
					ImmutableArray<string> elementNames = default;
					if (tupleElementNames != null && tupleTypeIndex < tupleElementNames.Length)
					{
						string[] extractedValues = new string[tupleCardinality];
						Array.Copy(tupleElementNames, tupleTypeIndex, extractedValues, 0,
							Math.Min(tupleCardinality, tupleElementNames.Length - tupleTypeIndex));
						elementNames = ImmutableArray.CreateRange(extractedValues);
					}
					tupleTypeIndex += tupleCardinality;
					ExpectDummyNullabilityForGenericValueType();
					var elementTypes = ImmutableArray.CreateBuilder<IType>(tupleCardinality);
					do
					{
						int normalArgCount = Math.Min(type.TypeArguments.Count, TupleType.RestPosition - 1);
						for (int i = 0; i < normalArgCount; i++)
						{
							dynamicTypeIndex++;
							elementTypes.Add(type.TypeArguments[i].AcceptVisitor(this));
						}
						if (type.TypeArguments.Count == TupleType.RestPosition)
						{
							type = type.TypeArguments.Last() as ParameterizedType;
							ExpectDummyNullabilityForGenericValueType();
							dynamicTypeIndex++;
							if (type != null && TupleType.IsTupleCompatible(type, out int nestedCardinality))
							{
								tupleTypeIndex += nestedCardinality;
							}
							else
							{
								Debug.Fail("TRest should be another value tuple");
								type = null;
							}
						}
						else
						{
							type = null;
						}
					} while (type != null);
					Debug.Assert(elementTypes.Count == tupleCardinality);
					return new TupleType(
						compilation,
						elementTypes.MoveToImmutable(),
						elementNames,
						valueTupleAssembly
					);
				}
				else
				{
					// C# doesn't have syntax for tuples of cardinality <= 1
					tupleTypeIndex += tupleCardinality;
				}
			}
			// Visit generic type and type arguments.
			// Like base implementation, except that it increments dynamicTypeIndex.
			var genericType = type.GenericType.AcceptVisitor(this);
			if (genericType.IsReferenceType != true && !genericType.IsKnownType(KnownTypeCode.NullableOfT))
			{
				ExpectDummyNullabilityForGenericValueType();
			}
			bool changed = type.GenericType != genericType;
			var arguments = new IType[type.TypeArguments.Count];
			for (int i = 0; i < type.TypeArguments.Count; i++)
			{
				dynamicTypeIndex++;
				arguments[i] = type.TypeArguments[i].AcceptVisitor(this);
				changed = changed || arguments[i] != type.TypeArguments[i];
			}
			if (!changed)
				return type;
			return new ParameterizedType(genericType, arguments);
		}

		public override IType VisitFunctionPointerType(FunctionPointerType type)
		{
			dynamicTypeIndex++;
			if (type.ReturnIsRefReadOnly)
			{
				dynamicTypeIndex++;
			}
			var returnType = type.ReturnType.AcceptVisitor(this);
			bool changed = type.ReturnType != returnType;
			var parameters = new IType[type.ParameterTypes.Length];
			for (int i = 0; i < parameters.Length; i++)
			{
				dynamicTypeIndex += type.ParameterReferenceKinds[i] switch {
					ReferenceKind.None => 1,
					ReferenceKind.Ref => 1,
					ReferenceKind.Out => 2, // in/out also count the modreq
					ReferenceKind.In => 2,
					_ => throw new NotSupportedException()
				};
				parameters[i] = type.ParameterTypes[i].AcceptVisitor(this);
				changed = changed || parameters[i] != type.ParameterTypes[i];
			}
			if (!changed)
				return type;
			return type.WithSignature(returnType, parameters.ToImmutableArray());
		}

		public override IType VisitTypeDefinition(ITypeDefinition type)
		{
			IType newType = type;
			var ktc = type.KnownTypeCode;
			if (ktc == KnownTypeCode.Object && hasDynamicAttribute)
			{
				if (dynamicAttributeData == null || dynamicTypeIndex >= dynamicAttributeData.Length)
					newType = SpecialType.Dynamic;
				else if (dynamicAttributeData[dynamicTypeIndex])
					newType = SpecialType.Dynamic;
			}
			else if ((ktc == KnownTypeCode.IntPtr || ktc == KnownTypeCode.UIntPtr) && hasNativeIntegersAttribute)
			{
				// native integers use the same indexing logic as 'dynamic'
				if (nativeIntegersAttributeData == null || nativeIntTypeIndex >= nativeIntegersAttributeData.Length)
					newType = (ktc == KnownTypeCode.IntPtr ? SpecialType.NInt : SpecialType.NUInt);
				else if (nativeIntegersAttributeData[nativeIntTypeIndex])
					newType = (ktc == KnownTypeCode.IntPtr ? SpecialType.NInt : SpecialType.NUInt);
				nativeIntTypeIndex++;
			}
			if (type.IsReferenceType == true)
			{
				Nullability nullability = GetNullability();
				return newType.ChangeNullability(nullability);
			}
			else
			{
				return newType;
			}
		}

		public override IType VisitOtherType(IType type)
		{
			type = base.VisitOtherType(type);
			if (type.Kind == TypeKind.Unknown && type.IsReferenceType == true)
			{
				Nullability nullability = GetNullability();
				type = type.ChangeNullability(nullability);
			}
			return type;
		}

		public override IType VisitTypeParameter(ITypeParameter type)
		{
			Nullability nullability = GetNullability();
			return type.ChangeNullability(nullability);
		}
	}
}<|MERGE_RESOLUTION|>--- conflicted
+++ resolved
@@ -1,10 +1,5 @@
-<<<<<<< HEAD
-﻿// Copyright (c) 2018 Daniel Grunwald
+// Copyright (c) 2018 Daniel Grunwald
 //
-=======
-// Copyright (c) 2018 Daniel Grunwald
-// 
->>>>>>> 1e009404
 // Permission is hereby granted, free of charge, to any person obtaining a copy of this
 // software and associated documentation files (the "Software"), to deal in the Software
 // without restriction, including without limitation the rights to use, copy, modify, merge,
@@ -109,17 +104,6 @@
 					options, tupleElementNames,
 					nullability, nullableAttributeData
 				);
-<<<<<<< HEAD
-				if (isSignatureReturnType && hasDynamicAttribute
-					&& inputType.SkipModifiers().Kind == TypeKind.ByReference
-					&& attributes.CustomAttributes.HasKnownAttribute(KnownAttribute.IsReadOnly))
-				{
-					// crazy special case: `ref readonly` return takes one dynamic index more than
-					// a non-readonly `ref` return.
-					visitor.dynamicTypeIndex++;
-				}
-=======
->>>>>>> 1e009404
 				if (typeChildrenOnly)
 				{
 					return inputType.VisitChildren(visitor);
