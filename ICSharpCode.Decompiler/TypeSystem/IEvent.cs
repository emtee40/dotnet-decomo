--- conflicted
+++ resolved
@@ -18,11 +18,9 @@
 
 #nullable enable
 
-<<<<<<< HEAD
 using dnlib.DotNet;
-=======
+
 using System.Diagnostics.CodeAnalysis;
->>>>>>> 1eda1686
 
 namespace ICSharpCode.Decompiler.TypeSystem
 {
