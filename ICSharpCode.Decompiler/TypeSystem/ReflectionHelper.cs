--- conflicted
+++ resolved
@@ -32,11 +32,7 @@
 		/// <summary>
 		/// A reflection class used to represent <c>null</c>.
 		/// </summary>
-<<<<<<< HEAD
-		public sealed class Null {}
-=======
 		public sealed class Null { }
->>>>>>> 09a9a117
 
 		/// <summary>
 		/// A reflection class used to represent <c>dynamic</c>.
@@ -56,11 +52,7 @@
 		/// <summary>
 		/// A reflection class used to represent an unbound type argument.
 		/// </summary>
-<<<<<<< HEAD
-		public sealed class UnboundTypeArgument {}
-=======
 		public sealed class UnboundTypeArgument { }
->>>>>>> 09a9a117
 
 		#region ICompilation.FindType
 		/// <summary>
@@ -237,13 +229,9 @@
 		/// </summary>
 		public static TypeCode GetTypeCode(this IType type)
 		{
-<<<<<<< HEAD
-			if (type is ITypeDefinition def) {
-=======
 			ITypeDefinition def = type as ITypeDefinition;
 			if (def != null)
 			{
->>>>>>> 09a9a117
 				KnownTypeCode typeCode = def.KnownTypeCode;
 				if (typeCode <= KnownTypeCode.String)
 					return (TypeCode)typeCode;
@@ -253,279 +241,5 @@
 			return TypeCode.Empty;
 		}
 		#endregion
-<<<<<<< HEAD
-=======
-
-		#region ParseReflectionName
-		/// <summary>
-		/// Parses a reflection name into a type reference.
-		/// </summary>
-		/// <param name="reflectionTypeName">The reflection name of the type.</param>
-		/// <returns>A type reference that represents the reflection name.</returns>
-		/// <exception cref="ReflectionNameParseException">The syntax of the reflection type name is invalid</exception>
-		/// <remarks>
-		/// If the type is open (contains type parameters '`0' or '``0'),
-		/// an <see cref="ITypeResolveContext"/> with the appropriate CurrentTypeDefinition/CurrentMember is required
-		/// to resolve the reference to the ITypeParameter.
-		/// For looking up closed, assembly qualified type names, the root type resolve context for the compilation
-		/// is sufficient.
-		/// When looking up a type name that isn't assembly qualified, the type reference will look in
-		/// <see cref="ITypeResolveContext.CurrentModule"/> first, and if the type is not found there,
-		/// it will look in all other assemblies of the compilation.
-		/// </remarks>
-		/// <seealso cref="FullTypeName(string)"/>
-		public static ITypeReference ParseReflectionName(string reflectionTypeName)
-		{
-			if (reflectionTypeName == null)
-				throw new ArgumentNullException(nameof(reflectionTypeName));
-			int pos = 0;
-			ITypeReference r = ParseReflectionName(reflectionTypeName, ref pos);
-			if (pos < reflectionTypeName.Length)
-				throw new ReflectionNameParseException(pos, "Expected end of type name");
-			return r;
-		}
-
-		static bool IsReflectionNameSpecialCharacter(char c)
-		{
-			switch (c)
-			{
-				case '+':
-				case '`':
-				case '[':
-				case ']':
-				case ',':
-				case '*':
-				case '&':
-					return true;
-				default:
-					return false;
-			}
-		}
-
-		/// <summary>
-		/// Parses the reflection name starting at pos.
-		/// If local is true, only parses local type names, not assembly qualified type names.
-		/// </summary>
-		static ITypeReference ParseReflectionName(string reflectionTypeName, ref int pos, bool local = false)
-		{
-			if (pos == reflectionTypeName.Length)
-				throw new ReflectionNameParseException(pos, "Unexpected end");
-			ITypeReference reference;
-			if (reflectionTypeName[pos] == '`')
-			{
-				// type parameter reference
-				pos++;
-				if (pos == reflectionTypeName.Length)
-					throw new ReflectionNameParseException(pos, "Unexpected end");
-				if (reflectionTypeName[pos] == '`')
-				{
-					// method type parameter reference
-					pos++;
-					int index = ReadTypeParameterCount(reflectionTypeName, ref pos);
-					reference = TypeParameterReference.Create(SymbolKind.Method, index);
-				}
-				else
-				{
-					// class type parameter reference
-					int index = ReadTypeParameterCount(reflectionTypeName, ref pos);
-					reference = TypeParameterReference.Create(SymbolKind.TypeDefinition, index);
-				}
-			}
-			else
-			{
-				// not a type parameter reference: read the actual type name
-				string typeName = ReadTypeName(reflectionTypeName, ref pos, out int tpc);
-				string assemblyName = local ? null : SkipAheadAndReadAssemblyName(reflectionTypeName, pos);
-				reference = CreateGetClassTypeReference(assemblyName, typeName, tpc);
-			}
-			// read type suffixes
-			while (pos < reflectionTypeName.Length)
-			{
-				switch (reflectionTypeName[pos++])
-				{
-					case '+':
-						int tpc;
-						string typeName = ReadTypeName(reflectionTypeName, ref pos, out tpc);
-						reference = new NestedTypeReference(reference, typeName, tpc);
-						break;
-					case '*':
-						reference = new PointerTypeReference(reference);
-						break;
-					case '&':
-						reference = new ByReferenceTypeReference(reference);
-						break;
-					case '[':
-						// this might be an array or a generic type
-						if (pos == reflectionTypeName.Length)
-							throw new ReflectionNameParseException(pos, "Unexpected end");
-						if (reflectionTypeName[pos] != ']' && reflectionTypeName[pos] != ',')
-						{
-							// it's a generic type
-							List<ITypeReference> typeArguments = new List<ITypeReference>();
-							bool first = true;
-							while (first || pos < reflectionTypeName.Length && reflectionTypeName[pos] == ',')
-							{
-								if (first)
-								{
-									first = false;
-								}
-								else
-								{
-									pos++; // skip ','
-								}
-								if (pos < reflectionTypeName.Length && reflectionTypeName[pos] == '[')
-								{
-									// non-local type names are enclosed in another set of []
-									pos++;
-
-									typeArguments.Add(ParseReflectionName(reflectionTypeName, ref pos));
-
-									if (pos < reflectionTypeName.Length && reflectionTypeName[pos] == ']')
-										pos++;
-									else
-										throw new ReflectionNameParseException(pos, "Expected end of type argument");
-								}
-								else
-								{
-									// local type names occur directly in the outer []
-									typeArguments.Add(ParseReflectionName(reflectionTypeName, ref pos, local: true));
-								}
-							}
-
-							if (pos < reflectionTypeName.Length && reflectionTypeName[pos] == ']')
-							{
-								pos++;
-								reference = new ParameterizedTypeReference(reference, typeArguments);
-							}
-							else
-							{
-								throw new ReflectionNameParseException(pos, "Expected end of generic type");
-							}
-						}
-						else
-						{
-							// it's an array
-							int dimensions = 1;
-							while (pos < reflectionTypeName.Length && reflectionTypeName[pos] == ',')
-							{
-								dimensions++;
-								pos++;
-							}
-							if (pos < reflectionTypeName.Length && reflectionTypeName[pos] == ']')
-							{
-								pos++; // end of array
-								reference = new ArrayTypeReference(reference, dimensions);
-							}
-							else
-							{
-								throw new ReflectionNameParseException(pos, "Invalid array modifier");
-							}
-						}
-						break;
-					case ',' when !local:
-						// assembly qualified name, ignore everything up to the end/next ']'
-						while (pos < reflectionTypeName.Length && reflectionTypeName[pos] != ']')
-							pos++;
-						break;
-					default:
-						pos--; // reset pos to the character we couldn't read
-						if (reflectionTypeName[pos] == ']' || reflectionTypeName[pos] == ',')
-							return reference; // return from a nested generic
-						else
-							throw new ReflectionNameParseException(pos, "Unexpected character: '" + reflectionTypeName[pos] + "'");
-				}
-			}
-			return reference;
-		}
-
-		static ITypeReference CreateGetClassTypeReference(string assemblyName, string typeName, int tpc)
-		{
-			IModuleReference assemblyReference;
-			if (assemblyName != null)
-			{
-				assemblyReference = new DefaultAssemblyReference(assemblyName);
-			}
-			else
-			{
-				assemblyReference = null;
-			}
-			int pos = typeName.LastIndexOf('.');
-			if (pos < 0)
-				return new GetClassTypeReference(assemblyReference, string.Empty, typeName, tpc);
-			else
-				return new GetClassTypeReference(assemblyReference, typeName.Substring(0, pos), typeName.Substring(pos + 1), tpc);
-		}
-
-		static string SkipAheadAndReadAssemblyName(string reflectionTypeName, int pos)
-		{
-			int nestingLevel = 0;
-			while (pos < reflectionTypeName.Length)
-			{
-				switch (reflectionTypeName[pos++])
-				{
-					case '[':
-						nestingLevel++;
-						break;
-					case ']':
-						if (nestingLevel == 0)
-							return null;
-						nestingLevel--;
-						break;
-					case ',':
-						if (nestingLevel == 0)
-						{
-							// first skip the whitespace
-							while (pos < reflectionTypeName.Length && reflectionTypeName[pos] == ' ')
-								pos++;
-							// everything up to the end/next ']' is the assembly name
-							int endPos = pos;
-							while (endPos < reflectionTypeName.Length && reflectionTypeName[endPos] != ']')
-								endPos++;
-							return reflectionTypeName.Substring(pos, endPos - pos);
-						}
-						break;
-				}
-			}
-			return null;
-		}
-
-		static string ReadTypeName(string reflectionTypeName, ref int pos, out int tpc)
-		{
-			int startPos = pos;
-			// skip the simple name portion:
-			while (pos < reflectionTypeName.Length && !IsReflectionNameSpecialCharacter(reflectionTypeName[pos]))
-				pos++;
-			if (pos == startPos)
-				throw new ReflectionNameParseException(pos, "Expected type name");
-			string typeName = reflectionTypeName.Substring(startPos, pos - startPos);
-			if (pos < reflectionTypeName.Length && reflectionTypeName[pos] == '`')
-			{
-				pos++;
-				tpc = ReadTypeParameterCount(reflectionTypeName, ref pos);
-			}
-			else
-			{
-				tpc = 0;
-			}
-			return typeName;
-		}
-
-		internal static int ReadTypeParameterCount(string reflectionTypeName, ref int pos)
-		{
-			int startPos = pos;
-			while (pos < reflectionTypeName.Length)
-			{
-				char c = reflectionTypeName[pos];
-				if (c < '0' || c > '9')
-					break;
-				pos++;
-			}
-			int tpc;
-			if (!int.TryParse(reflectionTypeName.Substring(startPos, pos - startPos), out tpc))
-				throw new ReflectionNameParseException(pos, "Expected type parameter count");
-			return tpc;
-		}
-		#endregion
->>>>>>> 09a9a117
 	}
 }