﻿// Copyright (c) 2018 Daniel Grunwald
//
// Permission is hereby granted, free of charge, to any person obtaining a copy of this
// software and associated documentation files (the "Software"), to deal in the Software
// without restriction, including without limitation the rights to use, copy, modify, merge,
// publish, distribute, sublicense, and/or sell copies of the Software, and to permit persons
// to whom the Software is furnished to do so, subject to the following conditions:
//
// The above copyright notice and this permission notice shall be included in all copies or
// substantial portions of the Software.
//
// THE SOFTWARE IS PROVIDED "AS IS", WITHOUT WARRANTY OF ANY KIND, EXPRESS OR IMPLIED,
// INCLUDING BUT NOT LIMITED TO THE WARRANTIES OF MERCHANTABILITY, FITNESS FOR A PARTICULAR
// PURPOSE AND NONINFRINGEMENT. IN NO EVENT SHALL THE AUTHORS OR COPYRIGHT HOLDERS BE LIABLE
// FOR ANY CLAIM, DAMAGES OR OTHER LIABILITY, WHETHER IN AN ACTION OF CONTRACT, TORT OR
// OTHERWISE, ARISING FROM, OUT OF OR IN CONNECTION WITH THE SOFTWARE OR THE USE OR OTHER
// DEALINGS IN THE SOFTWARE.

using System;
using System.Collections.Generic;
using System.Linq;
using System.Threading.Tasks;

using ICSharpCode.Decompiler.Metadata;
using ICSharpCode.Decompiler.TypeSystem.Implementation;
using ICSharpCode.Decompiler.Util;
using dnlib.DotNet;

namespace ICSharpCode.Decompiler.TypeSystem
{
	/// <summary>
	/// Options that control how metadata is represented in the type system.
	/// </summary>
	[Flags]
	public enum TypeSystemOptions
	{
		/// <summary>
		/// No options enabled; stay as close to the metadata as possible.
		/// </summary>
		None = 0,
		/// <summary>
		/// [DynamicAttribute] is used to replace 'object' types with the 'dynamic' type.
		///
		/// If this option is not active, the 'dynamic' type is not used, and the attribute is preserved.
		/// </summary>
		Dynamic = 1,
		/// <summary>
		/// Tuple types are represented using the TupleType class.
		/// [TupleElementNames] is used to name the tuple elements.
		///
		/// If this option is not active, the tuples are represented using their underlying type, and the attribute is preserved.
		/// </summary>
		Tuple = 2,
		/// <summary>
		/// If this option is active, [ExtensionAttribute] is removed and methods are marked as IsExtensionMethod.
		/// Otherwise, the attribute is preserved but the methods are not marked.
		/// </summary>
		ExtensionMethods = 4,
		/// <summary>
		/// Only load the public API into the type system.
		/// </summary>
		OnlyPublicAPI = 8,
		/// <summary>
		/// Do not cache accessed entities.
		/// In a normal type system (without this option), every type or member definition has exactly one ITypeDefinition/IMember
		/// instance. This instance is kept alive until the whole type system can be garbage-collected.
		/// When this option is specified, the type system avoids these caches.
		/// This reduces the memory usage in many cases, but increases the number of allocations.
		/// Also, some code in the decompiler expects to be able to compare type/member definitions by reference equality,
		/// and thus will fail with uncached type systems.
		/// </summary>
		Uncached = 0x10,
		/// <summary>
		/// If this option is active, [DecimalConstantAttribute] is removed and constant values are transformed into simple decimal literals.
		/// </summary>
		DecimalConstants = 0x20,
		/// <summary>
		/// If this option is active, modopt and modreq types are preserved in the type system.
		///
		/// Note: the decompiler currently does not support handling modified types;
		/// activating this option may lead to incorrect decompilation or internal errors.
		/// </summary>
		KeepModifiers = 0x40,
		/// <summary>
		/// If this option is active, [IsReadOnlyAttribute] on parameters+structs is removed
		/// and parameters are marked as in, structs as readonly.
		/// Otherwise, the attribute is preserved but the parameters and structs are not marked.
		/// </summary>
		ReadOnlyStructsAndParameters = 0x80,
		/// <summary>
		/// If this option is active, [IsByRefLikeAttribute] is removed and structs are marked as ref.
		/// Otherwise, the attribute is preserved but the structs are not marked.
		/// </summary>
		RefStructs = 0x100,
		/// <summary>
		/// If this option is active, [IsUnmanagedAttribute] is removed from type parameters,
		/// and HasUnmanagedConstraint is set instead.
		/// </summary>
		UnmanagedConstraints = 0x200,
		/// <summary>
		/// If this option is active, [NullableAttribute] is removed and reference types with
		/// nullability annotations are used instead.
		/// </summary>
		NullabilityAnnotations = 0x400,
		/// <summary>
		/// If this option is active, [IsReadOnlyAttribute] on methods is removed
		/// and the method marked as ThisIsRefReadOnly.
		/// </summary>
		ReadOnlyMethods = 0x800,
		/// <summary>
		/// [NativeIntegerAttribute] is used to replace 'IntPtr' types with the 'nint' type.
		/// </summary>
		NativeIntegers = 0x1000,
		/// <summary>
		/// Allow function pointer types. If this option is not enabled, function pointers are
		/// replaced with the 'IntPtr' type.
		/// </summary>
		FunctionPointers = 0x2000,
		/// <summary>
		/// Allow C# 11 scoped annotation. If this option is not enabled, LifetimeAnnotationAttribute
		/// will be reported as custom attribute.
		/// </summary>
		LifetimeAnnotations = 0x4000,
		/// <summary>
		/// Default settings: typical options for the decompiler, with all C# languages features enabled.
		/// </summary>
		Default = Dynamic | Tuple | ExtensionMethods | DecimalConstants | ReadOnlyStructsAndParameters
			| RefStructs | UnmanagedConstraints | NullabilityAnnotations | ReadOnlyMethods
			| NativeIntegers | FunctionPointers | LifetimeAnnotations
	}

	/// <summary>
	/// Manages the NRefactory type system for the decompiler.
	/// </summary>
	/// <remarks>
	/// This class is thread-safe.
	/// </remarks>
	public class DecompilerTypeSystem : SimpleCompilation, IDecompilerTypeSystem
	{
		public static TypeSystemOptions GetOptions(DecompilerSettings settings)
		{
			var typeSystemOptions = TypeSystemOptions.None;
			if (settings.Dynamic)
				typeSystemOptions |= TypeSystemOptions.Dynamic;
			if (settings.TupleTypes)
				typeSystemOptions |= TypeSystemOptions.Tuple;
			if (settings.ExtensionMethods)
				typeSystemOptions |= TypeSystemOptions.ExtensionMethods;
			if (settings.DecimalConstants)
				typeSystemOptions |= TypeSystemOptions.DecimalConstants;
			if (settings.IntroduceRefModifiersOnStructs)
				typeSystemOptions |= TypeSystemOptions.RefStructs;
			if (settings.IntroduceReadonlyAndInModifiers)
				typeSystemOptions |= TypeSystemOptions.ReadOnlyStructsAndParameters;
			if (settings.IntroduceUnmanagedConstraint)
				typeSystemOptions |= TypeSystemOptions.UnmanagedConstraints;
			if (settings.NullableReferenceTypes)
				typeSystemOptions |= TypeSystemOptions.NullabilityAnnotations;
			if (settings.ReadOnlyMethods)
				typeSystemOptions |= TypeSystemOptions.ReadOnlyMethods;
			if (settings.NativeIntegers)
				typeSystemOptions |= TypeSystemOptions.NativeIntegers;
			if (settings.FunctionPointers)
				typeSystemOptions |= TypeSystemOptions.FunctionPointers;
			if (settings.LifetimeAnnotations)
				typeSystemOptions |= TypeSystemOptions.LifetimeAnnotations;
			return typeSystemOptions;
		}

		public DecompilerTypeSystem(PEFile mainModule)
			: this(mainModule, TypeSystemOptions.Default)
		{
		}

		public DecompilerTypeSystem(PEFile mainModule, DecompilerSettings settings)
			: this(mainModule, GetOptions(settings ?? throw new ArgumentNullException(nameof(settings))))
		{
		}

		public DecompilerTypeSystem(PEFile mainModule, TypeSystemOptions typeSystemOptions)
		{
			if (mainModule == null)
				throw new ArgumentNullException(nameof(mainModule));
<<<<<<< HEAD
=======
			if (assemblyResolver == null)
				throw new ArgumentNullException(nameof(assemblyResolver));
			var ts = new DecompilerTypeSystem();
			await ts.InitializeAsync(mainModule, assemblyResolver, typeSystemOptions)
				.ConfigureAwait(false);
			return ts;
		}

		private MetadataModule mainModule;

		private DecompilerTypeSystem()
		{
		}

		public DecompilerTypeSystem(PEFile mainModule, IAssemblyResolver assemblyResolver)
			: this(mainModule, assemblyResolver, TypeSystemOptions.Default)
		{
		}

		public DecompilerTypeSystem(PEFile mainModule, IAssemblyResolver assemblyResolver, DecompilerSettings settings)
			: this(mainModule, assemblyResolver, GetOptions(settings ?? throw new ArgumentNullException(nameof(settings))))
		{
		}

		public DecompilerTypeSystem(PEFile mainModule, IAssemblyResolver assemblyResolver, TypeSystemOptions typeSystemOptions)
		{
			if (mainModule == null)
				throw new ArgumentNullException(nameof(mainModule));
			if (assemblyResolver == null)
				throw new ArgumentNullException(nameof(assemblyResolver));
			InitializeAsync(mainModule, assemblyResolver, typeSystemOptions).GetAwaiter().GetResult();
		}

		static readonly string[] implicitReferences = new[] {
			"System.Runtime.InteropServices",
			"System.Runtime.CompilerServices.Unsafe"
		};

		private async Task InitializeAsync(PEFile mainModule, IAssemblyResolver assemblyResolver, TypeSystemOptions typeSystemOptions)
		{
>>>>>>> 1e009404
			// Load referenced assemblies and type-forwarder references.
			// This is necessary to make .NET Core/PCL binaries work better.
			var moduleDefinition = mainModule.Module;
			var referencedAssemblies = new List<PEFile>();
<<<<<<< HEAD
			var assemblyReferenceQueue = new Queue<IAssembly>(moduleDefinition.GetAssemblyRefs());
			var processedAssemblyReferences = new HashSet<IAssembly>(AssemblyNameComparer.CompareAll);
			while (assemblyReferenceQueue.Count > 0) {
=======
			var assemblyReferenceQueue = new Queue<(bool IsAssembly, PEFile MainModule, object Reference, Task<PEFile> ResolveTask)>();
			var comparer = KeyComparer.Create(((bool IsAssembly, PEFile MainModule, object Reference) reference) =>
				reference.IsAssembly ? "A:" + ((IAssemblyReference)reference.Reference).FullName :
									   "M:" + reference.Reference);
			var assemblyReferencesInQueue = new HashSet<(bool IsAssembly, PEFile Parent, object Reference)>(comparer);
			var mainMetadata = mainModule.Metadata;
			var tfm = mainModule.DetectTargetFrameworkId();
			var (identifier, version) = UniversalAssemblyResolver.ParseTargetFramework(tfm);
			foreach (var h in mainMetadata.GetModuleReferences())
			{
				try
				{
					var moduleRef = mainMetadata.GetModuleReference(h);
					var moduleName = mainMetadata.GetString(moduleRef.Name);
					foreach (var fileHandle in mainMetadata.AssemblyFiles)
					{
						var file = mainMetadata.GetAssemblyFile(fileHandle);
						if (mainMetadata.StringComparer.Equals(file.Name, moduleName) && file.ContainsMetadata)
						{
							AddToQueue(false, mainModule, moduleName);
							break;
						}
					}
				}
				catch (BadImageFormatException)
				{
				}
			}
			foreach (var refs in mainModule.AssemblyReferences)
			{
				AddToQueue(true, mainModule, refs);
			}
			while (assemblyReferenceQueue.Count > 0)
			{
>>>>>>> 1e009404
				var asmRef = assemblyReferenceQueue.Dequeue();
				if (!processedAssemblyReferences.Add(asmRef))
					continue;
				var asm = moduleDefinition.Context.AssemblyResolver.Resolve(asmRef, moduleDefinition);
				if (asm != null) {
					referencedAssemblies.Add(new PEFile(asm.ManifestModule));
					foreach (var forwarder in asm.ManifestModule.ExportedTypes) {
						if (!forwarder.IsForwarder || !(forwarder.Scope is IAssembly forwarderRef)) continue;
						assemblyReferenceQueue.Enqueue(forwarderRef);
					}
				}
				if (assemblyReferenceQueue.Count == 0)
				{
					// For .NET Core and .NET 5 and newer, we need to pull in implicit references which are not included in the metadata,
					// as they contain compile-time-only types, such as System.Runtime.InteropServices.dll (for DllImport, MarshalAs, etc.)
					switch (identifier)
					{
						case TargetFrameworkIdentifier.NETCoreApp:
						case TargetFrameworkIdentifier.NETStandard:
						case TargetFrameworkIdentifier.NET:
							foreach (var item in implicitReferences)
							{
								var existing = referencedAssemblies.FirstOrDefault(asm => asm.Name == item);
								if (existing == null)
								{
									AddToQueue(true, mainModule, AssemblyNameReference.Parse(item + ", Version=" + version.ToString(3) + ".0, Culture=neutral"));
								}
							}
							break;
					}

				}
			}
			var mainModuleWithOptions = mainModule.WithOptions(typeSystemOptions);
			var referencedAssembliesWithOptions = referencedAssemblies.Select(file => file.WithOptions(typeSystemOptions));
			// Primitive types are necessary to avoid assertions in ILReader.
			// Other known types are necessary in order for transforms to work (e.g. Task<T> for async transform).
			// Figure out which known types are missing from our type system so far:
			var missingKnownTypes = KnownTypeReference.AllKnownTypes.Where(IsMissing).ToList();
			if (missingKnownTypes.Count > 0) {
				Init(mainModule.WithOptions(typeSystemOptions), referencedAssembliesWithOptions.Concat(new[] { MinimalCorlib.CreateWithTypes(missingKnownTypes) }));
			} else {
				Init(mainModuleWithOptions, referencedAssembliesWithOptions);
			}
<<<<<<< HEAD
			this.MainModule = (MetadataModule)base.MainModule;
=======
			this.mainModule = (MetadataModule)base.MainModule;

			void AddToQueue(bool isAssembly, PEFile mainModule, object reference)
			{
				if (assemblyReferencesInQueue.Add((isAssembly, mainModule, reference)))
				{
					// Immediately start loading the referenced module as we add the entry to the queue.
					// This allows loading multiple modules in parallel.
					Task<PEFile> asm;
					if (isAssembly)
					{
						asm = assemblyResolver.ResolveAsync((IAssemblyReference)reference);
					}
					else
					{
						asm = assemblyResolver.ResolveModuleAsync(mainModule, (string)reference);
					}
					assemblyReferenceQueue.Enqueue((isAssembly, mainModule, reference, asm));
				}
			}
>>>>>>> 1e009404

			bool IsMissing(KnownTypeReference knownType)
			{
				var name = knownType.TypeName;
				if (mainModule.GetTypeDefinition(name) != null)
					return false;
				foreach (var file in referencedAssemblies) {
					if (file.GetTypeDefinition(name) != null)
						return false;
				}
				return true;
			}
		}

		public new MetadataModule MainModule { get; }
	}
}<|MERGE_RESOLUTION|>--- conflicted
+++ resolved
@@ -177,97 +177,24 @@
 		{
 		}
 
-		public DecompilerTypeSystem(PEFile mainModule, TypeSystemOptions typeSystemOptions)
-		{
-			if (mainModule == null)
-				throw new ArgumentNullException(nameof(mainModule));
-<<<<<<< HEAD
-=======
-			if (assemblyResolver == null)
-				throw new ArgumentNullException(nameof(assemblyResolver));
-			var ts = new DecompilerTypeSystem();
-			await ts.InitializeAsync(mainModule, assemblyResolver, typeSystemOptions)
-				.ConfigureAwait(false);
-			return ts;
-		}
-
-		private MetadataModule mainModule;
-
-		private DecompilerTypeSystem()
-		{
-		}
-
-		public DecompilerTypeSystem(PEFile mainModule, IAssemblyResolver assemblyResolver)
-			: this(mainModule, assemblyResolver, TypeSystemOptions.Default)
-		{
-		}
-
-		public DecompilerTypeSystem(PEFile mainModule, IAssemblyResolver assemblyResolver, DecompilerSettings settings)
-			: this(mainModule, assemblyResolver, GetOptions(settings ?? throw new ArgumentNullException(nameof(settings))))
-		{
-		}
-
-		public DecompilerTypeSystem(PEFile mainModule, IAssemblyResolver assemblyResolver, TypeSystemOptions typeSystemOptions)
-		{
-			if (mainModule == null)
-				throw new ArgumentNullException(nameof(mainModule));
-			if (assemblyResolver == null)
-				throw new ArgumentNullException(nameof(assemblyResolver));
-			InitializeAsync(mainModule, assemblyResolver, typeSystemOptions).GetAwaiter().GetResult();
-		}
-
 		static readonly string[] implicitReferences = new[] {
 			"System.Runtime.InteropServices",
 			"System.Runtime.CompilerServices.Unsafe"
 		};
 
-		private async Task InitializeAsync(PEFile mainModule, IAssemblyResolver assemblyResolver, TypeSystemOptions typeSystemOptions)
-		{
->>>>>>> 1e009404
+		public DecompilerTypeSystem(PEFile mainModule, TypeSystemOptions typeSystemOptions)
+		{
+			if (mainModule == null)
+				throw new ArgumentNullException(nameof(mainModule));
 			// Load referenced assemblies and type-forwarder references.
 			// This is necessary to make .NET Core/PCL binaries work better.
 			var moduleDefinition = mainModule.Module;
 			var referencedAssemblies = new List<PEFile>();
-<<<<<<< HEAD
 			var assemblyReferenceQueue = new Queue<IAssembly>(moduleDefinition.GetAssemblyRefs());
 			var processedAssemblyReferences = new HashSet<IAssembly>(AssemblyNameComparer.CompareAll);
+			var tfm = mainModule.Module.DetectTargetFrameworkId();
+			var (identifier, version) = UniversalAssemblyResolver.ParseTargetFramework(tfm);
 			while (assemblyReferenceQueue.Count > 0) {
-=======
-			var assemblyReferenceQueue = new Queue<(bool IsAssembly, PEFile MainModule, object Reference, Task<PEFile> ResolveTask)>();
-			var comparer = KeyComparer.Create(((bool IsAssembly, PEFile MainModule, object Reference) reference) =>
-				reference.IsAssembly ? "A:" + ((IAssemblyReference)reference.Reference).FullName :
-									   "M:" + reference.Reference);
-			var assemblyReferencesInQueue = new HashSet<(bool IsAssembly, PEFile Parent, object Reference)>(comparer);
-			var mainMetadata = mainModule.Metadata;
-			var tfm = mainModule.DetectTargetFrameworkId();
-			var (identifier, version) = UniversalAssemblyResolver.ParseTargetFramework(tfm);
-			foreach (var h in mainMetadata.GetModuleReferences())
-			{
-				try
-				{
-					var moduleRef = mainMetadata.GetModuleReference(h);
-					var moduleName = mainMetadata.GetString(moduleRef.Name);
-					foreach (var fileHandle in mainMetadata.AssemblyFiles)
-					{
-						var file = mainMetadata.GetAssemblyFile(fileHandle);
-						if (mainMetadata.StringComparer.Equals(file.Name, moduleName) && file.ContainsMetadata)
-						{
-							AddToQueue(false, mainModule, moduleName);
-							break;
-						}
-					}
-				}
-				catch (BadImageFormatException)
-				{
-				}
-			}
-			foreach (var refs in mainModule.AssemblyReferences)
-			{
-				AddToQueue(true, mainModule, refs);
-			}
-			while (assemblyReferenceQueue.Count > 0)
-			{
->>>>>>> 1e009404
 				var asmRef = assemblyReferenceQueue.Dequeue();
 				if (!processedAssemblyReferences.Add(asmRef))
 					continue;
@@ -293,7 +220,7 @@
 								var existing = referencedAssemblies.FirstOrDefault(asm => asm.Name == item);
 								if (existing == null)
 								{
-									AddToQueue(true, mainModule, AssemblyNameReference.Parse(item + ", Version=" + version.ToString(3) + ".0, Culture=neutral"));
+									assemblyReferenceQueue.Enqueue(new AssemblyNameInfo(item + ", Version=" + version.ToString(3) + ".0, Culture=neutral"));
 								}
 							}
 							break;
@@ -312,30 +239,7 @@
 			} else {
 				Init(mainModuleWithOptions, referencedAssembliesWithOptions);
 			}
-<<<<<<< HEAD
 			this.MainModule = (MetadataModule)base.MainModule;
-=======
-			this.mainModule = (MetadataModule)base.MainModule;
-
-			void AddToQueue(bool isAssembly, PEFile mainModule, object reference)
-			{
-				if (assemblyReferencesInQueue.Add((isAssembly, mainModule, reference)))
-				{
-					// Immediately start loading the referenced module as we add the entry to the queue.
-					// This allows loading multiple modules in parallel.
-					Task<PEFile> asm;
-					if (isAssembly)
-					{
-						asm = assemblyResolver.ResolveAsync((IAssemblyReference)reference);
-					}
-					else
-					{
-						asm = assemblyResolver.ResolveModuleAsync(mainModule, (string)reference);
-					}
-					assemblyReferenceQueue.Enqueue((isAssembly, mainModule, reference, asm));
-				}
-			}
->>>>>>> 1e009404
 
 			bool IsMissing(KnownTypeReference knownType)
 			{
