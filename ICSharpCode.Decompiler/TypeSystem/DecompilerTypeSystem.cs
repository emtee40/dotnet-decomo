--- conflicted
+++ resolved
@@ -172,16 +172,10 @@
 		{
 		}
 
-		static readonly string[] implicitReferences = new[] {
-			"System.Runtime.InteropServices",
-			"System.Runtime.CompilerServices.Unsafe"
-		};
-
 		public DecompilerTypeSystem(PEFile mainModule, TypeSystemOptions typeSystemOptions)
 		{
 			if (mainModule == null)
 				throw new ArgumentNullException(nameof(mainModule));
-<<<<<<< HEAD
 			maindnlibMod = mainModule.Module;
 			options = typeSystemOptions;
 
@@ -207,49 +201,6 @@
 		public MetadataModule MainModule {
 			get {
 				return mainModule;
-=======
-			// Load referenced assemblies and type-forwarder references.
-			// This is necessary to make .NET Core/PCL binaries work better.
-			var moduleDefinition = mainModule.Module;
-			var referencedAssemblies = new List<PEFile>();
-			var assemblyReferenceQueue = new Queue<IAssembly>(moduleDefinition.GetAssemblyRefs());
-			var processedAssemblyReferences = new HashSet<IAssembly>(AssemblyNameComparer.CompareAll);
-			var tfm = mainModule.Module.DetectTargetFrameworkId();
-			var (identifier, version) = UniversalAssemblyResolver.ParseTargetFramework(tfm);
-			while (assemblyReferenceQueue.Count > 0) {
-				var asmRef = assemblyReferenceQueue.Dequeue();
-				if (!processedAssemblyReferences.Add(asmRef))
-					continue;
-				var asm = moduleDefinition.Context.AssemblyResolver.Resolve(asmRef, moduleDefinition);
-				if (asm != null) {
-					referencedAssemblies.Add(new PEFile(asm.ManifestModule));
-					foreach (var forwarder in asm.ManifestModule.ExportedTypes) {
-						if (!forwarder.IsForwarder || !(forwarder.Scope is IAssembly forwarderRef)) continue;
-						assemblyReferenceQueue.Enqueue(forwarderRef);
-					}
-				}
-				if (assemblyReferenceQueue.Count == 0)
-				{
-					// For .NET Core and .NET 5 and newer, we need to pull in implicit references which are not included in the metadata,
-					// as they contain compile-time-only types, such as System.Runtime.InteropServices.dll (for DllImport, MarshalAs, etc.)
-					switch (identifier)
-					{
-						case TargetFrameworkIdentifier.NETCoreApp:
-						case TargetFrameworkIdentifier.NETStandard:
-						case TargetFrameworkIdentifier.NET:
-							foreach (var item in implicitReferences)
-							{
-								var existing = referencedAssemblies.FirstOrDefault(asm => asm.Name == item);
-								if (existing == null)
-								{
-									assemblyReferenceQueue.Enqueue(new AssemblyNameInfo(item + ", Version=" + version.ToString(3) + ".0, Culture=neutral"));
-								}
-							}
-							break;
-					}
-
-				}
->>>>>>> 1eda1686
 			}
 		}
 
