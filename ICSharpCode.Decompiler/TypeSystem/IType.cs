--- conflicted
+++ resolved
@@ -211,11 +211,7 @@
 		/// and the appropriate <see cref="Implementation.SpecializedMethod"/> will be returned.
 		/// </para>
 		/// </remarks>
-<<<<<<< HEAD
-		IEnumerable<IMethod> GetConstructors(Predicate<IMethod> filter = null, GetMemberOptions options = GetMemberOptions.IgnoreInheritedMembers);
-=======
 		IEnumerable<IMethod> GetConstructors(Predicate<IMethod>? filter = null, GetMemberOptions options = GetMemberOptions.IgnoreInheritedMembers);
->>>>>>> 09a9a117
 
 		/// <summary>
 		/// Gets all methods that can be called on this type.
@@ -242,11 +238,7 @@
 		/// the ambiguity can be avoided.
 		/// </para>
 		/// </remarks>
-<<<<<<< HEAD
-		IEnumerable<IMethod> GetMethods(Predicate<IMethod> filter = null, GetMemberOptions options = GetMemberOptions.None);
-=======
 		IEnumerable<IMethod> GetMethods(Predicate<IMethod>? filter = null, GetMemberOptions options = GetMemberOptions.None);
->>>>>>> 09a9a117
 
 		/// <summary>
 		/// Gets all generic methods that can be called on this type with the specified type arguments.
@@ -267,11 +259,7 @@
 		/// and the other overload's remarks about ambiguous signatures apply here as well.
 		/// </para>
 		/// </remarks>
-<<<<<<< HEAD
-		IEnumerable<IMethod> GetMethods(IReadOnlyList<IType> typeArguments, Predicate<IMethod> filter = null, GetMemberOptions options = GetMemberOptions.None);
-=======
 		IEnumerable<IMethod> GetMethods(IReadOnlyList<IType> typeArguments, Predicate<IMethod>? filter = null, GetMemberOptions options = GetMemberOptions.None);
->>>>>>> 09a9a117
 
 		/// <summary>
 		/// Gets all properties that can be called on this type.
@@ -283,11 +271,7 @@
 		/// For properties on parameterized types, type substitution will be performed on the property signature,
 		/// and the appropriate <see cref="Implementation.SpecializedProperty"/> will be returned.
 		/// </remarks>
-<<<<<<< HEAD
-		IEnumerable<IProperty> GetProperties(Predicate<IProperty> filter = null, GetMemberOptions options = GetMemberOptions.None);
-=======
 		IEnumerable<IProperty> GetProperties(Predicate<IProperty>? filter = null, GetMemberOptions options = GetMemberOptions.None);
->>>>>>> 09a9a117
 
 		/// <summary>
 		/// Gets all fields that can be accessed on this type.
@@ -299,11 +283,7 @@
 		/// For fields on parameterized types, type substitution will be performed on the field's return type,
 		/// and the appropriate <see cref="Implementation.SpecializedField"/> will be returned.
 		/// </remarks>
-<<<<<<< HEAD
-		IEnumerable<IField> GetFields(Predicate<IField> filter = null, GetMemberOptions options = GetMemberOptions.None);
-=======
 		IEnumerable<IField> GetFields(Predicate<IField>? filter = null, GetMemberOptions options = GetMemberOptions.None);
->>>>>>> 09a9a117
 
 		/// <summary>
 		/// Gets all events that can be accessed on this type.
@@ -315,11 +295,7 @@
 		/// For fields on parameterized types, type substitution will be performed on the event's return type,
 		/// and the appropriate <see cref="Implementation.SpecializedEvent"/> will be returned.
 		/// </remarks>
-<<<<<<< HEAD
-		IEnumerable<IEvent> GetEvents(Predicate<IEvent> filter = null, GetMemberOptions options = GetMemberOptions.None);
-=======
 		IEnumerable<IEvent> GetEvents(Predicate<IEvent>? filter = null, GetMemberOptions options = GetMemberOptions.None);
->>>>>>> 09a9a117
 
 		/// <summary>
 		/// Gets all members that can be called on this type.
@@ -338,11 +314,7 @@
 		/// <see cref="GetMethods(Predicate{IMethod}, GetMemberOptions)"/> method apply here as well.
 		/// </para>
 		/// </remarks>
-<<<<<<< HEAD
-		IEnumerable<IMember> GetMembers(Predicate<IMember> filter = null, GetMemberOptions options = GetMemberOptions.None);
-=======
 		IEnumerable<IMember> GetMembers(Predicate<IMember>? filter = null, GetMemberOptions options = GetMemberOptions.None);
->>>>>>> 09a9a117
 
 		/// <summary>
 		/// Gets all accessors belonging to properties or events on this type.
@@ -353,8 +325,7 @@
 		/// <remarks>
 		/// Accessors are not returned by GetMembers() or GetMethods().
 		/// </remarks>
-<<<<<<< HEAD
-		IEnumerable<IMethod> GetAccessors(Predicate<IMethod> filter = null, GetMemberOptions options = GetMemberOptions.None);
+		IEnumerable<IMethod> GetAccessors(Predicate<IMethod>? filter = null, GetMemberOptions options = GetMemberOptions.None);
 
 		/// <summary>
 		/// The dnlib representation of the type.
@@ -365,9 +336,6 @@
 		/// The original metadata member this type originates from.
 		/// </summary>
 		dnlib.DotNet.IType OriginalMember { get; }
-=======
-		IEnumerable<IMethod> GetAccessors(Predicate<IMethod>? filter = null, GetMemberOptions options = GetMemberOptions.None);
->>>>>>> 09a9a117
 	}
 
 	[Flags]
