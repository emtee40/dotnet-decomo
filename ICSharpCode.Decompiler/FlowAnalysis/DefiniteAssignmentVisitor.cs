--- conflicted
+++ resolved
@@ -24,13 +24,6 @@
 using ICSharpCode.Decompiler.IL;
 using ICSharpCode.Decompiler.TypeSystem;
 using ICSharpCode.Decompiler.Util;
-<<<<<<< HEAD
-using System.Threading;
-using System;
-using System.Collections.Generic;
-using ICSharpCode.Decompiler.TypeSystem;
-=======
->>>>>>> 41c99e47
 
 namespace ICSharpCode.Decompiler.FlowAnalysis
 {
@@ -131,11 +124,7 @@
 
 		readonly Dictionary<IMethod, State> stateOfLocalFunctionUse = new Dictionary<IMethod, State>();
 		readonly HashSet<IMethod> localFunctionsNeedingAnalysis = new HashSet<IMethod>();
-<<<<<<< HEAD
-		
-=======
-
->>>>>>> 41c99e47
+
 		public DefiniteAssignmentVisitor(ILFunction scope, CancellationToken cancellationToken)
 		{
 			cancellationToken.ThrowIfCancellationRequested();
@@ -247,17 +236,11 @@
 			// Because we might discover additional points of use within the local functions,
 			// we use a fixed-point iteration.
 			bool changed;
-<<<<<<< HEAD
-			do {
-				changed = false;
-				foreach (var nestedFunction in inst.LocalFunctions) {
-=======
 			do
 			{
 				changed = false;
 				foreach (var nestedFunction in inst.LocalFunctions)
 				{
->>>>>>> 41c99e47
 					if (!localFunctionsNeedingAnalysis.Contains(nestedFunction.ReducedMethod))
 						continue;
 					localFunctionsNeedingAnalysis.Remove(nestedFunction.ReducedMethod);
@@ -311,15 +294,6 @@
 		/// </summary>
 		void HandleLocalFunctionUse(IMethod method)
 		{
-<<<<<<< HEAD
-			if (method.IsLocalFunction) {
-				if (stateOfLocalFunctionUse.TryGetValue(method, out var stateOnEntry)) {
-					if (!state.LessThanOrEqual(stateOnEntry)) {
-						stateOnEntry.JoinWith(state);
-						localFunctionsNeedingAnalysis.Add(method);
-					}
-				} else {
-=======
 			if (method.IsLocalFunction)
 			{
 				if (stateOfLocalFunctionUse.TryGetValue(method, out var stateOnEntry))
@@ -332,7 +306,6 @@
 				}
 				else
 				{
->>>>>>> 41c99e47
 					stateOfLocalFunctionUse.Add(method, state.Clone());
 					localFunctionsNeedingAnalysis.Add(method);
 				}
