﻿// Copyright (c) 2011 AlphaSierraPapa for the SharpDevelop Team
// 
// Permission is hereby granted, free of charge, to any person obtaining a copy of this
// software and associated documentation files (the "Software"), to deal in the Software
// without restriction, including without limitation the rights to use, copy, modify, merge,
// publish, distribute, sublicense, and/or sell copies of the Software, and to permit persons
// to whom the Software is furnished to do so, subject to the following conditions:
// 
// The above copyright notice and this permission notice shall be included in all copies or
// substantial portions of the Software.
// 
// THE SOFTWARE IS PROVIDED "AS IS", WITHOUT WARRANTY OF ANY KIND, EXPRESS OR IMPLIED,
// INCLUDING BUT NOT LIMITED TO THE WARRANTIES OF MERCHANTABILITY, FITNESS FOR A PARTICULAR
// PURPOSE AND NONINFRINGEMENT. IN NO EVENT SHALL THE AUTHORS OR COPYRIGHT HOLDERS BE LIABLE
// FOR ANY CLAIM, DAMAGES OR OTHER LIABILITY, WHETHER IN AN ACTION OF CONTRACT, TORT OR
// OTHERWISE, ARISING FROM, OUT OF OR IN CONNECTION WITH THE SOFTWARE OR THE USE OR OTHER
// DEALINGS IN THE SOFTWARE.

using System;
using System.ComponentModel;
using System.Runtime.CompilerServices;
using ICSharpCode.Decompiler.CSharp.OutputVisitor;

namespace ICSharpCode.Decompiler
{
	/// <summary>
	/// Settings for the decompiler.
	/// </summary>
	public class DecompilerSettings : INotifyPropertyChanged
	{
		bool anonymousMethods = true;

		/// <summary>
		/// Decompile anonymous methods/lambdas.
		/// </summary>
		public bool AnonymousMethods {
			get { return anonymousMethods; }
			set {
				if (anonymousMethods != value) {
					anonymousMethods = value;
					OnPropertyChanged();
				}
			}
		}

		bool anonymousTypes = true;

		/// <summary>
		/// Decompile anonymous types.
		/// </summary>
		public bool AnonymousTypes {
			get { return anonymousTypes; }
			set {
				if (anonymousTypes != value) {
					anonymousTypes = value;
					OnPropertyChanged();
				}
			}
		}

		bool expressionTrees = true;

		/// <summary>
		/// Decompile expression trees.
		/// </summary>
		public bool ExpressionTrees {
			get { return expressionTrees; }
			set {
				if (expressionTrees != value) {
					expressionTrees = value;
					OnPropertyChanged();
				}
			}
		}

		bool yieldReturn = true;

		/// <summary>
		/// Decompile enumerators.
		/// </summary>
		public bool YieldReturn {
			get { return yieldReturn; }
			set {
				if (yieldReturn != value) {
					yieldReturn = value;
					OnPropertyChanged();
				}
			}
		}

		bool asyncAwait = true;

		/// <summary>
		/// Decompile async methods.
		/// </summary>
		public bool AsyncAwait {
			get { return asyncAwait; }
			set {
				if (asyncAwait != value) {
					asyncAwait = value;
					OnPropertyChanged();
				}
			}
		}

		bool fixedBuffers = true;

		/// <summary>
		/// Decompile C# 1.0 'public unsafe fixed int arr[10];' members.
		/// </summary>
		public bool FixedBuffers {
			get { return fixedBuffers; }
			set {
				if (fixedBuffers != value) {
					fixedBuffers = value;
					OnPropertyChanged();
				}
			}
		}

		bool liftNullables = true;

		/// <summary>
		/// Use lifted operators for nullables.
		/// </summary>
		public bool LiftNullables {
			get { return liftNullables; }
			set {
				if (liftNullables != value) {
					liftNullables = value;
					OnPropertyChanged();
				}
			}
		}

		bool automaticProperties = true;

		/// <summary>
		/// Decompile automatic properties
		/// </summary>
		public bool AutomaticProperties {
			get { return automaticProperties; }
			set {
				if (automaticProperties != value) {
					automaticProperties = value;
					OnPropertyChanged();
				}
			}
		}

		bool automaticEvents = true;

		/// <summary>
		/// Decompile automatic events
		/// </summary>
		public bool AutomaticEvents {
			get { return automaticEvents; }
			set {
				if (automaticEvents != value) {
					automaticEvents = value;
					OnPropertyChanged();
				}
			}
		}

		bool usingStatement = true;

		/// <summary>
		/// Decompile using statements.
		/// </summary>
		public bool UsingStatement {
			get { return usingStatement; }
			set {
				if (usingStatement != value) {
					usingStatement = value;
					OnPropertyChanged();
				}
			}
		}

		bool alwaysUseBraces = true;

		/// <summary>
		/// Gets/Sets whether to use braces for single-statement-blocks. 
		/// </summary>
		public bool AlwaysUseBraces {
			get { return alwaysUseBraces; }
			set {
				if (alwaysUseBraces != value) {
					alwaysUseBraces = value;
					OnPropertyChanged();
				}
			}
		}

		bool forEachStatement = true;

		/// <summary>
		/// Decompile foreach statements.
		/// </summary>
		public bool ForEachStatement {
			get { return forEachStatement; }
			set {
				if (forEachStatement != value) {
					forEachStatement = value;
					OnPropertyChanged();
				}
			}
		}

		bool lockStatement = true;

		/// <summary>
		/// Decompile lock statements.
		/// </summary>
		public bool LockStatement {
			get { return lockStatement; }
			set {
				if (lockStatement != value) {
					lockStatement = value;
					OnPropertyChanged();
				}
			}
		}

		bool switchStatementOnString = true;

		public bool SwitchStatementOnString {
			get { return switchStatementOnString; }
			set {
				if (switchStatementOnString != value) {
					switchStatementOnString = value;
					OnPropertyChanged();
				}
			}
		}

		bool usingDeclarations = true;

		public bool UsingDeclarations {
			get { return usingDeclarations; }
			set {
				if (usingDeclarations != value) {
					usingDeclarations = value;
					OnPropertyChanged();
				}
			}
		}

		bool queryExpressions = true;

		public bool QueryExpressions {
			get { return queryExpressions; }
			set {
				if (queryExpressions != value) {
					queryExpressions = value;
					OnPropertyChanged();
				}
			}
		}

		bool useImplicitMethodGroupConversion = true;

		/// <summary>
		/// Gets/Sets whether to use C# 2.0 method group conversions.
		/// true: <c>EventHandler h = this.OnClick;</c>
		/// false: <c>EventHandler h = new EventHandler(this.OnClick);</c>
		/// </summary>
		public bool UseImplicitMethodGroupConversion {
			get { return useImplicitMethodGroupConversion; }
			set {
				if (useImplicitMethodGroupConversion != value) {
					useImplicitMethodGroupConversion = value;
					OnPropertyChanged();
				}
			}
		}

		bool fullyQualifyAmbiguousTypeNames = true;

		public bool FullyQualifyAmbiguousTypeNames {
			get { return fullyQualifyAmbiguousTypeNames; }
			set {
				if (fullyQualifyAmbiguousTypeNames != value) {
					fullyQualifyAmbiguousTypeNames = value;
					OnPropertyChanged();
				}
			}
		}

		bool useDebugSymbols = true;

		/// <summary>
		/// Gets/Sets whether to use variable names from debug symbols, if available.
		/// </summary>
		public bool UseDebugSymbols {
			get { return useDebugSymbols; }
			set {
				if (useDebugSymbols != value) {
					useDebugSymbols = value;
					OnPropertyChanged();
				}
			}
		}

		bool objectCollectionInitializers = true;

		/// <summary>
		/// Gets/Sets whether to use C# 3.0 object/collection initializers.
		/// </summary>
		public bool ObjectOrCollectionInitializers {
			get { return objectCollectionInitializers; }
			set {
				if (objectCollectionInitializers != value) {
					objectCollectionInitializers = value;
					OnPropertyChanged();
				}
			}
		}

		bool stringInterpolation = true;

		/// <summary>
		/// Gets/Sets whether to use C# 6.0 string interpolation
		/// </summary>
		public bool StringInterpolation {
			get { return stringInterpolation; }
			set {
				if (stringInterpolation != value) {
					stringInterpolation = value;
					OnPropertyChanged();
				}
			}
		}

		bool showXmlDocumentation = true;

		/// <summary>
		/// Gets/Sets whether to include XML documentation comments in the decompiled code.
		/// </summary>
		public bool ShowXmlDocumentation {
			get { return showXmlDocumentation; }
			set {
				if (showXmlDocumentation != value) {
					showXmlDocumentation = value;
					OnPropertyChanged();
				}
			}
		}

		bool foldBraces = false;

		public bool FoldBraces {
			get { return foldBraces; }
			set {
				if (foldBraces != value) {
					foldBraces = value;
					OnPropertyChanged();
				}
			}
		}

<<<<<<< HEAD
		bool expandMemberDefinitions = false;

		public bool ExpandMemberDefinitions {
			get { return expandMemberDefinitions; }
			set {
				if (expandMemberDefinitions != value) {
					expandMemberDefinitions = value;
=======
		bool decompileMemberBodies = true;

		/// <summary>
		/// Gets/Sets whether member bodies should be decompiled.
		/// </summary>
		public bool DecompileMemberBodies {
			get { return decompileMemberBodies; }
			set {
				if (decompileMemberBodies != value) {
					decompileMemberBodies = value;
>>>>>>> b28a1719
					OnPropertyChanged();
				}
			}
		}

		#region Options to aid VB decompilation
		bool introduceIncrementAndDecrement = true;

		/// <summary>
		/// Gets/Sets whether to use increment and decrement operators
		/// </summary>
		public bool IntroduceIncrementAndDecrement {
			get { return introduceIncrementAndDecrement; }
			set {
				if (introduceIncrementAndDecrement != value) {
					introduceIncrementAndDecrement = value;
					OnPropertyChanged();
				}
			}
		}

		bool makeAssignmentExpressions = true;

		/// <summary>
		/// Gets/Sets whether to use assignment expressions such as in while ((count = Do()) != 0) ;
		/// </summary>
		public bool MakeAssignmentExpressions {
			get { return makeAssignmentExpressions; }
			set {
				if (makeAssignmentExpressions != value) {
					makeAssignmentExpressions = value;
					OnPropertyChanged();
				}
			}
		}

		bool alwaysGenerateExceptionVariableForCatchBlocks = false;

		/// <summary>
		/// Gets/Sets whether to always generate exception variables in catch blocks
		/// </summary>
		public bool AlwaysGenerateExceptionVariableForCatchBlocks {
			get { return alwaysGenerateExceptionVariableForCatchBlocks; }
			set {
				if (alwaysGenerateExceptionVariableForCatchBlocks != value) {
					alwaysGenerateExceptionVariableForCatchBlocks = value;
					OnPropertyChanged();
				}
			}
		}

		bool showDebugInfo;

		public bool ShowDebugInfo {
			get { return showDebugInfo; }
			set {
				if (showDebugInfo != value) {
					showDebugInfo = value;
					OnPropertyChanged();
				}
			}
		}

		#endregion

		#region Options to aid F# decompilation
		bool removeDeadCode = false;

		public bool RemoveDeadCode {
			get { return removeDeadCode; }
			set {
				if (removeDeadCode != value) {
					removeDeadCode = value;
					OnPropertyChanged();
				}
			}
		}
		#endregion

		#region Assembly Load and Resolve options

		bool loadInMemory = false;

		public bool LoadInMemory {
			get { return loadInMemory; }
			set {
				if (loadInMemory != value) {
					loadInMemory = value;
					OnPropertyChanged();
				}
			}
		}

		bool throwOnAssemblyResolveErrors = true;

		public bool ThrowOnAssemblyResolveErrors {
			get { return throwOnAssemblyResolveErrors; }
			set {
				if (throwOnAssemblyResolveErrors != value) {
					throwOnAssemblyResolveErrors = value;
					OnPropertyChanged();
				}
			}
		}

		#endregion

		CSharpFormattingOptions csharpFormattingOptions;

		public CSharpFormattingOptions CSharpFormattingOptions {
			get {
				if (csharpFormattingOptions == null) {
					csharpFormattingOptions = FormattingOptionsFactory.CreateAllman();
					csharpFormattingOptions.IndentSwitchBody = false;
					csharpFormattingOptions.ArrayInitializerWrapping = Wrapping.WrapAlways;
				}
				return csharpFormattingOptions;
			}
			set {
				if (value == null)
					throw new ArgumentNullException();
				if (csharpFormattingOptions != value) {
					csharpFormattingOptions = value;
					OnPropertyChanged();
				}
			}
		}

		public event PropertyChangedEventHandler PropertyChanged;

		protected virtual void OnPropertyChanged([CallerMemberName] string propertyName = null)
		{
			if (PropertyChanged != null) {
				PropertyChanged(this, new PropertyChangedEventArgs(propertyName));
			}
		}

		public DecompilerSettings Clone()
		{
			DecompilerSettings settings = (DecompilerSettings)MemberwiseClone();
			if (csharpFormattingOptions != null)
				settings.csharpFormattingOptions = csharpFormattingOptions.Clone();
			settings.PropertyChanged = null;
			return settings;
		}
	}
}<|MERGE_RESOLUTION|>--- conflicted
+++ resolved
@@ -360,7 +360,6 @@
 			}
 		}
 
-<<<<<<< HEAD
 		bool expandMemberDefinitions = false;
 
 		public bool ExpandMemberDefinitions {
@@ -368,7 +367,11 @@
 			set {
 				if (expandMemberDefinitions != value) {
 					expandMemberDefinitions = value;
-=======
+					OnPropertyChanged();
+				}
+			}
+		}
+
 		bool decompileMemberBodies = true;
 
 		/// <summary>
@@ -379,7 +382,6 @@
 			set {
 				if (decompileMemberBodies != value) {
 					decompileMemberBodies = value;
->>>>>>> b28a1719
 					OnPropertyChanged();
 				}
 			}
