﻿// Copyright (c) 2018 Siegfried Pammer
//
// Permission is hereby granted, free of charge, to any person obtaining a copy of this
// software and associated documentation files (the "Software"), to deal in the Software
// without restriction, including without limitation the rights to use, copy, modify, merge,
// publish, distribute, sublicense, and/or sell copies of the Software, and to permit persons
// to whom the Software is furnished to do so, subject to the following conditions:
//
// The above copyright notice and this permission notice shall be included in all copies or
// substantial portions of the Software.
//
// THE SOFTWARE IS PROVIDED "AS IS", WITHOUT WARRANTY OF ANY KIND, EXPRESS OR IMPLIED,
// INCLUDING BUT NOT LIMITED TO THE WARRANTIES OF MERCHANTABILITY, FITNESS FOR A PARTICULAR
// PURPOSE AND NONINFRINGEMENT. IN NO EVENT SHALL THE AUTHORS OR COPYRIGHT HOLDERS BE LIABLE
// FOR ANY CLAIM, DAMAGES OR OTHER LIABILITY, WHETHER IN AN ACTION OF CONTRACT, TORT OR
// OTHERWISE, ARISING FROM, OUT OF OR IN CONNECTION WITH THE SOFTWARE OR THE USE OR OTHER
// DEALINGS IN THE SOFTWARE.

#nullable enable

using System;
using System.Collections.Generic;
using System.Collections.Immutable;
using System.Diagnostics;
using System.IO;
using System.Linq;

using dnlib.DotNet;

using ICSharpCode.Decompiler.TypeSystem;
using ICSharpCode.Decompiler.Util;

namespace ICSharpCode.Decompiler.Metadata
{
	/// <summary>
	/// PEFile is the main class the decompiler uses to represent a metadata assembly/module.
	/// Every file on disk can be loaded into a standalone PEFile instance.
	///
	/// A PEFile can be combined with its referenced assemblies/modules to form a type system,
	/// in that case the <see cref="MetadataModule"/> class is used instead.
	/// </summary>
	/// <remarks>
	/// In addition to wrapping a <c>System.Reflection.Metadata.PEReader</c>, this class
	/// contains a few decompiler-specific caches to allow efficiently constructing a type
	/// system from multiple PEFiles. This allows the caches to be shared across multiple
	/// decompiled type systems.
	/// </remarks>
	public class PEFile : IDisposable, TypeSystem.IModuleReference
	{
		public ModuleDef Module { get; }

		public PEFile(string fileName)
			: this(new FileStream(fileName, FileMode.Open, FileAccess.Read))
		{
		}

		public PEFile(Stream stream)
			: this(ModuleDefMD.Load(stream))
		{
		}

		public PEFile(ModuleDef reader)
		{
			this.Module = reader ?? throw new ArgumentNullException(nameof(reader));
			this.Module.EnableTypeDefFindCache = true;
		}

		string? name;

		public string Name {
			get {
				return Module.Name;
			}
		}

		string? fullName;

		public string FullName {
			get {
				return Module.FullName;
			}
		}

		public TargetRuntime GetRuntime()
		{
			string version = Module.RuntimeVersion;
			if (version == null || version.Length <= 1)
				return TargetRuntime.Unknown;
			switch (version[1])
			{
				case '1':
					if (version.Length <= 3)
						return TargetRuntime.Unknown;
					if (version[3] == 1)
						return TargetRuntime.Net_1_0;
					else
						return TargetRuntime.Net_1_1;
				case '2':
					return TargetRuntime.Net_2_0;
				case '4':
					return TargetRuntime.Net_4_0;
				default:
					return TargetRuntime.Unknown;
			}
		}

<<<<<<< HEAD
=======
		ImmutableArray<AssemblyReference> assemblyReferences;

		public ImmutableArray<AssemblyReference> AssemblyReferences {
			get {
				var value = assemblyReferences;
				if (value.IsDefault)
				{
					value = Metadata.AssemblyReferences.Select(r => new AssemblyReference(this, r)).ToImmutableArray();
					assemblyReferences = value;
				}
				return value;
			}
		}

		public ImmutableArray<Resource> Resources => GetResources().ToImmutableArray();

		IEnumerable<Resource> GetResources()
		{
			var metadata = Metadata;
			foreach (var h in metadata.ManifestResources)
			{
				yield return new MetadataResource(this, h);
			}
		}

>>>>>>> 1e009404
		public void Dispose()
		{
			Module.Dispose();
		}

		/// <summary>
		/// Finds the top-level-type with the specified name.
		/// </summary>
		public TypeDef GetTypeDefinition(TopLevelTypeName typeName)
		{
			return Module.Find(typeName.ReflectionName, true);
		}

		Dictionary<FullTypeName, ExportedType> typeForwarderLookup;

		/// <summary>
		/// Finds the type forwarder with the specified name.
		/// </summary>
		public ExportedType GetTypeForwarder(FullTypeName typeName)
		{
			var lookup = LazyInit.VolatileRead(ref typeForwarderLookup);
			if (lookup == null) {
				lookup = new Dictionary<FullTypeName, ExportedType>(Module.ExportedTypes.Count);
				foreach (var handle in Module.ExportedTypes) {
					lookup[handle.GetFullTypeName()] = handle;
				}
				lookup = LazyInit.GetOrSet(ref typeForwarderLookup, lookup);
			}
			if (lookup.TryGetValue(typeName, out var resultHandle))
				return resultHandle;
			else
				return default;
		}

		public TypeSystem.IModuleReference WithOptions(TypeSystemOptions options)
		{
			return new PEFileWithOptions(this, options);
		}

		TypeSystem.IModule TypeSystem.IModuleReference.Resolve(ITypeResolveContext context)
		{
			return new MetadataModule(context.Compilation, this, TypeSystemOptions.Default);
		}

		private class PEFileWithOptions : TypeSystem.IModuleReference
		{
			readonly PEFile peFile;
			readonly TypeSystemOptions options;

			public PEFileWithOptions(PEFile peFile, TypeSystemOptions options)
			{
				this.peFile = peFile;
				this.options = options;
			}

			TypeSystem.IModule TypeSystem.IModuleReference.Resolve(ITypeResolveContext context)
			{
				return new MetadataModule(context.Compilation, peFile, options);
			}
		}
	}
}<|MERGE_RESOLUTION|>--- conflicted
+++ resolved
@@ -104,34 +104,6 @@
 			}
 		}
 
-<<<<<<< HEAD
-=======
-		ImmutableArray<AssemblyReference> assemblyReferences;
-
-		public ImmutableArray<AssemblyReference> AssemblyReferences {
-			get {
-				var value = assemblyReferences;
-				if (value.IsDefault)
-				{
-					value = Metadata.AssemblyReferences.Select(r => new AssemblyReference(this, r)).ToImmutableArray();
-					assemblyReferences = value;
-				}
-				return value;
-			}
-		}
-
-		public ImmutableArray<Resource> Resources => GetResources().ToImmutableArray();
-
-		IEnumerable<Resource> GetResources()
-		{
-			var metadata = Metadata;
-			foreach (var h in metadata.ManifestResources)
-			{
-				yield return new MetadataResource(this, h);
-			}
-		}
-
->>>>>>> 1e009404
 		public void Dispose()
 		{
 			Module.Dispose();
@@ -145,12 +117,12 @@
 			return Module.Find(typeName.ReflectionName, true);
 		}
 
-		Dictionary<FullTypeName, ExportedType> typeForwarderLookup;
+		Dictionary<FullTypeName, ExportedType>? typeForwarderLookup;
 
 		/// <summary>
 		/// Finds the type forwarder with the specified name.
 		/// </summary>
-		public ExportedType GetTypeForwarder(FullTypeName typeName)
+		public ExportedType? GetTypeForwarder(FullTypeName typeName)
 		{
 			var lookup = LazyInit.VolatileRead(ref typeForwarderLookup);
 			if (lookup == null) {
