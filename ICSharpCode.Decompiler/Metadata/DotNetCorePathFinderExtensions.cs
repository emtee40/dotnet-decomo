--- conflicted
+++ resolved
@@ -21,14 +21,21 @@
 			@"|(NuGetFallbackFolder[/\\](?<type>[^/\\]+)\\(?<version>[^/\\]+)([/\\].*)?[/\\]ref[/\\])" +
 			@"|(packs[/\\](?<type>[^/\\]+)\\(?<version>[^/\\]+)\\ref([/\\].*)?[/\\])";
 
-		public static string DetectTargetFrameworkId(this ModuleDefMD module, string assemblyPath = null)
+		public static string DetectTargetFrameworkId(this ModuleDef module, string assemblyPath = null)
 		{
-<<<<<<< HEAD
 			if (module.Assembly != null) {
 				if (module.Assembly.TryGetOriginalTargetFrameworkAttribute(out var fw, out var version2, out var profile)) {
 					if (profile is null)
 						return fw + ",Version=v" + version2;
 					return fw + ",Version=v" + version2 + ",Profile=" + profile;
+				}
+
+				switch (module.Assembly.Name)
+				{
+					case "mscorlib":
+						return $".NETFramework,Version=v{module.Assembly.Version.ToString(2)}";
+					case "netstandard":
+						return $".NETStandard,Version=v{module.Assembly.Version.ToString(2)}";
 				}
 			}
 
@@ -40,61 +47,9 @@
 						continue;
 					string version;
 					switch (r.Name)
-=======
-			return DetectTargetFrameworkId(assembly.Metadata, assembly.FileName);
-		}
-
-		public static string DetectTargetFrameworkId(this MetadataReader metadata, string assemblyPath = null)
-		{
-			if (metadata == null)
-				throw new ArgumentNullException(nameof(metadata));
-
-			const string TargetFrameworkAttributeName = "System.Runtime.Versioning.TargetFrameworkAttribute";
-
-			foreach (var h in metadata.GetCustomAttributes(Handle.AssemblyDefinition))
-			{
-				try
-				{
-					var attribute = metadata.GetCustomAttribute(h);
-					if (attribute.GetAttributeType(metadata).GetFullTypeName(metadata).ToString() != TargetFrameworkAttributeName)
-						continue;
-					var blobReader = metadata.GetBlobReader(attribute.Value);
-					if (blobReader.ReadUInt16() == 0x0001)
-					{
-						return blobReader.ReadSerializedString()?.Replace(" ", "");
-					}
-				}
-				catch (BadImageFormatException)
-				{
-					// ignore malformed attributes
-				}
-			}
-
-			if (metadata.IsAssembly)
-			{
-				AssemblyDefinition assemblyDefinition = metadata.GetAssemblyDefinition();
-				switch (metadata.GetString(assemblyDefinition.Name))
-				{
-					case "mscorlib":
-						return $".NETFramework,Version=v{assemblyDefinition.Version.ToString(2)}";
-					case "netstandard":
-						return $".NETStandard,Version=v{assemblyDefinition.Version.ToString(2)}";
-				}
-			}
-
-			foreach (var h in metadata.AssemblyReferences)
-			{
-				try
-				{
-					var r = metadata.GetAssemblyReference(h);
-					if (r.PublicKeyOrToken.IsNil)
-						continue;
-					string version;
-					switch (metadata.GetString(r.Name))
->>>>>>> 1e009404
 					{
 						case "netstandard":
-							version = r.Version.ToString(3);
+							version = r.Version.ToString(2);
 							return $".NETStandard,Version=v{version}";
 						case "System.Runtime":
 							// System.Runtime.dll uses the following scheme:
@@ -144,13 +99,7 @@
 				if (pathMatch.Success)
 				{
 					var type = pathMatch.Groups["type"].Value;
-<<<<<<< HEAD
 					var version = pathMatch.Groups["version"].Value;
-=======
-					version = pathMatch.Groups["version"].Value;
-					if (string.IsNullOrEmpty(version))
-						version = metadata.MetadataVersion;
->>>>>>> 1e009404
 					if (string.IsNullOrEmpty(version))
 						version = module.RuntimeVersion;
 
@@ -169,15 +118,11 @@
 				}
 				else
 				{
-<<<<<<< HEAD
-					return $".NETFramework,Version={module.RuntimeVersion.Substring(0, 4)}";
-=======
-					version = metadata.MetadataVersion;
+					var version = module.RuntimeVersion;
 					if (string.IsNullOrEmpty(version))
 						version = "4.0";
 					version = version.TrimStart('v');
 					return $".NETFramework,Version=v{version.Substring(0, Math.Min(3, version.Length))}";
->>>>>>> 1e009404
 				}
 			}
 
