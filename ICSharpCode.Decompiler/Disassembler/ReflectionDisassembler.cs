--- conflicted
+++ resolved
@@ -871,22 +871,17 @@
 			}
 			if (type.HasInterfaces) {
 				output.Indent();
-				for (int index = 0; index < type.Interfaces.Count; index++) {
-					if (index > 0)
+				bool first = true;
+				foreach (var iface in type.Interfaces)
+				{
+					if (!first)
 						output.WriteLine(",");
-					if (index == 0)
+					if (first)
 						output.Write("implements ");
 					else
 						output.Write("           ");
-<<<<<<< HEAD
-					var iface = type.Interfaces[index];
-					WriteAttributes(iface.CustomAttributes);
+					first = false;
 					iface.Interface.WriteTo(output, ILNameSyntax.TypeName);
-=======
-					first = false;
-					var iface = module.Metadata.GetInterfaceImplementation(i);
-					iface.Interface.WriteTo(module, output, genericContext, ILNameSyntax.TypeName);
->>>>>>> 220b4cbd
 				}
 				output.WriteLine();
 				output.Unindent();
@@ -903,26 +898,19 @@
 				output.WriteLine(".size {0}", type.ClassSize);
 				output.WriteLine();
 			}
-<<<<<<< HEAD
-			if (type.HasNestedTypes) {
-=======
-			foreach (var ifaceHandle in interfaces)
+			foreach (var iface in type.Interfaces)
 			{
-				var iface = module.Metadata.GetInterfaceImplementation(ifaceHandle);
-				var customAttributes = iface.GetCustomAttributes();
-				if (customAttributes.Count != 0)
+				if (iface.HasCustomAttributes)
 				{
 					output.Write(".interfaceimpl type ");
-					iface.Interface.WriteTo(module, output, genericContext, ILNameSyntax.TypeName);
+					iface.Interface.WriteTo(output, ILNameSyntax.TypeName);
 					output.WriteLine();
-					WriteAttributes(module, customAttributes);
+					WriteAttributes(iface.CustomAttributes);
 					output.WriteLine();
 				}
 			}
-			var nestedTypes = Process(module, typeDefinition.GetNestedTypes());
-			if (nestedTypes.Any())
+			if (type.HasNestedTypes)
 			{
->>>>>>> 220b4cbd
 				output.WriteLine("// Nested Types");
 				foreach (var nestedType in type.NestedTypes) {
 					cancellationToken.ThrowIfCancellationRequested();
