--- conflicted
+++ resolved
@@ -124,15 +124,6 @@
 			}
 		}
 
-<<<<<<< HEAD
-//		public IList<UsingScope> ChildScopes {
-//			get {
-//				if (childScopes == null)
-//					childScopes = new List<UsingScope>();
-//				return childScopes;
-//			}
-//		}
-=======
 		//		public IList<UsingScope> ChildScopes {
 		//			get {
 		//				if (childScopes == null)
@@ -140,7 +131,6 @@
 		//				return childScopes;
 		//			}
 		//		}
->>>>>>> 41c99e47
 
 		/// <summary>
 		/// Gets whether this using scope has an alias (either using or extern)
@@ -166,12 +156,8 @@
 		{
 			CacheManager cache = compilation.CacheManager;
 			ResolvedUsingScope resolved = cache.GetShared(this) as ResolvedUsingScope;
-<<<<<<< HEAD
-			if (resolved == null) {
-=======
 			if (resolved == null)
 			{
->>>>>>> 41c99e47
 				var csContext = new CSharpTypeResolveContext(compilation.MainModule, parent != null ? parent.Resolve(compilation) : null);
 				resolved = (ResolvedUsingScope)cache.GetOrAddShared(this, new ResolvedUsingScope(csContext, this));
 			}
