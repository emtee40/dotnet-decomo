--- conflicted
+++ resolved
@@ -25,11 +25,8 @@
 // THE SOFTWARE.
 
 using System.Collections.Generic;
-<<<<<<< HEAD
-=======
 
 using ICSharpCode.Decompiler.TypeSystem;
->>>>>>> 41c99e47
 using ICSharpCode.Decompiler.Util;
 
 namespace ICSharpCode.Decompiler.CSharp.Syntax
@@ -89,11 +86,7 @@
 			internal set;
 		}
 
-<<<<<<< HEAD
-		public SyntaxTree ()
-=======
 		public SyntaxTree()
->>>>>>> 41c99e47
 		{
 		}
 
@@ -130,29 +123,17 @@
 			return o != null && this.Members.DoMatch(o.Members, match);
 		}
 
-<<<<<<< HEAD
-		public override void AcceptVisitor (IAstVisitor visitor)
-=======
 		public override void AcceptVisitor(IAstVisitor visitor)
->>>>>>> 41c99e47
 		{
 			visitor.VisitSyntaxTree(this);
 		}
 
-<<<<<<< HEAD
-		public override T AcceptVisitor<T> (IAstVisitor<T> visitor)
-=======
 		public override T AcceptVisitor<T>(IAstVisitor<T> visitor)
->>>>>>> 41c99e47
 		{
 			return visitor.VisitSyntaxTree(this);
 		}
 
-<<<<<<< HEAD
-		public override S AcceptVisitor<T, S> (IAstVisitor<T, S> visitor, T data)
-=======
 		public override S AcceptVisitor<T, S>(IAstVisitor<T, S> visitor, T data)
->>>>>>> 41c99e47
 		{
 			return visitor.VisitSyntaxTree(this, data);
 		}
