﻿// 
// AssignmentExpression.cs
//
// Author:
//       Mike Krüger <mkrueger@novell.com>
// 
// Copyright (c) 2009 Novell, Inc (http://www.novell.com)
// 
// Permission is hereby granted, free of charge, to any person obtaining a copy
// of this software and associated documentation files (the "Software"), to deal
// in the Software without restriction, including without limitation the rights
// to use, copy, modify, merge, publish, distribute, sublicense, and/or sell
// copies of the Software, and to permit persons to whom the Software is
// furnished to do so, subject to the following conditions:
// 
// The above copyright notice and this permission notice shall be included in
// all copies or substantial portions of the Software.
// 
// THE SOFTWARE IS PROVIDED "AS IS", WITHOUT WARRANTY OF ANY KIND, EXPRESS OR
// IMPLIED, INCLUDING BUT NOT LIMITED TO THE WARRANTIES OF MERCHANTABILITY,
// FITNESS FOR A PARTICULAR PURPOSE AND NONINFRINGEMENT. IN NO EVENT SHALL THE
// AUTHORS OR COPYRIGHT HOLDERS BE LIABLE FOR ANY CLAIM, DAMAGES OR OTHER
// LIABILITY, WHETHER IN AN ACTION OF CONTRACT, TORT OR OTHERWISE, ARISING FROM,
// OUT OF OR IN CONNECTION WITH THE SOFTWARE OR THE USE OR OTHER DEALINGS IN
// THE SOFTWARE.

using System;
using System.Collections.Generic;
using System.Linq.Expressions;

namespace ICSharpCode.Decompiler.CSharp.Syntax
{
	/// <summary>
	/// Left Operator= Right
	/// </summary>
	public class AssignmentExpression : Expression
	{
		// reuse roles from BinaryOperatorExpression
		public readonly static Role<Expression> LeftRole = BinaryOperatorExpression.LeftRole;
		public readonly static Role<Expression> RightRole = BinaryOperatorExpression.RightRole;

		public readonly static TokenRole AssignRole = new TokenRole("=");
		public readonly static TokenRole AddRole = new TokenRole("+=");
		public readonly static TokenRole SubtractRole = new TokenRole("-=");
		public readonly static TokenRole MultiplyRole = new TokenRole("*=");
		public readonly static TokenRole DivideRole = new TokenRole("/=");
		public readonly static TokenRole ModulusRole = new TokenRole("%=");
		public readonly static TokenRole ShiftLeftRole = new TokenRole("<<=");
		public readonly static TokenRole ShiftRightRole = new TokenRole(">>=");
		public readonly static TokenRole BitwiseAndRole = new TokenRole("&=");
		public readonly static TokenRole BitwiseOrRole = new TokenRole("|=");
		public readonly static TokenRole ExclusiveOrRole = new TokenRole("^=");

		public AssignmentExpression()
		{
		}

		public AssignmentExpression(Expression left, Expression right)
		{
			this.Left = left;
			this.Right = right;
		}

		public AssignmentExpression(Expression left, AssignmentOperatorType op, Expression right)
		{
			this.Left = left;
			this.Operator = op;
			this.Right = right;
		}

		public AssignmentOperatorType Operator {
			get;
			set;
		}

		public Expression Left {
			get { return GetChildByRole(LeftRole); }
			set { SetChildByRole(LeftRole, value); }
		}

		public CSharpTokenNode OperatorToken {
			get { return GetChildByRole(GetOperatorRole(Operator)); }
		}

		public Expression Right {
			get { return GetChildByRole(RightRole); }
			set { SetChildByRole(RightRole, value); }
		}

		public override void AcceptVisitor(IAstVisitor visitor)
		{
			visitor.VisitAssignmentExpression(this);
		}

		public override T AcceptVisitor<T>(IAstVisitor<T> visitor)
		{
			return visitor.VisitAssignmentExpression(this);
		}

		public override S AcceptVisitor<T, S>(IAstVisitor<T, S> visitor, T data)
		{
			return visitor.VisitAssignmentExpression(this, data);
		}

		protected internal override bool DoMatch(AstNode other, PatternMatching.Match match)
		{
			AssignmentExpression o = other as AssignmentExpression;
			return o != null && (this.Operator == AssignmentOperatorType.Any || this.Operator == o.Operator)
				&& this.Left.DoMatch(o.Left, match) && this.Right.DoMatch(o.Right, match);
		}

		public static TokenRole GetOperatorRole(AssignmentOperatorType op)
		{
			switch (op)
			{
				case AssignmentOperatorType.Assign:
					return AssignRole;
				case AssignmentOperatorType.Add:
					return AddRole;
				case AssignmentOperatorType.Subtract:
					return SubtractRole;
				case AssignmentOperatorType.Multiply:
					return MultiplyRole;
				case AssignmentOperatorType.Divide:
					return DivideRole;
				case AssignmentOperatorType.Modulus:
					return ModulusRole;
				case AssignmentOperatorType.ShiftLeft:
					return ShiftLeftRole;
				case AssignmentOperatorType.ShiftRight:
					return ShiftRightRole;
				case AssignmentOperatorType.BitwiseAnd:
					return BitwiseAndRole;
				case AssignmentOperatorType.BitwiseOr:
					return BitwiseOrRole;
				case AssignmentOperatorType.ExclusiveOr:
					return ExclusiveOrRole;
				default:
					throw new NotSupportedException("Invalid value for AssignmentOperatorType");
			}
		}

		/// <summary>
		/// Gets the binary operator for the specified compound assignment operator.
		/// Returns null if 'op' is not a compound assignment.
		/// </summary>
		public static BinaryOperatorType? GetCorrespondingBinaryOperator(AssignmentOperatorType op)
		{
			switch (op)
			{
				case AssignmentOperatorType.Assign:
					return null;
				case AssignmentOperatorType.Add:
					return BinaryOperatorType.Add;
				case AssignmentOperatorType.Subtract:
					return BinaryOperatorType.Subtract;
				case AssignmentOperatorType.Multiply:
					return BinaryOperatorType.Multiply;
				case AssignmentOperatorType.Divide:
					return BinaryOperatorType.Divide;
				case AssignmentOperatorType.Modulus:
					return BinaryOperatorType.Modulus;
				case AssignmentOperatorType.ShiftLeft:
					return BinaryOperatorType.ShiftLeft;
				case AssignmentOperatorType.ShiftRight:
					return BinaryOperatorType.ShiftRight;
				case AssignmentOperatorType.BitwiseAnd:
					return BinaryOperatorType.BitwiseAnd;
				case AssignmentOperatorType.BitwiseOr:
					return BinaryOperatorType.BitwiseOr;
				case AssignmentOperatorType.ExclusiveOr:
					return BinaryOperatorType.ExclusiveOr;
				default:
					throw new NotSupportedException("Invalid value for AssignmentOperatorType");
			}
		}

		public static ExpressionType GetLinqNodeType(AssignmentOperatorType op, bool checkForOverflow)
		{
			switch (op)
			{
				case AssignmentOperatorType.Assign:
					return ExpressionType.Assign;
				case AssignmentOperatorType.Add:
					return checkForOverflow ? ExpressionType.AddAssignChecked : ExpressionType.AddAssign;
				case AssignmentOperatorType.Subtract:
					return checkForOverflow ? ExpressionType.SubtractAssignChecked : ExpressionType.SubtractAssign;
				case AssignmentOperatorType.Multiply:
					return checkForOverflow ? ExpressionType.MultiplyAssignChecked : ExpressionType.MultiplyAssign;
				case AssignmentOperatorType.Divide:
					return ExpressionType.DivideAssign;
				case AssignmentOperatorType.Modulus:
					return ExpressionType.ModuloAssign;
				case AssignmentOperatorType.ShiftLeft:
					return ExpressionType.LeftShiftAssign;
				case AssignmentOperatorType.ShiftRight:
					return ExpressionType.RightShiftAssign;
				case AssignmentOperatorType.BitwiseAnd:
					return ExpressionType.AndAssign;
				case AssignmentOperatorType.BitwiseOr:
					return ExpressionType.OrAssign;
				case AssignmentOperatorType.ExclusiveOr:
					return ExpressionType.ExclusiveOrAssign;
				default:
					throw new NotSupportedException("Invalid value for AssignmentOperatorType");
			}
		}

		public static AssignmentOperatorType? GetAssignmentOperatorTypeFromExpressionType(ExpressionType expressionType)
		{
			switch (expressionType)
			{
				case ExpressionType.AddAssign:
				case ExpressionType.AddAssignChecked:
					return AssignmentOperatorType.Add;
				case ExpressionType.AndAssign:
					return AssignmentOperatorType.BitwiseAnd;
				case ExpressionType.DivideAssign:
					return AssignmentOperatorType.Divide;
				case ExpressionType.ExclusiveOrAssign:
					return AssignmentOperatorType.ExclusiveOr;
				case ExpressionType.LeftShiftAssign:
					return AssignmentOperatorType.ShiftLeft;
				case ExpressionType.ModuloAssign:
					return AssignmentOperatorType.Modulus;
				case ExpressionType.MultiplyAssign:
				case ExpressionType.MultiplyAssignChecked:
					return AssignmentOperatorType.Multiply;
				case ExpressionType.OrAssign:
					return AssignmentOperatorType.BitwiseOr;
				case ExpressionType.RightShiftAssign:
					return AssignmentOperatorType.ShiftRight;
				case ExpressionType.SubtractAssign:
				case ExpressionType.SubtractAssignChecked:
					return AssignmentOperatorType.Subtract;
				default:
					return null;
			}
		}
	}

	public enum AssignmentOperatorType
	{
		/// <summary>left = right</summary>
		Assign,

		/// <summary>left += right</summary>
		Add,
		/// <summary>left -= right</summary>
		Subtract,
		/// <summary>left *= right</summary>
		Multiply,
		/// <summary>left /= right</summary>
		Divide,
		/// <summary>left %= right</summary>
		Modulus,

		/// <summary>left &lt;&lt;= right</summary>
		ShiftLeft,
		/// <summary>left >>= right</summary>
		ShiftRight,
<<<<<<< HEAD
		
=======

>>>>>>> 41c99e47
		/// <summary>left &amp;= right</summary>
		BitwiseAnd,
		/// <summary>left |= right</summary>
		BitwiseOr,
		/// <summary>left ^= right</summary>
		ExclusiveOr,

		/// <summary>Any operator (for pattern matching)</summary>
		Any
	}
}<|MERGE_RESOLUTION|>--- conflicted
+++ resolved
@@ -259,12 +259,7 @@
 		ShiftLeft,
 		/// <summary>left >>= right</summary>
 		ShiftRight,
-<<<<<<< HEAD
-		
-=======
-
->>>>>>> 41c99e47
-		/// <summary>left &amp;= right</summary>
+
 		BitwiseAnd,
 		/// <summary>left |= right</summary>
 		BitwiseOr,
