﻿// 
// StackAllocExpression.cs
//  
// Author:
//       Mike Krüger <mkrueger@novell.com>
// 
// Copyright (c) 2009 Novell, Inc (http://www.novell.com)
// 
// Permission is hereby granted, free of charge, to any person obtaining a copy
// of this software and associated documentation files (the "Software"), to deal
// in the Software without restriction, including without limitation the rights
// to use, copy, modify, merge, publish, distribute, sublicense, and/or sell
// copies of the Software, and to permit persons to whom the Software is
// furnished to do so, subject to the following conditions:
// 
// The above copyright notice and this permission notice shall be included in
// all copies or substantial portions of the Software.
// 
// THE SOFTWARE IS PROVIDED "AS IS", WITHOUT WARRANTY OF ANY KIND, EXPRESS OR
// IMPLIED, INCLUDING BUT NOT LIMITED TO THE WARRANTIES OF MERCHANTABILITY,
// FITNESS FOR A PARTICULAR PURPOSE AND NONINFRINGEMENT. IN NO EVENT SHALL THE
// AUTHORS OR COPYRIGHT HOLDERS BE LIABLE FOR ANY CLAIM, DAMAGES OR OTHER
// LIABILITY, WHETHER IN AN ACTION OF CONTRACT, TORT OR OTHERWISE, ARISING FROM,
// OUT OF OR IN CONNECTION WITH THE SOFTWARE OR THE USE OR OTHER DEALINGS IN
// THE SOFTWARE.


namespace ICSharpCode.Decompiler.CSharp.Syntax
{
	/// <summary>
	/// stackalloc Type[Count]
	/// </summary>
	public class StackAllocExpression : Expression
	{
<<<<<<< HEAD
		public readonly static TokenRole StackallocKeywordRole = new TokenRole ("stackalloc");
=======
		public readonly static TokenRole StackallocKeywordRole = new TokenRole("stackalloc");
>>>>>>> 41c99e47
		public readonly static Role<ArrayInitializerExpression> InitializerRole = new Role<ArrayInitializerExpression>("Initializer", ArrayInitializerExpression.Null);

		public CSharpTokenNode StackAllocToken {
			get { return GetChildByRole(StackallocKeywordRole); }
		}

		public AstType Type {
			get { return GetChildByRole(Roles.Type); }
			set { SetChildByRole(Roles.Type, value); }
		}

		public CSharpTokenNode LBracketToken {
			get { return GetChildByRole(Roles.LBracket); }
		}

		public Expression CountExpression {
			get { return GetChildByRole(Roles.Expression); }
			set { SetChildByRole(Roles.Expression, value); }
		}

		public CSharpTokenNode RBracketToken {
			get { return GetChildByRole(Roles.RBracket); }
		}

		public ArrayInitializerExpression Initializer {
			get { return GetChildByRole(InitializerRole); }
			set { SetChildByRole(InitializerRole, value); }
		}

<<<<<<< HEAD
		public override void AcceptVisitor (IAstVisitor visitor)
=======
		public override void AcceptVisitor(IAstVisitor visitor)
>>>>>>> 41c99e47
		{
			visitor.VisitStackAllocExpression(this);
		}

		public override T AcceptVisitor<T>(IAstVisitor<T> visitor)
		{
			return visitor.VisitStackAllocExpression(this);
		}

		public override S AcceptVisitor<T, S>(IAstVisitor<T, S> visitor, T data)
		{
			return visitor.VisitStackAllocExpression(this, data);
		}

		protected internal override bool DoMatch(AstNode other, PatternMatching.Match match)
		{
			StackAllocExpression o = other as StackAllocExpression;
			return o != null && this.Type.DoMatch(o.Type, match)
				&& this.CountExpression.DoMatch(o.CountExpression, match)
				&& this.Initializer.DoMatch(o.Initializer, match);
		}
	}
}<|MERGE_RESOLUTION|>--- conflicted
+++ resolved
@@ -32,11 +32,7 @@
 	/// </summary>
 	public class StackAllocExpression : Expression
 	{
-<<<<<<< HEAD
-		public readonly static TokenRole StackallocKeywordRole = new TokenRole ("stackalloc");
-=======
 		public readonly static TokenRole StackallocKeywordRole = new TokenRole("stackalloc");
->>>>>>> 41c99e47
 		public readonly static Role<ArrayInitializerExpression> InitializerRole = new Role<ArrayInitializerExpression>("Initializer", ArrayInitializerExpression.Null);
 
 		public CSharpTokenNode StackAllocToken {
@@ -66,11 +62,7 @@
 			set { SetChildByRole(InitializerRole, value); }
 		}
 
-<<<<<<< HEAD
-		public override void AcceptVisitor (IAstVisitor visitor)
-=======
 		public override void AcceptVisitor(IAstVisitor visitor)
->>>>>>> 41c99e47
 		{
 			visitor.VisitStackAllocExpression(this);
 		}
