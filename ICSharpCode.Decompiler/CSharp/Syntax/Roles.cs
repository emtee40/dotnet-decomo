﻿//
// Roles.cs
//
// Author:
//       Mike Krüger <mkrueger@xamarin.com>
//
// Copyright (c) 2012 Xamarin <http://xamarin.com>
//
// Permission is hereby granted, free of charge, to any person obtaining a copy
// of this software and associated documentation files (the "Software"), to deal
// in the Software without restriction, including without limitation the rights
// to use, copy, modify, merge, publish, distribute, sublicense, and/or sell
// copies of the Software, and to permit persons to whom the Software is
// furnished to do so, subject to the following conditions:
//
// The above copyright notice and this permission notice shall be included in
// all copies or substantial portions of the Software.
//
// THE SOFTWARE IS PROVIDED "AS IS", WITHOUT WARRANTY OF ANY KIND, EXPRESS OR
// IMPLIED, INCLUDING BUT NOT LIMITED TO THE WARRANTIES OF MERCHANTABILITY,
// FITNESS FOR A PARTICULAR PURPOSE AND NONINFRINGEMENT. IN NO EVENT SHALL THE
// AUTHORS OR COPYRIGHT HOLDERS BE LIABLE FOR ANY CLAIM, DAMAGES OR OTHER
// LIABILITY, WHETHER IN AN ACTION OF CONTRACT, TORT OR OTHERWISE, ARISING FROM,
// OUT OF OR IN CONNECTION WITH THE SOFTWARE OR THE USE OR OTHER DEALINGS IN
// THE SOFTWARE.


namespace ICSharpCode.Decompiler.CSharp.Syntax
{
	public static class Roles
	{
		public static readonly Role<AstNode> Root = AstNode.RootRole;

		// some pre defined constants for common roles
<<<<<<< HEAD
		public static readonly Role<Identifier> Identifier = new Role<Identifier> ("Identifier", Syntax.Identifier.Null);
		public static readonly Role<BlockStatement> Body = new Role<BlockStatement> ("Body", BlockStatement.Null);
		public static readonly Role<ParameterDeclaration> Parameter = new Role<ParameterDeclaration> ("Parameter");
		public static readonly Role<Expression> Argument = new Role<Expression> ("Argument", Syntax.Expression.Null);
		public static readonly Role<AstType> Type = new Role<AstType> ("Type", AstType.Null);
		public static readonly Role<Expression> Expression = new Role<Expression> ("Expression", Syntax.Expression.Null);
		public static readonly Role<Expression> TargetExpression = new Role<Expression> ("Target", Syntax.Expression.Null);
		public readonly static Role<Expression> Condition = new Role<Expression> ("Condition", Syntax.Expression.Null);
		public static readonly Role<TypeParameterDeclaration> TypeParameter = new Role<TypeParameterDeclaration> ("TypeParameter");
		public static readonly Role<AstType> TypeArgument = new Role<AstType> ("TypeArgument", AstType.Null);
		public readonly static Role<Constraint> Constraint = new Role<Constraint> ("Constraint");
		public static readonly Role<VariableInitializer> Variable = new Role<VariableInitializer> ("Variable", VariableInitializer.Null);
		public static readonly Role<Statement> EmbeddedStatement = new Role<Statement> ("EmbeddedStatement", Statement.Null);
		public readonly static Role<EntityDeclaration> TypeMemberRole = new Role<EntityDeclaration> ("TypeMember");
=======
		public static readonly Role<Identifier> Identifier = new Role<Identifier>("Identifier", Syntax.Identifier.Null);
		public static readonly Role<BlockStatement> Body = new Role<BlockStatement>("Body", BlockStatement.Null);
		public static readonly Role<ParameterDeclaration> Parameter = new Role<ParameterDeclaration>("Parameter", null);
		public static readonly Role<Expression> Argument = new Role<Expression>("Argument", Syntax.Expression.Null);
		public static readonly Role<AstType> Type = new Role<AstType>("Type", AstType.Null);
		public static readonly Role<Expression> Expression = new Role<Expression>("Expression", Syntax.Expression.Null);
		public static readonly Role<Expression> TargetExpression = new Role<Expression>("Target", Syntax.Expression.Null);
		public readonly static Role<Expression> Condition = new Role<Expression>("Condition", Syntax.Expression.Null);
		public static readonly Role<TypeParameterDeclaration> TypeParameter = new Role<TypeParameterDeclaration>("TypeParameter", null);
		public static readonly Role<AstType> TypeArgument = new Role<AstType>("TypeArgument", AstType.Null);
		public readonly static Role<Constraint> Constraint = new Role<Constraint>("Constraint", null);
		public static readonly Role<VariableInitializer> Variable = new Role<VariableInitializer>("Variable", VariableInitializer.Null);
		public static readonly Role<Statement> EmbeddedStatement = new Role<Statement>("EmbeddedStatement", Statement.Null);
		public readonly static Role<EntityDeclaration> TypeMemberRole = new Role<EntityDeclaration>("TypeMember", null);
>>>>>>> 41c99e47

		public static readonly Role<VariableDesignation> VariableDesignationRole = new Role<VariableDesignation>("VariableDesignation", VariableDesignation.Null);

		//			public static readonly TokenRole Keyword = new TokenRole ("Keyword", CSharpTokenNode.Null);
		//			public static readonly TokenRole InKeyword = new TokenRole ("InKeyword", CSharpTokenNode.Null);

		// some pre defined constants for most used punctuation
		public static readonly TokenRole LPar = new TokenRole("(");
		public static readonly TokenRole RPar = new TokenRole(")");
		public static readonly TokenRole LBracket = new TokenRole("[");
		public static readonly TokenRole RBracket = new TokenRole("]");
		public static readonly TokenRole LBrace = new TokenRole("{");
		public static readonly TokenRole RBrace = new TokenRole("}");
		public static readonly TokenRole LChevron = new TokenRole("<");
		public static readonly TokenRole RChevron = new TokenRole(">");
		public static readonly TokenRole Comma = new TokenRole(",");
		public static readonly TokenRole Dot = new TokenRole(".");
		public static readonly TokenRole Semicolon = new TokenRole(";");
		public static readonly TokenRole Assign = new TokenRole("=");
		public static readonly TokenRole Colon = new TokenRole(":");
		public static readonly TokenRole DoubleColon = new TokenRole("::");
		public static readonly TokenRole Arrow = new TokenRole("=>");
<<<<<<< HEAD
		public static readonly Role<Comment> Comment = new Role<Comment> ("Comment");
		public static readonly Role<PreProcessorDirective> PreProcessorDirective = new Role<PreProcessorDirective> ("PreProcessorDirective");

		public readonly static Role<AstType> BaseType = new Role<AstType> ("BaseType", AstType.Null);
=======
		public static readonly Role<Comment> Comment = new Role<Comment>("Comment", null);
		public static readonly Role<PreProcessorDirective> PreProcessorDirective = new Role<PreProcessorDirective>("PreProcessorDirective", null);

		public readonly static Role<AstType> BaseType = new Role<AstType>("BaseType", AstType.Null);
>>>>>>> 41c99e47

		public static readonly Role<Attribute> Attribute = new Role<Attribute>("Attribute", null);
		public static readonly Role<CSharpTokenNode> AttributeTargetRole = new Role<CSharpTokenNode>("AttributeTarget", CSharpTokenNode.Null);

		public readonly static TokenRole WhereKeyword = new TokenRole("where");
		public readonly static Role<SimpleType> ConstraintTypeParameter = new Role<SimpleType>("TypeParameter", SimpleType.Null);
		public readonly static TokenRole DelegateKeyword = new TokenRole("delegate");
		public static readonly TokenRole ExternKeyword = new TokenRole("extern");
		public static readonly TokenRole AliasKeyword = new TokenRole("alias");
		public static readonly TokenRole NamespaceKeyword = new TokenRole("namespace");

		public static readonly TokenRole EnumKeyword = new TokenRole("enum");
		public static readonly TokenRole InterfaceKeyword = new TokenRole("interface");
		public static readonly TokenRole StructKeyword = new TokenRole("struct");
		public static readonly TokenRole ClassKeyword = new TokenRole("class");
		public static readonly TokenRole RecordKeyword = new TokenRole("record");

	}
}<|MERGE_RESOLUTION|>--- conflicted
+++ resolved
@@ -32,22 +32,6 @@
 		public static readonly Role<AstNode> Root = AstNode.RootRole;
 
 		// some pre defined constants for common roles
-<<<<<<< HEAD
-		public static readonly Role<Identifier> Identifier = new Role<Identifier> ("Identifier", Syntax.Identifier.Null);
-		public static readonly Role<BlockStatement> Body = new Role<BlockStatement> ("Body", BlockStatement.Null);
-		public static readonly Role<ParameterDeclaration> Parameter = new Role<ParameterDeclaration> ("Parameter");
-		public static readonly Role<Expression> Argument = new Role<Expression> ("Argument", Syntax.Expression.Null);
-		public static readonly Role<AstType> Type = new Role<AstType> ("Type", AstType.Null);
-		public static readonly Role<Expression> Expression = new Role<Expression> ("Expression", Syntax.Expression.Null);
-		public static readonly Role<Expression> TargetExpression = new Role<Expression> ("Target", Syntax.Expression.Null);
-		public readonly static Role<Expression> Condition = new Role<Expression> ("Condition", Syntax.Expression.Null);
-		public static readonly Role<TypeParameterDeclaration> TypeParameter = new Role<TypeParameterDeclaration> ("TypeParameter");
-		public static readonly Role<AstType> TypeArgument = new Role<AstType> ("TypeArgument", AstType.Null);
-		public readonly static Role<Constraint> Constraint = new Role<Constraint> ("Constraint");
-		public static readonly Role<VariableInitializer> Variable = new Role<VariableInitializer> ("Variable", VariableInitializer.Null);
-		public static readonly Role<Statement> EmbeddedStatement = new Role<Statement> ("EmbeddedStatement", Statement.Null);
-		public readonly static Role<EntityDeclaration> TypeMemberRole = new Role<EntityDeclaration> ("TypeMember");
-=======
 		public static readonly Role<Identifier> Identifier = new Role<Identifier>("Identifier", Syntax.Identifier.Null);
 		public static readonly Role<BlockStatement> Body = new Role<BlockStatement>("Body", BlockStatement.Null);
 		public static readonly Role<ParameterDeclaration> Parameter = new Role<ParameterDeclaration>("Parameter", null);
@@ -62,7 +46,6 @@
 		public static readonly Role<VariableInitializer> Variable = new Role<VariableInitializer>("Variable", VariableInitializer.Null);
 		public static readonly Role<Statement> EmbeddedStatement = new Role<Statement>("EmbeddedStatement", Statement.Null);
 		public readonly static Role<EntityDeclaration> TypeMemberRole = new Role<EntityDeclaration>("TypeMember", null);
->>>>>>> 41c99e47
 
 		public static readonly Role<VariableDesignation> VariableDesignationRole = new Role<VariableDesignation>("VariableDesignation", VariableDesignation.Null);
 
@@ -85,17 +68,10 @@
 		public static readonly TokenRole Colon = new TokenRole(":");
 		public static readonly TokenRole DoubleColon = new TokenRole("::");
 		public static readonly TokenRole Arrow = new TokenRole("=>");
-<<<<<<< HEAD
-		public static readonly Role<Comment> Comment = new Role<Comment> ("Comment");
-		public static readonly Role<PreProcessorDirective> PreProcessorDirective = new Role<PreProcessorDirective> ("PreProcessorDirective");
-
-		public readonly static Role<AstType> BaseType = new Role<AstType> ("BaseType", AstType.Null);
-=======
 		public static readonly Role<Comment> Comment = new Role<Comment>("Comment", null);
 		public static readonly Role<PreProcessorDirective> PreProcessorDirective = new Role<PreProcessorDirective>("PreProcessorDirective", null);
 
 		public readonly static Role<AstType> BaseType = new Role<AstType>("BaseType", AstType.Null);
->>>>>>> 41c99e47
 
 		public static readonly Role<Attribute> Attribute = new Role<Attribute>("Attribute", null);
 		public static readonly Role<CSharpTokenNode> AttributeTargetRole = new Role<CSharpTokenNode>("AttributeTarget", CSharpTokenNode.Null);
