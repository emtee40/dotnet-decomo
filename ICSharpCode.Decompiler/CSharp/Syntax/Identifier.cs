﻿//
// Identifier.cs
//
// Author:
//       Mike Krüger <mkrueger@novell.com>
//
// Copyright (c) 2009 Novell, Inc (http://www.novell.com)
//
// Permission is hereby granted, free of charge, to any person obtaining a copy
// of this software and associated documentation files (the "Software"), to deal
// in the Software without restriction, including without limitation the rights
// to use, copy, modify, merge, publish, distribute, sublicense, and/or sell
// copies of the Software, and to permit persons to whom the Software is
// furnished to do so, subject to the following conditions:
//
// The above copyright notice and this permission notice shall be included in
// all copies or substantial portions of the Software.
//
// THE SOFTWARE IS PROVIDED "AS IS", WITHOUT WARRANTY OF ANY KIND, EXPRESS OR
// IMPLIED, INCLUDING BUT NOT LIMITED TO THE WARRANTIES OF MERCHANTABILITY,
// FITNESS FOR A PARTICULAR PURPOSE AND NONINFRINGEMENT. IN NO EVENT SHALL THE
// AUTHORS OR COPYRIGHT HOLDERS BE LIABLE FOR ANY CLAIM, DAMAGES OR OTHER
// LIABILITY, WHETHER IN AN ACTION OF CONTRACT, TORT OR OTHERWISE, ARISING FROM,
// OUT OF OR IN CONNECTION WITH THE SOFTWARE OR THE USE OR OTHER DEALINGS IN
// THE SOFTWARE.

using System;

namespace ICSharpCode.Decompiler.CSharp.Syntax
{
	public class Identifier : AstNode
	{
		public new static readonly Identifier Null = new NullIdentifier();
		sealed class NullIdentifier : Identifier
		{
			public override bool IsNull {
				get {
					return true;
				}
			}

<<<<<<< HEAD
			public override void AcceptVisitor (IAstVisitor visitor)
=======
			public override void AcceptVisitor(IAstVisitor visitor)
>>>>>>> 09a9a117
			{
				visitor.VisitNullNode(this);
			}

<<<<<<< HEAD
			public override T AcceptVisitor<T> (IAstVisitor<T> visitor)
=======
			public override T AcceptVisitor<T>(IAstVisitor<T> visitor)
>>>>>>> 09a9a117
			{
				return visitor.VisitNullNode(this);
			}

<<<<<<< HEAD
			public override S AcceptVisitor<T, S> (IAstVisitor<T, S> visitor, T data)
=======
			public override S AcceptVisitor<T, S>(IAstVisitor<T, S> visitor, T data)
>>>>>>> 09a9a117
			{
				return visitor.VisitNullNode(this, data);
			}

			protected internal override bool DoMatch(AstNode other, PatternMatching.Match match)
			{
				return other == null || other.IsNull;
			}
		}

		public override NodeType NodeType {
			get {
				return NodeType.Token;
			}
		}

		string name;
		public string Name {
			get { return this.name; }
			set {
				if (value == null)
					throw new ArgumentNullException(nameof(value));
				ThrowIfFrozen();
				this.name = value;
			}
		}

		TextLocation startLocation;
		public override TextLocation StartLocation {
			get {
				return startLocation;
			}
		}

		internal void SetStartLocation(TextLocation value)
		{
			ThrowIfFrozen();
			this.startLocation = value;
		}

		const uint verbatimBit = 1u << AstNodeFlagsUsedBits;

		public bool IsVerbatim {
			get {
				return (flags & verbatimBit) != 0;
			}
			set {
				ThrowIfFrozen();
				if (value)
					flags |= verbatimBit;
				else
					flags &= ~verbatimBit;
			}
		}

		public override TextLocation EndLocation {
			get {
				return new TextLocation(StartLocation.Line, StartLocation.Column + (Name ?? "").Length + (IsVerbatim ? 1 : 0));
			}
		}

<<<<<<< HEAD
		Identifier ()
=======
		Identifier()
>>>>>>> 09a9a117
		{
			this.name = string.Empty;
		}

<<<<<<< HEAD
		protected Identifier (string name, TextLocation location)
=======
		protected Identifier(string name, TextLocation location)
>>>>>>> 09a9a117
		{
			if (name == null)
				throw new ArgumentNullException(nameof(name));
			this.Name = name;
			this.startLocation = location;
		}

		public static Identifier Create(string name)
		{
			return Create(name, TextLocation.Empty);
		}

		public static Identifier Create(string name, TextLocation location)
		{
			if (name == null)
				return Identifier.Null;
<<<<<<< HEAD
			if (name.Length > 0 && name[0] == '@')
				return new Identifier (name.Substring (1), new TextLocation (location.Line, location.Column + 1)) { IsVerbatim = true };
=======
			if (name[0] == '@')
				return new Identifier(name.Substring(1), new TextLocation(location.Line, location.Column + 1)) { IsVerbatim = true };
>>>>>>> 09a9a117
			else
				return new Identifier(name, location);
		}

<<<<<<< HEAD
		public static Identifier Create (string name, TextLocation location, bool isVerbatim)
		{
			if (name == null)
=======
		public static Identifier Create(string name, TextLocation location, bool isVerbatim)
		{
			if (string.IsNullOrEmpty(name))
>>>>>>> 09a9a117
				return Identifier.Null;

			if (isVerbatim)
				return new Identifier(name, location) { IsVerbatim = true };
			return new Identifier(name, location);
		}

<<<<<<< HEAD
		public override void AcceptVisitor (IAstVisitor visitor)
=======
		public override void AcceptVisitor(IAstVisitor visitor)
>>>>>>> 09a9a117
		{
			visitor.VisitIdentifier(this);
		}

<<<<<<< HEAD
		public override T AcceptVisitor<T> (IAstVisitor<T> visitor)
=======
		public override T AcceptVisitor<T>(IAstVisitor<T> visitor)
>>>>>>> 09a9a117
		{
			return visitor.VisitIdentifier(this);
		}

<<<<<<< HEAD
		public override S AcceptVisitor<T, S> (IAstVisitor<T, S> visitor, T data)
=======
		public override S AcceptVisitor<T, S>(IAstVisitor<T, S> visitor, T data)
>>>>>>> 09a9a117
		{
			return visitor.VisitIdentifier(this, data);
		}

		protected internal override bool DoMatch(AstNode other, PatternMatching.Match match)
		{
			Identifier o = other as Identifier;
			return o != null && !o.IsNull && MatchString(this.Name, o.Name);
		}
	}
}<|MERGE_RESOLUTION|>--- conflicted
+++ resolved
@@ -39,29 +39,17 @@
 				}
 			}
 
-<<<<<<< HEAD
-			public override void AcceptVisitor (IAstVisitor visitor)
-=======
 			public override void AcceptVisitor(IAstVisitor visitor)
->>>>>>> 09a9a117
 			{
 				visitor.VisitNullNode(this);
 			}
 
-<<<<<<< HEAD
-			public override T AcceptVisitor<T> (IAstVisitor<T> visitor)
-=======
 			public override T AcceptVisitor<T>(IAstVisitor<T> visitor)
->>>>>>> 09a9a117
 			{
 				return visitor.VisitNullNode(this);
 			}
 
-<<<<<<< HEAD
-			public override S AcceptVisitor<T, S> (IAstVisitor<T, S> visitor, T data)
-=======
 			public override S AcceptVisitor<T, S>(IAstVisitor<T, S> visitor, T data)
->>>>>>> 09a9a117
 			{
 				return visitor.VisitNullNode(this, data);
 			}
@@ -123,20 +111,12 @@
 			}
 		}
 
-<<<<<<< HEAD
-		Identifier ()
-=======
 		Identifier()
->>>>>>> 09a9a117
 		{
 			this.name = string.Empty;
 		}
 
-<<<<<<< HEAD
-		protected Identifier (string name, TextLocation location)
-=======
 		protected Identifier(string name, TextLocation location)
->>>>>>> 09a9a117
 		{
 			if (name == null)
 				throw new ArgumentNullException(nameof(name));
@@ -153,26 +133,15 @@
 		{
 			if (name == null)
 				return Identifier.Null;
-<<<<<<< HEAD
 			if (name.Length > 0 && name[0] == '@')
-				return new Identifier (name.Substring (1), new TextLocation (location.Line, location.Column + 1)) { IsVerbatim = true };
-=======
-			if (name[0] == '@')
 				return new Identifier(name.Substring(1), new TextLocation(location.Line, location.Column + 1)) { IsVerbatim = true };
->>>>>>> 09a9a117
 			else
 				return new Identifier(name, location);
 		}
 
-<<<<<<< HEAD
-		public static Identifier Create (string name, TextLocation location, bool isVerbatim)
+		public static Identifier Create(string name, TextLocation location, bool isVerbatim)
 		{
 			if (name == null)
-=======
-		public static Identifier Create(string name, TextLocation location, bool isVerbatim)
-		{
-			if (string.IsNullOrEmpty(name))
->>>>>>> 09a9a117
 				return Identifier.Null;
 
 			if (isVerbatim)
@@ -180,29 +149,17 @@
 			return new Identifier(name, location);
 		}
 
-<<<<<<< HEAD
-		public override void AcceptVisitor (IAstVisitor visitor)
-=======
 		public override void AcceptVisitor(IAstVisitor visitor)
->>>>>>> 09a9a117
 		{
 			visitor.VisitIdentifier(this);
 		}
 
-<<<<<<< HEAD
-		public override T AcceptVisitor<T> (IAstVisitor<T> visitor)
-=======
 		public override T AcceptVisitor<T>(IAstVisitor<T> visitor)
->>>>>>> 09a9a117
 		{
 			return visitor.VisitIdentifier(this);
 		}
 
-<<<<<<< HEAD
-		public override S AcceptVisitor<T, S> (IAstVisitor<T, S> visitor, T data)
-=======
 		public override S AcceptVisitor<T, S>(IAstVisitor<T, S> visitor, T data)
->>>>>>> 09a9a117
 		{
 			return visitor.VisitIdentifier(this, data);
 		}
