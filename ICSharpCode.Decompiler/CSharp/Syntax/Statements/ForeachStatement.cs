﻿// 
// ForeachStatement.cs
//
// Author:
//       Mike Krüger <mkrueger@novell.com>
// 
// Copyright (c) 2009 Novell, Inc (http://www.novell.com)
// 
// Permission is hereby granted, free of charge, to any person obtaining a copy
// of this software and associated documentation files (the "Software"), to deal
// in the Software without restriction, including without limitation the rights
// to use, copy, modify, merge, publish, distribute, sublicense, and/or sell
// copies of the Software, and to permit persons to whom the Software is
// furnished to do so, subject to the following conditions:
// 
// The above copyright notice and this permission notice shall be included in
// all copies or substantial portions of the Software.
// 
// THE SOFTWARE IS PROVIDED "AS IS", WITHOUT WARRANTY OF ANY KIND, EXPRESS OR
// IMPLIED, INCLUDING BUT NOT LIMITED TO THE WARRANTIES OF MERCHANTABILITY,
// FITNESS FOR A PARTICULAR PURPOSE AND NONINFRINGEMENT. IN NO EVENT SHALL THE
// AUTHORS OR COPYRIGHT HOLDERS BE LIABLE FOR ANY CLAIM, DAMAGES OR OTHER
// LIABILITY, WHETHER IN AN ACTION OF CONTRACT, TORT OR OTHERWISE, ARISING FROM,
// OUT OF OR IN CONNECTION WITH THE SOFTWARE OR THE USE OR OTHER DEALINGS IN
// THE SOFTWARE.


namespace ICSharpCode.Decompiler.CSharp.Syntax
{
	/// <summary>
	/// foreach (Type VariableName in InExpression) EmbeddedStatement
	/// </summary>
	public class ForeachStatement : Statement
	{
		public static readonly TokenRole AwaitRole = UnaryOperatorExpression.AwaitRole;
<<<<<<< HEAD
		public static readonly TokenRole ForeachKeywordRole = new TokenRole ("foreach");
		public static readonly TokenRole InKeywordRole = new TokenRole ("in");
=======
		public static readonly TokenRole ForeachKeywordRole = new TokenRole("foreach");
		public static readonly TokenRole InKeywordRole = new TokenRole("in");
>>>>>>> 41c99e47

		public CSharpTokenNode AwaitToken {
			get { return GetChildByRole(AwaitRole); }
		}

		public bool IsAsync {
			get { return !GetChildByRole(AwaitRole).IsNull; }
			set { SetChildByRole(AwaitRole, value ? new CSharpTokenNode(TextLocation.Empty, null) : null); }
		}

		public CSharpTokenNode ForeachToken {
			get { return GetChildByRole(ForeachKeywordRole); }
		}

		public CSharpTokenNode LParToken {
			get { return GetChildByRole(Roles.LPar); }
		}

		public AstType VariableType {
			get { return GetChildByRole(Roles.Type); }
			set { SetChildByRole(Roles.Type, value); }
		}

		public VariableDesignation VariableDesignation {
			get { return GetChildByRole(Roles.VariableDesignationRole); }
			set { SetChildByRole(Roles.VariableDesignationRole, value); }
		}

		public CSharpTokenNode InToken {
			get { return GetChildByRole(InKeywordRole); }
		}

		public Expression InExpression {
			get { return GetChildByRole(Roles.Expression); }
			set { SetChildByRole(Roles.Expression, value); }
		}

		public CSharpTokenNode RParToken {
			get { return GetChildByRole(Roles.RPar); }
		}

		public Statement EmbeddedStatement {
			get { return GetChildByRole(Roles.EmbeddedStatement); }
			set { SetChildByRole(Roles.EmbeddedStatement, value); }
		}

		public override void AcceptVisitor(IAstVisitor visitor)
		{
			visitor.VisitForeachStatement(this);
		}

		public override T AcceptVisitor<T>(IAstVisitor<T> visitor)
		{
			return visitor.VisitForeachStatement(this);
		}

		public override S AcceptVisitor<T, S>(IAstVisitor<T, S> visitor, T data)
		{
			return visitor.VisitForeachStatement(this, data);
		}

		protected internal override bool DoMatch(AstNode other, PatternMatching.Match match)
		{
			ForeachStatement o = other as ForeachStatement;
			return o != null && this.VariableType.DoMatch(o.VariableType, match) && this.VariableDesignation.DoMatch(o.VariableDesignation, match)
				&& this.InExpression.DoMatch(o.InExpression, match) && this.EmbeddedStatement.DoMatch(o.EmbeddedStatement, match);
		}
	}
}<|MERGE_RESOLUTION|>--- conflicted
+++ resolved
@@ -33,13 +33,8 @@
 	public class ForeachStatement : Statement
 	{
 		public static readonly TokenRole AwaitRole = UnaryOperatorExpression.AwaitRole;
-<<<<<<< HEAD
-		public static readonly TokenRole ForeachKeywordRole = new TokenRole ("foreach");
-		public static readonly TokenRole InKeywordRole = new TokenRole ("in");
-=======
 		public static readonly TokenRole ForeachKeywordRole = new TokenRole("foreach");
 		public static readonly TokenRole InKeywordRole = new TokenRole("in");
->>>>>>> 41c99e47
 
 		public CSharpTokenNode AwaitToken {
 			get { return GetChildByRole(AwaitRole); }
