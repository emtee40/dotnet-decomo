--- conflicted
+++ resolved
@@ -531,11 +531,7 @@
 				else
 				{
 					result.Target = ConvertNamespace(genericType.Namespace,
-<<<<<<< HEAD
-						out _, genericType.Namespace == genericType.Name, genericType.OriginalMember?.DefinitionAssembly);
-=======
-						out _, AlwaysUseGlobal || genericType.Namespace == genericType.Name);
->>>>>>> 1eda1686
+						out _, AlwaysUseGlobal || genericType.Namespace == genericType.Name, genericType.OriginalMember?.DefinitionAssembly);
 				}
 			}
 			result.MemberNameToken = Identifier.Create(genericType.Name).WithAnnotation(genericType.OriginalMember);
