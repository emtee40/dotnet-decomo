﻿//
// UsingAliasDeclaration.cs
//
// Author:
//       Mike Krüger <mkrueger@novell.com>
//
// Copyright (c) 2009 Novell, Inc (http://www.novell.com)
//
// Permission is hereby granted, free of charge, to any person obtaining a copy
// of this software and associated documentation files (the "Software"), to deal
// in the Software without restriction, including without limitation the rights
// to use, copy, modify, merge, publish, distribute, sublicense, and/or sell
// copies of the Software, and to permit persons to whom the Software is
// furnished to do so, subject to the following conditions:
//
// The above copyright notice and this permission notice shall be included in
// all copies or substantial portions of the Software.
//
// THE SOFTWARE IS PROVIDED "AS IS", WITHOUT WARRANTY OF ANY KIND, EXPRESS OR
// IMPLIED, INCLUDING BUT NOT LIMITED TO THE WARRANTIES OF MERCHANTABILITY,
// FITNESS FOR A PARTICULAR PURPOSE AND NONINFRINGEMENT. IN NO EVENT SHALL THE
// AUTHORS OR COPYRIGHT HOLDERS BE LIABLE FOR ANY CLAIM, DAMAGES OR OTHER
// LIABILITY, WHETHER IN AN ACTION OF CONTRACT, TORT OR OTHERWISE, ARISING FROM,
// OUT OF OR IN CONNECTION WITH THE SOFTWARE OR THE USE OR OTHER DEALINGS IN
// THE SOFTWARE.


using dnSpy.Contracts.Text;

namespace ICSharpCode.Decompiler.CSharp.Syntax
{
	/// <summary>
	/// using Alias = Import;
	/// </summary>
	public class UsingAliasDeclaration : AstNode
	{
		public static readonly TokenRole UsingKeywordRole = new TokenRole("using");
		public static readonly Role<Identifier> AliasRole = new Role<Identifier>("Alias", Identifier.Null);
		public static readonly Role<AstType> ImportRole = UsingDeclaration.ImportRole;

		public override NodeType NodeType {
			get {
				return NodeType.Unknown;
			}
		}

		public CSharpTokenNode UsingToken {
			get { return GetChildByRole(UsingKeywordRole); }
		}

		public string Alias {
			get {
				return GetChildByRole(AliasRole).Name;
			}
			set {
				SetChildByRole(AliasRole, Identifier.Create(value));
			}
		}

		public CSharpTokenNode AssignToken {
			get { return GetChildByRole(Roles.Assign); }
		}

		public AstType Import {
			get { return GetChildByRole(ImportRole); }
			set { SetChildByRole(ImportRole, value); }
		}

		public CSharpTokenNode SemicolonToken {
			get { return GetChildByRole(Roles.Semicolon); }
		}

<<<<<<< HEAD
		public UsingAliasDeclaration ()
		{
		}

		public UsingAliasDeclaration (string alias, string nameSpace)
		{
			AddChild (Identifier.Create (alias), AliasRole);
			var st = new SimpleType (nameSpace);
			st.AddAnnotation (BoxedTextColor.Namespace);
			AddChild (st, ImportRole);
		}

		public UsingAliasDeclaration (string alias, AstType import)
=======
		public UsingAliasDeclaration()
		{
		}

		public UsingAliasDeclaration(string alias, string nameSpace)
		{
			AddChild(Identifier.Create(alias), AliasRole);
			AddChild(new SimpleType(nameSpace), ImportRole);
		}

		public UsingAliasDeclaration(string alias, AstType import)
>>>>>>> 09a9a117
		{
			AddChild(Identifier.Create(alias), AliasRole);
			AddChild(import, ImportRole);
		}

<<<<<<< HEAD
		public override void AcceptVisitor (IAstVisitor visitor)
=======
		public override void AcceptVisitor(IAstVisitor visitor)
>>>>>>> 09a9a117
		{
			visitor.VisitUsingAliasDeclaration(this);
		}

<<<<<<< HEAD
		public override T AcceptVisitor<T> (IAstVisitor<T> visitor)
=======
		public override T AcceptVisitor<T>(IAstVisitor<T> visitor)
>>>>>>> 09a9a117
		{
			return visitor.VisitUsingAliasDeclaration(this);
		}

<<<<<<< HEAD
		public override S AcceptVisitor<T, S> (IAstVisitor<T, S> visitor, T data)
=======
		public override S AcceptVisitor<T, S>(IAstVisitor<T, S> visitor, T data)
>>>>>>> 09a9a117
		{
			return visitor.VisitUsingAliasDeclaration(this, data);
		}

		protected internal override bool DoMatch(AstNode other, PatternMatching.Match match)
		{
			UsingAliasDeclaration o = other as UsingAliasDeclaration;
			return o != null && MatchString(this.Alias, o.Alias) && this.Import.DoMatch(o.Import, match);
		}
	}
}<|MERGE_RESOLUTION|>--- conflicted
+++ resolved
@@ -70,21 +70,6 @@
 			get { return GetChildByRole(Roles.Semicolon); }
 		}
 
-<<<<<<< HEAD
-		public UsingAliasDeclaration ()
-		{
-		}
-
-		public UsingAliasDeclaration (string alias, string nameSpace)
-		{
-			AddChild (Identifier.Create (alias), AliasRole);
-			var st = new SimpleType (nameSpace);
-			st.AddAnnotation (BoxedTextColor.Namespace);
-			AddChild (st, ImportRole);
-		}
-
-		public UsingAliasDeclaration (string alias, AstType import)
-=======
 		public UsingAliasDeclaration()
 		{
 		}
@@ -92,39 +77,28 @@
 		public UsingAliasDeclaration(string alias, string nameSpace)
 		{
 			AddChild(Identifier.Create(alias), AliasRole);
-			AddChild(new SimpleType(nameSpace), ImportRole);
+			var st = new SimpleType(nameSpace);
+			st.AddAnnotation(BoxedTextColor.Namespace);
+			AddChild(st, ImportRole);
 		}
 
 		public UsingAliasDeclaration(string alias, AstType import)
->>>>>>> 09a9a117
 		{
 			AddChild(Identifier.Create(alias), AliasRole);
 			AddChild(import, ImportRole);
 		}
 
-<<<<<<< HEAD
-		public override void AcceptVisitor (IAstVisitor visitor)
-=======
 		public override void AcceptVisitor(IAstVisitor visitor)
->>>>>>> 09a9a117
 		{
 			visitor.VisitUsingAliasDeclaration(this);
 		}
 
-<<<<<<< HEAD
-		public override T AcceptVisitor<T> (IAstVisitor<T> visitor)
-=======
 		public override T AcceptVisitor<T>(IAstVisitor<T> visitor)
->>>>>>> 09a9a117
 		{
 			return visitor.VisitUsingAliasDeclaration(this);
 		}
 
-<<<<<<< HEAD
-		public override S AcceptVisitor<T, S> (IAstVisitor<T, S> visitor, T data)
-=======
 		public override S AcceptVisitor<T, S>(IAstVisitor<T, S> visitor, T data)
->>>>>>> 09a9a117
 		{
 			return visitor.VisitUsingAliasDeclaration(this, data);
 		}
