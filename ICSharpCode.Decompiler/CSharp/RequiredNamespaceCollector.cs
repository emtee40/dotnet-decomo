using System;
using System.Collections.Generic;
using System.Collections.Immutable;
using System.Linq;
using dnlib.DotNet;
using dnlib.DotNet.Emit;

using ICSharpCode.Decompiler.Metadata;
using ICSharpCode.Decompiler.TypeSystem;
using ICSharpCode.Decompiler.TypeSystem.Implementation;
using IField = ICSharpCode.Decompiler.TypeSystem.IField;
using IMethod = ICSharpCode.Decompiler.TypeSystem.IMethod;
using IType = ICSharpCode.Decompiler.TypeSystem.IType;

namespace ICSharpCode.Decompiler.CSharp
{
	class RequiredNamespaceCollector
	{
		static readonly GenericContext genericContext = default;

		readonly HashSet<string> namespaces;
		readonly HashSet<IType> visitedTypes = new HashSet<IType>();

		public RequiredNamespaceCollector(HashSet<string> namespaces)
		{
			this.namespaces = namespaces;
			for (int i = 0; i < KnownTypeReference.KnownTypeCodeCount; i++)
			{
				var ktr = KnownTypeReference.Get((KnownTypeCode)i);
				if (ktr == null)
					continue;
				namespaces.Add(ktr.Namespace);
			}
		}

		public static void CollectAttributeNamespaces(MetadataModule module, HashSet<string> namespaces)
		{
			var collector = new RequiredNamespaceCollector(namespaces);
<<<<<<< HEAD
=======
			foreach (var type in module.TypeDefinitions)
			{
				collector.CollectNamespaces(type, module, (CodeMappingInfo)null);
			}
>>>>>>> 09a9a117
			collector.HandleAttributes(module.GetAssemblyAttributes());
			collector.HandleAttributes(module.GetModuleAttributes());
		}

		public static void CollectAttributeNamespacesOnlyModule(MetadataModule module, HashSet<string> namespaces)
		{
			var collector = new RequiredNamespaceCollector(namespaces);
			collector.HandleAttributes(module.GetModuleAttributes());
		}

		public static void CollectAttributeNamespacesOnlyAssembly(MetadataModule module, HashSet<string> namespaces)
		{
			var collector = new RequiredNamespaceCollector(namespaces);
			collector.HandleAttributes(module.GetAssemblyAttributes());
		}

		public static void CollectNamespaces(IEntity entity, MetadataModule module, HashSet<string> namespaces)
		{
			var collector = new RequiredNamespaceCollector(namespaces);
			collector.CollectNamespaces(entity, module);
		}

		void CollectNamespaces(IEntity entity, MetadataModule module, CodeMappingInfo mappingInfo = null)
		{
			if (entity == null || entity.MetadataToken is null)
				return;
			if (mappingInfo == null && entity.MetadataToken is IMemberDef def)
				mappingInfo = CSharpDecompiler.GetCodeMappingInfo(entity.ParentModule.PEFile, def);
			switch (entity) {
				case ITypeDefinition td:
					namespaces.Add(td.Namespace);
					HandleAttributes(td.GetAttributes());
					HandleTypeParameters(td.TypeParameters);

					foreach (var baseType in td.DirectBaseTypes)
					{
						CollectNamespacesForTypeReference(baseType);
					}

					foreach (var nestedType in td.NestedTypes)
					{
						CollectNamespaces(nestedType, module, mappingInfo);
					}

					foreach (var field in td.Fields)
					{
						CollectNamespaces(field, module, mappingInfo);
					}

					foreach (var property in td.Properties)
					{
						CollectNamespaces(property, module, mappingInfo);
					}

					foreach (var @event in td.Events)
					{
						CollectNamespaces(@event, module, mappingInfo);
					}

					foreach (var method in td.Methods)
					{
						CollectNamespaces(method, module, mappingInfo);
					}
					break;
				case IField field:
					HandleAttributes(field.GetAttributes());
					CollectNamespacesForTypeReference(field.ReturnType);
					break;
				case IMethod method:
					var parts = mappingInfo.GetMethodParts((MethodDef)method.MetadataToken).ToList();
					foreach (var part in parts) {
						var partMethod = module.ResolveMethod(part, genericContext);
						HandleAttributes(partMethod.GetAttributes());
						HandleAttributes(partMethod.GetReturnTypeAttributes());
						CollectNamespacesForTypeReference(partMethod.ReturnType);
						foreach (var param in partMethod.Parameters)
						{
							HandleAttributes(param.GetAttributes());
							CollectNamespacesForTypeReference(param.Type);
						}
						HandleTypeParameters(partMethod.TypeParameters);
						HandleOverrides(part.Overrides, module);
						if (part.HasBody)
							CollectNamespacesFromMethodBody(part.Body, module);
					}
					break;
				case IProperty property:
					HandleAttributes(property.GetAttributes());
					CollectNamespaces(property.Getter, module, mappingInfo);
					CollectNamespaces(property.Setter, module, mappingInfo);
					break;
				case IEvent @event:
					HandleAttributes(@event.GetAttributes());
					CollectNamespaces(@event.AddAccessor, module, mappingInfo);
					CollectNamespaces(@event.RemoveAccessor, module, mappingInfo);
					break;
			}
		}

		void HandleOverrides(IList<MethodOverride> immutableArray, MetadataModule module)
		{
			foreach (var methodImpl in immutableArray) {
				CollectNamespacesForTypeReference(module.ResolveType(methodImpl.MethodDeclaration.DeclaringType, genericContext));
				CollectNamespacesForMemberReference(module.ResolveMethod(methodImpl.MethodBody, genericContext));
				CollectNamespacesForMemberReference(module.ResolveMethod(methodImpl.MethodDeclaration, genericContext));
			}
		}

		void CollectNamespacesForTypeReference(IType type)
		{
			if (!visitedTypes.Add(type))
				return;
			switch (type)
			{
				case ParameterizedType parameterizedType:
					namespaces.Add(parameterizedType.Namespace);
					CollectNamespacesForTypeReference(parameterizedType.GenericType);
					foreach (var arg in parameterizedType.TypeArguments)
						CollectNamespacesForTypeReference(arg);
					return; // no need to collect base types again
				case TypeWithElementType typeWithElementType:
					CollectNamespacesForTypeReference(typeWithElementType.ElementType);
					break;
				case TupleType tupleType:
					foreach (var elementType in tupleType.ElementTypes)
					{
						CollectNamespacesForTypeReference(elementType);
					}
					break;
				case FunctionPointerType fnPtrType:
					CollectNamespacesForTypeReference(fnPtrType.ReturnType);
					foreach (var paramType in fnPtrType.ParameterTypes)
					{
						CollectNamespacesForTypeReference(paramType);
					}
					break;
				default:
					namespaces.Add(type.Namespace);
					break;
			}
			foreach (var baseType in type.GetAllBaseTypes())
			{
				namespaces.Add(baseType.Namespace);
			}
		}

		public static void CollectNamespaces(IMDTokenProvider entity, MetadataModule module, HashSet<string> namespaces)
		{
			if (entity is null)
				return;
			CollectNamespaces(module.ResolveEntity(entity, genericContext), module, namespaces);
		}

		void HandleAttributes(IEnumerable<IAttribute> attributes)
		{
			foreach (var attr in attributes)
			{
				namespaces.Add(attr.AttributeType.Namespace);
				foreach (var arg in attr.FixedArguments)
				{
					HandleAttributeValue(arg.Type, arg.Value);
				}
				foreach (var arg in attr.NamedArguments)
				{
					HandleAttributeValue(arg.Type, arg.Value);
				}
			}
		}

		void HandleAttributeValue(IType type, object value)
		{
			CollectNamespacesForTypeReference(type);
			if (value is IType typeofType)
				CollectNamespacesForTypeReference(typeofType);
			if (value is ImmutableArray<CustomAttributeTypedArgument<IType>> arr)
			{
				foreach (var element in arr)
				{
					HandleAttributeValue(element.Type, element.Value);
				}
			}
		}

		void HandleTypeParameters(IEnumerable<ITypeParameter> typeParameters)
		{
			foreach (var typeParam in typeParameters)
			{
				HandleAttributes(typeParam.GetAttributes());

				foreach (var constraint in typeParam.DirectBaseTypes)
				{
					CollectNamespacesForTypeReference(constraint);
				}
			}
		}

		void CollectNamespacesFromMethodBody(CilBody method, MetadataModule module)
		{
			foreach (Local local in method.Variables) {
				var decoded = module.ResolveType(local.Type, genericContext);
				CollectNamespacesForTypeReference(decoded);
			}

			foreach (var region in method.ExceptionHandlers) {
				if (region.CatchType is null)
					continue;
				IType ty;
				try {
					ty = module.ResolveType(region.CatchType, genericContext);
				} catch (BadImageFormatException) {
					continue;
				}
				CollectNamespacesForTypeReference(ty);
			}

			for (int i = 0; i < method.Instructions.Count; i++) {
				var instr = method.Instructions[i];
				switch (instr.OpCode.OperandType) {
					case OperandType.InlineType when instr.Operand != null: {
						IType type;
						try {
							type = module.ResolveType(instr.Operand as dnlib.DotNet.ITypeDefOrRef, genericContext);
						} catch (BadImageFormatException) {
							break;
						}
						CollectNamespacesForTypeReference(type);
						break;
					}
					case OperandType.InlineField when instr.Operand != null:
					case OperandType.InlineMethod when instr.Operand != null: {
						IMember member;
						try {
							member = module.ResolveEntity(instr.Operand as IMDTokenProvider, genericContext) as IMember;
						} catch (BadImageFormatException) {
							break;
						}
						CollectNamespacesForMemberReference(member);
						break;
					}
					case OperandType.InlineSig when instr.Operand != null:
						if (instr.Operand is MethodBaseSig baseSig) {
							try {
								CollectNamespacesForTypeReference(baseSig.RetType.DecodeSignature(module, genericContext));
								foreach (var paramType in baseSig.Params) {
									CollectNamespacesForTypeReference(paramType.DecodeSignature(module, genericContext));
								}
							} catch (BadImageFormatException) {

							}
						}
						break;
					case OperandType.InlineTok when instr.Operand != null: {
						if (instr.Operand is dnlib.DotNet.ITypeDefOrRef dnType) {
							IType type;
							try {
								type = module.ResolveType(dnType, genericContext);
							} catch (BadImageFormatException) {
								break;
							}
							CollectNamespacesForTypeReference(type);
						}
						else if (instr.Operand is IMemberRef dnMemberRef) {
							IMember member;
							try {
								member = module.ResolveEntity(dnMemberRef, genericContext) as IMember;
							} catch (BadImageFormatException) {
								break;
							}
							CollectNamespacesForMemberReference(member);
						}
						break;
					}
				}
			}
		}

		void CollectNamespacesForMemberReference(IMember member)
		{
			switch (member)
			{
				case IField field:
					CollectNamespacesForTypeReference(field.DeclaringType);
					CollectNamespacesForTypeReference(field.ReturnType);
					break;
				case IMethod method:
					CollectNamespacesForTypeReference(method.DeclaringType);
					CollectNamespacesForTypeReference(method.ReturnType);
					foreach (var param in method.Parameters)
						CollectNamespacesForTypeReference(param.Type);
					foreach (var arg in method.TypeArguments)
						CollectNamespacesForTypeReference(arg);
					break;
			}
		}
	}
}<|MERGE_RESOLUTION|>--- conflicted
+++ resolved
@@ -36,13 +36,11 @@
 		public static void CollectAttributeNamespaces(MetadataModule module, HashSet<string> namespaces)
 		{
 			var collector = new RequiredNamespaceCollector(namespaces);
-<<<<<<< HEAD
-=======
+
 			foreach (var type in module.TypeDefinitions)
 			{
 				collector.CollectNamespaces(type, module, (CodeMappingInfo)null);
 			}
->>>>>>> 09a9a117
 			collector.HandleAttributes(module.GetAssemblyAttributes());
 			collector.HandleAttributes(module.GetModuleAttributes());
 		}
