--- conflicted
+++ resolved
@@ -22,11 +22,8 @@
 using System.Collections.Generic;
 using System.Linq;
 using System.Text;
-<<<<<<< HEAD
 using dnlib.DotNet;
-=======
-
->>>>>>> 09a9a117
+
 using ICSharpCode.Decompiler.CSharp.Syntax;
 using ICSharpCode.Decompiler.TypeSystem;
 using ICSharpCode.Decompiler.TypeSystem.Implementation;
@@ -131,9 +128,9 @@
 				return null;
 			}
 
-			public dnlib.DotNet.IMDTokenProvider MetadataToken => null;
-
-			IMDTokenProvider IEntity.OriginalMember => null;
+			public dnlib.DotNet.IMDTokenProvider MetadataToken => null!;
+
+			IMDTokenProvider IEntity.OriginalMember => null!;
 
 			ITypeDefinition? IEntity.DeclaringTypeDefinition {
 				get { return null; }
