--- conflicted
+++ resolved
@@ -128,13 +128,9 @@
 				return null;
 			}
 
-<<<<<<< HEAD
 			public dnlib.DotNet.IMDTokenProvider MetadataToken => null!;
 
 			IMDTokenProvider IEntity.OriginalMember => null!;
-=======
-			public dnlib.DotNet.IMemberDef? MetadataToken => null;
->>>>>>> 1eda1686
 
 			ITypeDefinition? IEntity.DeclaringTypeDefinition {
 				get { return null; }
