--- conflicted
+++ resolved
@@ -40,16 +40,6 @@
 		{
 			// ignore whitespace: these don't need to be processed.
 			// StartNode/EndNode is only called for them to support folding of comments.
-<<<<<<< HEAD
-			if (node.NodeType != NodeType.Whitespace) {
-				currentList.Add(node);
-				nodes.Push(currentList);
-				currentList = new List<AstNode>();
-			} else if (node is Comment comment) {
-				comment.SetStartLocation(locationProvider.Location);
-			}
-			if (node is ErrorExpression error) {
-=======
 			if (node.NodeType != NodeType.Whitespace)
 			{
 				currentList.Add(node);
@@ -62,7 +52,6 @@
 			}
 			if (node is ErrorExpression error)
 			{
->>>>>>> 41c99e47
 				error.Location = locationProvider.Location;
 			}
 			base.StartNode(node);
@@ -72,14 +61,6 @@
 		{
 			// ignore whitespace: these don't need to be processed.
 			// StartNode/EndNode is only called for them to support folding of comments.
-<<<<<<< HEAD
-			if (node.NodeType != NodeType.Whitespace) {
-				System.Diagnostics.Debug.Assert(currentList != null);
-				foreach (var removable in node.Children.Where(n => n is CSharpTokenNode)) {
-					removable.Remove();
-				}
-				foreach (var child in currentList) {
-=======
 			if (node.NodeType != NodeType.Whitespace)
 			{
 				System.Diagnostics.Debug.Assert(currentList != null);
@@ -89,19 +70,14 @@
 				}
 				foreach (var child in currentList)
 				{
->>>>>>> 41c99e47
 					System.Diagnostics.Debug.Assert(child.Parent == null || node == child.Parent);
 					child.Remove();
 					node.AddChildWithExistingRole(child);
 				}
 				currentList = nodes.Pop();
-<<<<<<< HEAD
-			} else if (node is Comment comment) {
-=======
 			}
 			else if (node is Comment comment)
 			{
->>>>>>> 41c99e47
 				comment.SetEndLocation(locationProvider.Location);
 			}
 			base.EndNode(node);
@@ -109,12 +85,8 @@
 
 		public override void WriteToken(Role role, string token)
 		{
-<<<<<<< HEAD
-			switch (nodes.Peek().LastOrDefault()) {
-=======
 			switch (nodes.Peek().LastOrDefault())
 			{
->>>>>>> 41c99e47
 				case EmptyStatement emptyStatement:
 					emptyStatement.Location = locationProvider.Location;
 					break;
@@ -165,22 +137,14 @@
 			currentList.Add(identifier);
 			base.WriteIdentifier(identifier);
 		}
-<<<<<<< HEAD
-		
-=======
 
->>>>>>> 41c99e47
 		public override void WritePrimitiveValue(object value, LiteralFormat format = LiteralFormat.None)
 		{
 			Expression node = nodes.Peek().LastOrDefault() as Expression;
 			var startLocation = locationProvider.Location;
 			base.WritePrimitiveValue(value, format);
-<<<<<<< HEAD
-			if (node is PrimitiveExpression) {
-=======
 			if (node is PrimitiveExpression)
 			{
->>>>>>> 41c99e47
 				((PrimitiveExpression)node).SetLocation(startLocation, locationProvider.Location);
 			}
 			if (node is NullReferenceExpression)
