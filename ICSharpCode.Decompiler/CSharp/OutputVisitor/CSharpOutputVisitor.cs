--- conflicted
+++ resolved
@@ -1005,15 +1005,11 @@
 					case ThisReferenceExpression _:
 					case PrimitiveExpression _:
 					case IdentifierExpression _:
-<<<<<<< HEAD
-					case MemberReferenceExpression { Target: ThisReferenceExpression or IdentifierExpression or BaseReferenceExpression }:
-=======
 					case MemberReferenceExpression {
 						Target: ThisReferenceExpression
 							or IdentifierExpression
 							or BaseReferenceExpression
 					} _:
->>>>>>> 1eda1686
 						return true;
 					case MemberReferenceExpression memberRef when memberRef.Target is TypeReferenceExpression:
 						return memberRef.MemberName == "MinValue" || memberRef.MemberName == "MaxValue" ||
@@ -1304,7 +1300,7 @@
 		{
 			DebugExpression(lambdaExpression);
 			StartNode(lambdaExpression);
-<<<<<<< HEAD
+			WriteAttributes(lambdaExpression.Attributes);
 			var oldRef = currentMethodRefs;
 			currentMethodRefs = MethodRefs.Create();
 			var builder = lambdaExpression.Annotation<MethodDebugInfoBuilder>();
@@ -1312,11 +1308,6 @@
 				builder.StartPosition = writer.GetLocation();
 			if (lambdaExpression.IsAsync) {
 				int start = writer.GetLocation() ?? 0;
-=======
-			WriteAttributes(lambdaExpression.Attributes);
-			if (lambdaExpression.IsAsync)
-			{
->>>>>>> 1eda1686
 				WriteKeyword(LambdaExpression.AsyncModifierRole);
 				writer.AddHighlightedKeywordReference(currentMethodRefs.AwaitReference, start, writer.GetLocation() ?? 0);
 				Space();
@@ -1498,19 +1489,14 @@
 
 			var leftBrace = BraceHelper.LeftBrace(this, CodeBracesRangeFlags.CurlyBraces);
 			interpolation.Expression.AcceptVisitor(this);
-<<<<<<< HEAD
-			if (interpolation.Suffix != null) {
-				WriteToken(Roles.Colon, BoxedTextColor.Operator);
-=======
 			if (interpolation.Alignment != 0)
 			{
-				writer.WriteToken(Roles.Comma, ",");
+				WriteToken(Roles.Comma, BoxedTextColor.Punctuation);
 				writer.WritePrimitiveValue(interpolation.Alignment);
 			}
 			if (interpolation.Suffix != null)
 			{
-				writer.WriteToken(Roles.Colon, ":");
->>>>>>> 1eda1686
+				WriteToken(Roles.Colon, BoxedTextColor.Punctuation);
 				writer.WriteInterpolatedText(interpolation.Suffix);
 			}
 			leftBrace.RightBrace();
@@ -1981,14 +1967,10 @@
 				}
 				constraint.AcceptVisitor(this);
 			}
-<<<<<<< HEAD
-
-			if (typeDeclaration.ClassType == ClassType.RecordClass && typeDeclaration.Members.Count == 0) {
+
+			if (typeDeclaration.ClassType is (ClassType.RecordClass or ClassType.RecordStruct) && typeDeclaration.Members.Count == 0)
+			{
 				SaveDeclarationOffset();
-=======
-			if (typeDeclaration.ClassType is (ClassType.RecordClass or ClassType.RecordStruct) && typeDeclaration.Members.Count == 0)
-			{
->>>>>>> 1eda1686
 				Semicolon();
 			} else {
 				var braceHelper = OpenBrace(braceStyle, GetTypeBlockKind(typeDeclaration));
@@ -3233,7 +3215,7 @@
 			}
 			if (parameterDeclaration.HasNullCheck)
 			{
-				WriteToken(Roles.DoubleExclamation);
+				WriteToken(Roles.DoubleExclamation, BoxedTextColor.Punctuation);
 			}
 			if (!parameterDeclaration.DefaultExpression.IsNull)
 			{
