--- conflicted
+++ resolved
@@ -1056,9 +1056,6 @@
 					throw new NotSupportedException ("Invalid value for BinaryOperatorType");
 			}
 			Space(spacePolicy);
-<<<<<<< HEAD
-			WriteToken(BinaryOperatorExpression.GetOperatorRole(binaryOperatorExpression.Operator), BoxedTextColor.Operator);
-=======
 			TokenRole tokenRole = BinaryOperatorExpression.GetOperatorRole(binaryOperatorExpression.Operator);
 			if (tokenRole == BinaryOperatorExpression.IsKeywordRole)
 			{
@@ -1066,9 +1063,8 @@
 			}
 			else
 			{
-				WriteToken(tokenRole);
-			}
->>>>>>> 3a8c820d
+				WriteToken(tokenRole, BoxedTextColor.Operator);
+			}
 			Space(spacePolicy);
 			binaryOperatorExpression.Right.AcceptVisitor(this);
 			EndNode(binaryOperatorExpression);
@@ -3279,11 +3275,7 @@
 		public virtual void VisitSingleVariableDesignation(SingleVariableDesignation singleVariableDesignation)
 		{
 			StartNode(singleVariableDesignation);
-<<<<<<< HEAD
-			writer.WriteIdentifier(singleVariableDesignation.IdentifierToken, BoxedTextColor.Text);
-=======
 			WriteIdentifier(singleVariableDesignation.IdentifierToken);
->>>>>>> 3a8c820d
 			EndNode(singleVariableDesignation);
 		}
 
