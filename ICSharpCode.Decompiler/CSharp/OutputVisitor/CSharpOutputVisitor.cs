// Copyright (c) 2010-2013 AlphaSierraPapa for the SharpDevelop Team
//
// Permission is hereby granted, free of charge, to any person obtaining a copy of this
// software and associated documentation files (the "Software"), to deal in the Software
// without restriction, including without limitation the rights to use, copy, modify, merge,
// publish, distribute, sublicense, and/or sell copies of the Software, and to permit persons
// to whom the Software is furnished to do so, subject to the following conditions:
//
// The above copyright notice and this permission notice shall be included in all copies or
// substantial portions of the Software.
//
// THE SOFTWARE IS PROVIDED "AS IS", WITHOUT WARRANTY OF ANY KIND, EXPRESS OR IMPLIED,
// INCLUDING BUT NOT LIMITED TO THE WARRANTIES OF MERCHANTABILITY, FITNESS FOR A PARTICULAR
// PURPOSE AND NONINFRINGEMENT. IN NO EVENT SHALL THE AUTHORS OR COPYRIGHT HOLDERS BE LIABLE
// FOR ANY CLAIM, DAMAGES OR OTHER LIABILITY, WHETHER IN AN ACTION OF CONTRACT, TORT OR
// OTHERWISE, ARISING FROM, OUT OF OR IN CONNECTION WITH THE SOFTWARE OR THE USE OR OTHER
// DEALINGS IN THE SOFTWARE.

using System;
using System.Collections.Generic;
using System.Diagnostics;
using System.IO;
using System.Linq;
using System.Threading;
using dnlib.DotNet;
using dnSpy.Contracts.Decompiler;
using dnSpy.Contracts.Text;
using ICSharpCode.Decompiler.CSharp.Syntax;
using ICSharpCode.Decompiler.CSharp.Syntax.PatternMatching;
using ICSharpCode.Decompiler.TypeSystem;
using ICSharpCode.Decompiler.Util;
using Attribute = ICSharpCode.Decompiler.CSharp.Syntax.Attribute;

namespace ICSharpCode.Decompiler.CSharp.OutputVisitor
{
	/// <summary>
	/// Outputs the AST.
	/// </summary>
	public class CSharpOutputVisitor : IAstVisitor
	{
		readonly protected TokenWriter writer;
		readonly protected CSharpFormattingOptions policy;
		readonly protected Stack<AstNode> containerStack = new Stack<AstNode> ();
		CancellationToken cancellationToken;
		const int CANCEL_CHECK_LOOP_COUNT = 100;
		int lastBraceOffset;
		int lastDeclarationOffset;

		struct MethodRefs {
			public object MethodReference;
			public object AwaitReference;
			public static MethodRefs Create() => new MethodRefs {
				MethodReference = new object(),
				AwaitReference = new object(),
			};
		}
		MethodRefs currentMethodRefs;
		object currentIfReference;
		object currentLoopReference;// for, foreach, while, do..while
		object currentSwitchReference;
		object currentTryReference;
		object currentBreakReference;// either a loop ref or a switch ref
		int elseIfStart = -1;

		void SaveDeclarationOffset() => lastDeclarationOffset = writer.GetLocation() ?? 0;
		void SaveDeclarationOffset(int offset) => lastDeclarationOffset = offset;

		struct BraceHelper {
			readonly CSharpOutputVisitor owner;
			readonly CodeBracesRangeFlags flags;
			int leftStart, leftEnd;

			BraceHelper(CSharpOutputVisitor owner, CodeBracesRangeFlags flags) {
				this.owner = owner;
				this.leftStart = owner.writer.GetLocation() ?? 0;
				this.leftEnd = 0;
				this.flags = flags;
			}

			public static BraceHelper LeftParen(CSharpOutputVisitor owner, CodeBracesRangeFlags flags) {
				var bh = new BraceHelper(owner, flags);
				owner.WriteToken(Roles.LPar, BoxedTextColor.Punctuation);
				bh.leftEnd = owner.writer.GetLocation() ?? 0;
				return bh;
			}

			public void RightParen() {
				int rightStart = owner.writer.GetLocation() ?? 0;
				owner.WriteToken(Roles.RPar, BoxedTextColor.Punctuation);
				int rightEnd = owner.writer.GetLocation() ?? 0;
				if (flags != 0)
					owner.writer.AddBracePair(leftStart, leftEnd, rightStart, rightEnd, flags);
			}

			public static BraceHelper LeftChevron(CSharpOutputVisitor owner, CodeBracesRangeFlags flags) {
				var bh = new BraceHelper(owner, flags);
				owner.WriteToken(Roles.LChevron, BoxedTextColor.Punctuation);
				bh.leftEnd = owner.writer.GetLocation() ?? 0;
				return bh;
			}

			public void RightChevron() {
				int rightStart = owner.writer.GetLocation() ?? 0;
				owner.WriteToken(Roles.RChevron, BoxedTextColor.Punctuation);
				int rightEnd = owner.writer.GetLocation() ?? 0;
				if (flags != 0)
					owner.writer.AddBracePair(leftStart, leftEnd, rightStart, rightEnd, flags);
			}

			public static BraceHelper LeftBrace(CSharpOutputVisitor owner, CodeBracesRangeFlags flags) {
				var bh = new BraceHelper(owner, flags);
				owner.WriteToken(Roles.LBrace, BoxedTextColor.Punctuation);
				bh.leftEnd = owner.writer.GetLocation() ?? 0;
				return bh;
			}

			public void RightBrace() {
				int rightStart = owner.writer.GetLocation() ?? 0;
				owner.lastBraceOffset = rightStart;
				owner.WriteToken(Roles.RBrace, BoxedTextColor.Punctuation);
				int rightEnd = owner.writer.GetLocation() ?? 0;
				if (flags != 0)
					owner.writer.AddBracePair(leftStart, leftEnd, rightStart, rightEnd, flags);
			}

			public static BraceHelper LeftBracket(CSharpOutputVisitor owner, CodeBracesRangeFlags flags) {
				var bh = new BraceHelper(owner, flags);
				owner.WriteToken(Roles.LBracket, BoxedTextColor.Punctuation);
				bh.leftEnd = owner.writer.GetLocation() ?? 0;
				return bh;
			}

			public void RightBracket() {
				int rightStart = owner.writer.GetLocation() ?? 0;
				owner.WriteToken(Roles.RBracket, BoxedTextColor.Punctuation);
				int rightEnd = owner.writer.GetLocation() ?? 0;
				if (flags != 0)
					owner.writer.AddBracePair(leftStart, leftEnd, rightStart, rightEnd, flags);
			}
		}

		static CodeBracesRangeFlags GetTypeBlockKind(AstNode node) {
			var td = node.Annotation<TypeDef>();
			if (td != null) {
				if (td.IsInterface)
					return CodeBracesRangeFlags.InterfaceBraces;
				if (td.IsValueType)
					return CodeBracesRangeFlags.ValueTypeBraces;
			}
			return CodeBracesRangeFlags.TypeBraces;
		}

		public CSharpOutputVisitor (TextWriter textWriter, CSharpFormattingOptions formattingPolicy)
		{
			if (textWriter == null) {
				throw new ArgumentNullException ("textWriter");
			}
			if (formattingPolicy == null) {
				throw new ArgumentNullException ("formattingPolicy");
			}
			this.writer = TokenWriter.Create(textWriter);
			this.policy = formattingPolicy;
			this.cancellationToken = new CancellationToken();
		}

		public CSharpOutputVisitor (TokenWriter writer, CSharpFormattingOptions formattingPolicy, CancellationToken cancellationToken = default(CancellationToken))
		{
			if (writer == null) {
				throw new ArgumentNullException ("writer");
			}
			if (formattingPolicy == null) {
				throw new ArgumentNullException ("formattingPolicy");
			}
			this.writer = new InsertSpecialsDecorator(new InsertRequiredSpacesDecorator(writer));
			this.policy = formattingPolicy;
			this.cancellationToken = cancellationToken;
		}

		#region StartNode/EndNode
		protected virtual void StartNode(AstNode node)
		{
			// Ensure that nodes are visited in the proper nested order.
			// Jumps to different subtrees are allowed only for the child of a placeholder node.
			Debug.Assert(containerStack.Count == 0 || node.Parent == containerStack.Peek() || node == containerStack.Peek() || containerStack.Peek().NodeType == NodeType.Pattern);
			containerStack.Push(node);
			writer.StartNode(node);
		}

		protected virtual void EndNode(AstNode node)
		{
			Debug.Assert(node == containerStack.Peek());
			containerStack.Pop();
			writer.EndNode(node);
		}
		#endregion

		#region debug statements
		void DebugStart(AstNode node, int? start = null)
		{
			writer.DebugStart(node, start);
		}

		void DebugStartReference(AstNode node, TokenRole role, object reference, ref int keywordStartIndex)
		{
			int start = keywordStartIndex < 0 ? writer.GetLocation() ?? 0 : keywordStartIndex;
			keywordStartIndex = -1;
			WriteKeyword(role, node);
			int end = writer.GetLocation() ?? 0;
			writer.AddHighlightedKeywordReference(reference, start, end);
		}

		void DebugHidden(AstNode hiddenNode)
		{
			writer.DebugHidden(hiddenNode);
		}

		void DebugExpression(AstNode node)
		{
			writer.DebugExpression(node);
		}

		void SemicolonDebugEnd(AstNode node)
		{
			Semicolon(node);
		}

		void DebugEnd(AstNode node, bool addSelf = true)
		{
			DebugEnd(node, null, addSelf);
		}

		void DebugEnd(AstNode node, int? end, bool addSelf = true)
		{
			if (addSelf)
				writer.DebugExpression(node);
			writer.DebugEnd(node, end);
		}
		#endregion

		#region Comma
		/// <summary>
		/// Writes a comma.
		/// </summary>
		/// <param name="nextNode">The next node after the comma.</param>
		/// <param name="noSpaceAfterComma">When set prevents printing a space after comma.</param>
		protected virtual void Comma(AstNode nextNode, bool noSpaceAfterComma = false)
		{
			Space(policy.SpaceBeforeBracketComma);
			// TODO: Comma policy has changed.
			writer.WriteTokenPunctuation(Roles.Comma, ",");
			isAfterSpace = false;
			Space(!noSpaceAfterComma && policy.SpaceAfterBracketComma);
			// TODO: Comma policy has changed.
		}

		/// <summary>
		/// Writes an optional comma, e.g. at the end of an enum declaration or in an array initializer
		/// </summary>
		protected virtual void OptionalComma(AstNode pos)
		{
			// Look if there's a comma after the current node, and insert it if it exists.
			while (pos != null && pos.NodeType == NodeType.Whitespace) {
				pos = pos.NextSibling;
			}
			if (pos != null && pos.Role == Roles.Comma) {
				Comma(null, noSpaceAfterComma: true);
			}
		}

		/// <summary>
		/// Writes an optional semicolon, e.g. at the end of a type or namespace declaration.
		/// </summary>
		protected virtual void OptionalSemicolon(AstNode pos)
		{
			// Look if there's a semicolon after the current node, and insert it if it exists.
			while (pos != null && pos.NodeType == NodeType.Whitespace) {
				pos = pos.PrevSibling;
			}
			if (pos != null && pos.Role == Roles.Semicolon) {
				Semicolon();
			}
		}

		protected virtual void WriteCommaSeparatedList(IEnumerable<AstNode> list)
		{
			bool isFirst = true;
			int count = 0;
			foreach (AstNode node in list) {
				if (count-- <= 0) {
					cancellationToken.ThrowIfCancellationRequested();
					count = CANCEL_CHECK_LOOP_COUNT;
				}
				if (isFirst) {
					isFirst = false;
				} else {
					Comma(node);
				}
				node.AcceptVisitor(this);
			}
		}

		protected virtual void WriteCommaSeparatedListInParenthesis(IEnumerable<AstNode> list, bool spaceWithin, CodeBracesRangeFlags flags)
		{
			var braceHelper = BraceHelper.LeftParen(this, flags);
			if (list.Any()) {
				Space(spaceWithin);
				WriteCommaSeparatedList(list);
				Space(spaceWithin);
			}
			braceHelper.RightParen();
		}

		protected virtual void WriteCommaSeparatedListInBrackets(IEnumerable<ParameterDeclaration> list, bool spaceWithin, CodeBracesRangeFlags flags)
		{
			var braceHelper = BraceHelper.LeftBracket(this, flags);
			if (list.Any()) {
				Space(spaceWithin);
				WriteCommaSeparatedList(list);
				Space(spaceWithin);
			}
			braceHelper.RightBracket();
		}

		protected virtual void WriteCommaSeparatedListInBrackets(IEnumerable<Expression> list, CodeBracesRangeFlags flags)
		{
			var braceHelper = BraceHelper.LeftBracket(this, flags);
			if (list.Any()) {
				Space(policy.SpacesWithinBrackets);
				WriteCommaSeparatedList(list);
				Space(policy.SpacesWithinBrackets);
			}
			braceHelper.RightBracket();
		}
		#endregion

		#region Write tokens
		protected bool isAtStartOfLine = true;
		protected bool isAfterSpace;

		void WriteKeywordReference(TokenRole tokenRole) => WriteKeywordReference(tokenRole, new object());

		void WriteKeywordReference(TokenRole tokenRole, object reference)
		{
			int start = writer.GetLocation() ?? 0;
			WriteKeyword(tokenRole, null);
			int end = writer.GetLocation() ?? 0;
			writer.AddHighlightedKeywordReference(reference, start, end);
		}

		void WriteKeywordReferences(TokenRole tokenRole1, TokenRole tokenRole2, object reference)
		{
			int start = writer.GetLocation() ?? 0;
			WriteKeyword(tokenRole1);
			WriteKeyword(tokenRole2);
			int end = writer.GetLocation() ?? 0;
			writer.AddHighlightedKeywordReference(reference, start, end);
		}

		/// <summary>
		/// Writes a keyword, and all specials up to
		/// </summary>
		protected virtual void WriteKeyword(TokenRole tokenRole, AstNode node = null)
		{
			WriteKeywordIdentifier(tokenRole.Token, tokenRole, node, false);
		}

		protected virtual void WriteKeyword(string token, Role tokenRole = null, AstNode node = null)
		{
			WriteKeywordIdentifier(token, tokenRole, node, false);
		}

		void WriteKeywordIdentifier(TokenRole tokenRole)
		{
			WriteKeywordIdentifier(tokenRole.Token, tokenRole, null, true);
		}

		void WriteKeywordIdentifier(string token, Role tokenRole, AstNode node = null, bool isId = true)
		{
			if (node != null)
				DebugStart(node);
			if (isId)
				writer.WriteIdentifier(Identifier.Create(token), BoxedTextColor.Keyword);
			else
				writer.WriteKeyword(tokenRole, token);
			isAtStartOfLine = false;
			isAfterSpace = false;
		}

		protected virtual void WriteIdentifier(Identifier identifier)
		{
			WriteIdentifier(identifier, (identifier.AnnotationVT<TextColor>() ?? TextColor.Text).Box());
		}

		void WriteIdentifier(Identifier identifier, object data)
		{
			writer.WriteIdentifier(identifier, data);
			isAtStartOfLine = false;
			isAfterSpace = false;
		}

		protected virtual void WriteIdentifier(string identifier, object data)
		{
			AstType.Create(identifier, data).AcceptVisitor(this);
			isAtStartOfLine = false;
			isAfterSpace = false;
		}

		protected void WriteTokenOperatorOrKeyword(string token, Role tokenRole)
		{
			object data = char.IsLetter(token[0]) ? BoxedTextColor.Keyword : BoxedTextColor.Operator;
			WriteToken(token, tokenRole, data);
		}

		protected virtual void WriteToken(TokenRole tokenRole, object data)
		{
			WriteToken(tokenRole.Token, tokenRole, data);
		}

		protected virtual void WriteToken(string token, Role tokenRole, object data)
		{
			writer.WriteToken(tokenRole, token, data);
			isAtStartOfLine = false;
			isAfterSpace = false;
		}

		/// <summary>
		/// Marks the end of a statement
		/// </summary>
		/// <param name="node">Statement node or null</param>
		protected virtual void Semicolon(AstNode node = null)
		{
			// get the role of the current node
			Role role = containerStack.Peek().Role;

			if (!SkipToken()) {
				WriteToken(Roles.Semicolon, BoxedTextColor.Punctuation);
				if (node != null)
					DebugEnd(node);
				if (!SkipNewLine())
					NewLine();
				else
					Space();
			}
			else if (node != null)
				DebugEnd(node);

			bool SkipToken()
			{
				return role == ForStatement.InitializerRole
					   || role == ForStatement.IteratorRole
					   || role == UsingStatement.ResourceAcquisitionRole;
			}

			bool SkipNewLine()
			{
				if (containerStack.Peek() is not Accessor accessor)
					return false;
				if (!(role == PropertyDeclaration.GetterRole || role == PropertyDeclaration.SetterRole))
					return false;
				bool isAutoProperty = accessor.Body.IsNull
									  && !accessor.Attributes.Any()
									  && policy.AutoPropertyFormatting == PropertyFormatting.SingleLine;
				return isAutoProperty;
			}
		}

		/// <summary>
		/// Writes a space depending on policy.
		/// </summary>
		protected virtual void Space(bool addSpace = true)
		{
			if (addSpace && !isAfterSpace) {
				writer.Space();
				isAfterSpace = true;
			}
		}

		protected virtual void NewLine()
		{
			writer.NewLine();
			isAtStartOfLine = true;
			isAfterSpace = false;
		}

		int GetCallChainLengthLimited(MemberReferenceExpression expr)
		{
			int callChainLength = 0;
			var node = expr;

			while (node.Target is InvocationExpression invocation && invocation.Target is MemberReferenceExpression mre && callChainLength < 4) {
				node = mre;
				callChainLength++;
			}
			return callChainLength;
		}

		protected virtual bool InsertNewLineWhenInMethodCallChain(MemberReferenceExpression expr)
		{
			int callChainLength = GetCallChainLengthLimited(expr);
			if (callChainLength < 3) return false;
			if (expr.GetParent(n => n is Statement || n is LambdaExpression || n is InterpolatedStringContent) is InterpolatedStringContent)
				return false;
			if (callChainLength == 3)
				writer.Indent();
			writer.NewLine();

			isAtStartOfLine = true;
			isAfterSpace = false;
			return true;
		}

		BraceHelper OpenBrace(BraceStyle style, CodeBracesRangeFlags flags, bool newLine = true)
		{
			int? start, end;
			return OpenBrace(style, flags, out start, out end, newLine);
		}

		void CloseBrace(BraceStyle style, BraceHelper braceHelper, bool saveDeclOffset, bool unindent = true)
		{
			int? start, end;
			CloseBrace(style, braceHelper, out start, out end, saveDeclOffset, unindent);
		}

		BraceHelper OpenBrace(BraceStyle style, CodeBracesRangeFlags flags, out int? start, out int? end, bool newLine = true)
		{
			BraceHelper braceHelper;
			switch (style) {
				case BraceStyle.EndOfLine:
				case BraceStyle.BannerStyle:
					if (!isAtStartOfLine)
						Space();
					start = writer.GetLocation();
					braceHelper = BraceHelper.LeftBrace(this, flags);
					end = writer.GetLocation();
					break;
				case BraceStyle.EndOfLineWithoutSpace:
					start = writer.GetLocation();
					braceHelper = BraceHelper.LeftBrace(this, flags);
					end = writer.GetLocation();
					break;
				case BraceStyle.NextLine:
					if (!isAtStartOfLine)
						NewLine();
					start = writer.GetLocation();
					braceHelper = BraceHelper.LeftBrace(this, flags);
					end = writer.GetLocation();
					break;
				case BraceStyle.NextLineShifted:
					NewLine();
					writer.Indent();
					start = writer.GetLocation();
					braceHelper = BraceHelper.LeftBrace(this, flags);
					end = writer.GetLocation();
					NewLine();
					return braceHelper;
				case BraceStyle.NextLineShifted2:
					NewLine();
					writer.Indent();
					start = writer.GetLocation();
					braceHelper = BraceHelper.LeftBrace(this, flags);
					end = writer.GetLocation();
					break;
				default:
					throw new ArgumentOutOfRangeException ();
			}
			if (newLine) {
				writer.Indent();
				NewLine();
			}
			return braceHelper;
		}

		void CloseBrace(BraceStyle style, BraceHelper braceHelper, out int? start, out int? end, bool saveDeclOffset, bool unindent = true)
		{
			switch (style) {
				case BraceStyle.EndOfLine:
				case BraceStyle.EndOfLineWithoutSpace:
				case BraceStyle.NextLine:
					if (unindent)
						writer.Unindent();
					start = writer.GetLocation();
					braceHelper.RightBrace();
					SaveDeclarationOffset();
					end = writer.GetLocation();
					isAtStartOfLine = false;
					break;
				case BraceStyle.BannerStyle:
				case BraceStyle.NextLineShifted:
					start = writer.GetLocation();
					braceHelper.RightBrace();
					SaveDeclarationOffset();
					end = writer.GetLocation();
					isAtStartOfLine = false;
					if (unindent)
						writer.Unindent();
					break;
				case BraceStyle.NextLineShifted2:
					if (unindent)
						writer.Unindent();
					start = writer.GetLocation();
					braceHelper.RightBrace();
					SaveDeclarationOffset();
					end = writer.GetLocation();
					isAtStartOfLine = false;
					if (unindent)
						writer.Unindent();
					break;
				default:
					throw new ArgumentOutOfRangeException();
			}
		}

		#endregion

		#region IsKeyword Test
		static readonly HashSet<string> unconditionalKeywords = new HashSet<string> {
			"abstract", "as", "base", "bool", "break", "byte", "case", "catch",
			"char", "checked", "class", "const", "continue", "decimal", "default", "delegate",
			"do", "double", "else", "enum", "event", "explicit", "extern", "false",
			"finally", "fixed", "float", "for", "foreach", "goto", "if", "implicit",
			"in", "int", "interface", "internal", "is", "lock", "long", "namespace",
			"new", "null", "object", "operator", "out", "override", "params", "private",
			"protected", "public", "readonly", "ref", "return", "sbyte", "sealed", "short",
			"sizeof", "stackalloc", "static", "string", "struct", "switch", "this", "throw",
			"true", "try", "typeof", "uint", "ulong", "unchecked", "unsafe", "ushort",
			"using", "virtual", "void", "volatile", "while"
		};
		static readonly HashSet<string> queryKeywords = new HashSet<string> {
			"from", "where", "join", "on", "equals", "into", "let", "orderby",
			"ascending", "descending", "select", "group", "by"
		};
		static readonly int maxKeywordLength = unconditionalKeywords.Concat(queryKeywords).Max(s => s.Length);

		/// <summary>
		/// Determines whether the specified identifier is a keyword in the given context.
		/// </summary>
		public static bool IsKeyword(string identifier, AstNode context)
		{
			// only 2-10 char lower-case identifiers can be keywords
			if (identifier.Length > maxKeywordLength || identifier.Length < 2 || identifier[0] < 'a') {
				return false;
			}
			if (unconditionalKeywords.Contains(identifier)) {
				return true;
			}
			if (queryKeywords.Contains(identifier)) {
				return context.Ancestors.Any(ancestor => ancestor is QueryExpression);
			}
			if (identifier == "await") {
				foreach (AstNode ancestor in context.Ancestors) {
					// with lambdas/anonymous methods,
					if (ancestor is LambdaExpression) {
						return ((LambdaExpression)ancestor).IsAsync;
					}
					if (ancestor is AnonymousMethodExpression) {
						return ((AnonymousMethodExpression)ancestor).IsAsync;
					}
					if (ancestor is EntityDeclaration) {
						return (((EntityDeclaration)ancestor).Modifiers & Modifiers.Async) == Modifiers.Async;
					}
				}
			}
			return false;
		}
		#endregion

		#region Write constructs
		protected virtual void WriteTypeArguments(IEnumerable<AstType> typeArguments, CodeBracesRangeFlags flags)
		{
			if (typeArguments.Any()) {
				var braceHelper = BraceHelper.LeftChevron(this, flags);
				WriteCommaSeparatedList(typeArguments);
				braceHelper.RightChevron();
			}
		}

		public virtual void WriteTypeParameters(IEnumerable<TypeParameterDeclaration> typeParameters, CodeBracesRangeFlags flags)
		{
			if (typeParameters.Any()) {
				var braceHelper = BraceHelper.LeftChevron(this, flags);
				WriteCommaSeparatedList(typeParameters);
				braceHelper.RightChevron();
			}
		}

		protected virtual void WriteModifiers(IEnumerable<CSharpModifierToken> modifierTokens, AstNode nextNode)
		{
			int count = 0;
			foreach (CSharpModifierToken modifier in modifierTokens) {
				if (count-- <= 0) {
					cancellationToken.ThrowIfCancellationRequested();
					count = CANCEL_CHECK_LOOP_COUNT;
				}
				modifier.AcceptVisitor(this);
				Space();
			}
			// Needed if there are no modifiers so eg. a keyword (such as 'class') isn't written
			// before the comment.
			if (nextNode != null)
				writer.WriteSpecialsUpToNode(nextNode);
		}

		protected virtual void WriteQualifiedIdentifier(IEnumerable<Identifier> identifiers)
		{
			bool first = true;
			int count = 0;
			foreach (Identifier ident in identifiers) {
				if (count-- <= 0) {
					cancellationToken.ThrowIfCancellationRequested();
					count = CANCEL_CHECK_LOOP_COUNT;
				}
				if (first) {
					first = false;
				} else {
					writer.WriteTokenOperator(Roles.Dot, ".");
				}
				writer.WriteIdentifier(ident, CSharpMetadataTextColorProvider.Instance.GetColor(ident.Annotation<object>()));
			}
		}

		/// <summary>
		/// Writes an embedded statement.
		/// </summary>
		/// <param name="embeddedStatement">The statement to write.</param>
		/// <param name="nlp">Determines whether a trailing newline should be written following a block.
		/// Non-blocks always write a trailing newline.</param>
		/// <remarks>
		/// Blocks may or may not write a leading newline depending on StatementBraceStyle.
		/// Non-blocks always write a leading newline.
		/// </remarks>
		protected virtual void WriteEmbeddedStatement(Statement embeddedStatement, NewLinePlacement nlp = NewLinePlacement.NewLine)
		{
			if (embeddedStatement.IsNull) {
				NewLine();
				return;
			}
			BlockStatement block = embeddedStatement as BlockStatement;
			if (block != null) {
				WriteBlock(block, policy.StatementBraceStyle);
				if (nlp == NewLinePlacement.SameLine) {
					Space(); // if not a trailing newline, then at least a trailing space
				} else {
					NewLine();
				}
			} else {
				NewLine();
				writer.Indent();
				embeddedStatement.AcceptVisitor(this);
				writer.Unindent();
			}
		}

		protected virtual void WriteMethodBody(BlockStatement body, BraceStyle style, bool newLine = true)
		{
			if (body.IsNull) {
				SaveDeclarationOffset();
				Semicolon();
			} else {
				WriteBlock(body, style);
				NewLine();
				SaveDeclarationOffset(lastBlockStatementEndOffset);
			}
		}

		protected virtual void WriteAttributes(IEnumerable<AttributeSection> attributes)
		{
			int count = 0;
			foreach (AttributeSection attr in attributes) {
				if (count-- <= 0) {
					cancellationToken.ThrowIfCancellationRequested();
					count = CANCEL_CHECK_LOOP_COUNT;
				}
				attr.AcceptVisitor(this);
			}
		}

		protected virtual void WritePrivateImplementationType(AstType privateImplementationType)
		{
			if (!privateImplementationType.IsNull) {
				privateImplementationType.AcceptVisitor(this);
				WriteToken(Roles.Dot, BoxedTextColor.Operator);
			}
		}

		#endregion

		#region Expressions
		public virtual void VisitAnonymousMethodExpression(AnonymousMethodExpression anonymousMethodExpression)
		{
			DebugExpression(anonymousMethodExpression);
			var oldRef = currentMethodRefs;
			currentMethodRefs = MethodRefs.Create();
			StartNode(anonymousMethodExpression);
			var builder = anonymousMethodExpression.Annotation<MethodDebugInfoBuilder>();
			if (builder != null)
				builder.StartPosition = writer.GetLocation();
			if (anonymousMethodExpression.IsAsync) {
				int start = writer.GetLocation() ?? 0;
				WriteKeyword(AnonymousMethodExpression.AsyncModifierRole);
				writer.AddHighlightedKeywordReference(currentMethodRefs.AwaitReference, start, writer.GetLocation() ?? 0);
				Space();
			}
			WriteKeyword(AnonymousMethodExpression.DelegateKeywordRole);
			if (anonymousMethodExpression.HasParameterList) {
				Space(policy.SpaceBeforeMethodDeclarationParentheses);
				WriteCommaSeparatedListInParenthesis(anonymousMethodExpression.Parameters, policy.SpaceWithinMethodDeclarationParentheses, CodeBracesRangeFlags.Parentheses);
			}

			WriteBlock(anonymousMethodExpression.Body, policy.AnonymousMethodBraceStyle);
			if (builder != null && builder.EndPosition == null)
				builder.EndPosition = writer.GetLocation();
			currentMethodRefs = oldRef;
			EndNode(anonymousMethodExpression);
		}

		public virtual void VisitUndocumentedExpression(UndocumentedExpression undocumentedExpression)
		{
			DebugExpression(undocumentedExpression);
			StartNode(undocumentedExpression);
			switch (undocumentedExpression.UndocumentedExpressionType) {
				case UndocumentedExpressionType.ArgList:
				case UndocumentedExpressionType.ArgListAccess:
					WriteKeyword(UndocumentedExpression.ArglistKeywordRole);
					break;
				case UndocumentedExpressionType.MakeRef:
					WriteKeyword(UndocumentedExpression.MakerefKeywordRole);
					break;
				case UndocumentedExpressionType.RefType:
					WriteKeyword(UndocumentedExpression.ReftypeKeywordRole);
					break;
				case UndocumentedExpressionType.RefValue:
					WriteKeyword(UndocumentedExpression.RefvalueKeywordRole);
					break;
			}
			if (undocumentedExpression.UndocumentedExpressionType != UndocumentedExpressionType.ArgListAccess) {
				Space(policy.SpaceBeforeMethodCallParentheses);
				WriteCommaSeparatedListInParenthesis(undocumentedExpression.Arguments, policy.SpaceWithinMethodCallParentheses, CodeBracesRangeFlags.Parentheses);
			}
			EndNode(undocumentedExpression);
		}

		public virtual void VisitArrayCreateExpression(ArrayCreateExpression arrayCreateExpression)
		{
			DebugExpression(arrayCreateExpression);
			StartNode(arrayCreateExpression);
			WriteKeyword(ArrayCreateExpression.NewKeywordRole);
			arrayCreateExpression.Type.AcceptVisitor(this);
			if (arrayCreateExpression.Arguments.Count > 0) {
				WriteCommaSeparatedListInBrackets(arrayCreateExpression.Arguments, CodeBracesRangeFlags.SquareBrackets);
			}
			int count = 0;
			foreach (var specifier in arrayCreateExpression.AdditionalArraySpecifiers) {
				if (count-- <= 0) {
					cancellationToken.ThrowIfCancellationRequested();
					count = CANCEL_CHECK_LOOP_COUNT;
				}
				specifier.AcceptVisitor(this);
			}
			arrayCreateExpression.Initializer.AcceptVisitor(this);
			EndNode(arrayCreateExpression);
		}

		public virtual void VisitArrayInitializerExpression(ArrayInitializerExpression arrayInitializerExpression)
		{
			DebugExpression(arrayInitializerExpression);
			StartNode(arrayInitializerExpression);
			// "new List<int> { { 1 } }" and "new List<int> { 1 }" are the same semantically.
			// We also use the same AST for both: we always use two nested ArrayInitializerExpressions
			// for collection initializers, even if the user did not write nested brackets.
			// The output visitor will output nested braces only if they are necessary,
			// or if the braces tokens exist in the AST.
			bool bracesAreOptional = arrayInitializerExpression.Elements.Count == 1
				&& IsObjectOrCollectionInitializer(arrayInitializerExpression.Parent)
				&& !CanBeConfusedWithObjectInitializer(arrayInitializerExpression.Elements.Single());
			if (bracesAreOptional && arrayInitializerExpression.LBraceToken.IsNull) {
				arrayInitializerExpression.Elements.Single().AcceptVisitor(this);
			} else {
				PrintInitializerElements(arrayInitializerExpression.Elements, CodeBracesRangeFlags.OtherBlockBraces);
			}
			EndNode(arrayInitializerExpression);
		}

		protected bool CanBeConfusedWithObjectInitializer(Expression expr)
		{
			// "int a; new List<int> { a = 1 };" is an object initalizers and invalid, but
			// "int a; new List<int> { { a = 1 } };" is a valid collection initializer.
			AssignmentExpression ae = expr as AssignmentExpression;
			return ae != null && ae.Operator == AssignmentOperatorType.Assign;
		}

		protected bool IsObjectOrCollectionInitializer(AstNode node)
		{
			if (!(node is ArrayInitializerExpression)) {
				return false;
			}
			if (node.Parent is ObjectCreateExpression) {
				return node.Role == ObjectCreateExpression.InitializerRole;
			}
			if (node.Parent is NamedExpression) {
				return node.Role == Roles.Expression;
			}
			return false;
		}

		protected virtual void PrintInitializerElements(AstNodeCollection<Expression> elements, CodeBracesRangeFlags flags)
		{
			bool wrapAlways = policy.ArrayInitializerWrapping == Wrapping.WrapAlways
							 || (elements.Count > 1 && elements.Any(e => !IsSimpleExpression(e)))
							 || elements.Any(IsComplexExpression);
			bool wrap = wrapAlways
						|| elements.Count > 10;
			BraceStyle style = wrap ? policy.ArrayInitializerBraceStyle : BraceStyle.EndOfLine;
			var braceHelper = OpenBrace(style, flags, newLine: wrap);
			if (!wrap)
				Space();

			AstNode last = null;
			int count = 0;
			foreach (var (idx, node) in elements.WithIndex()) {
				if (count-- <= 0) {
					cancellationToken.ThrowIfCancellationRequested();
					count = CANCEL_CHECK_LOOP_COUNT;
				}
				if (idx > 0) {
					Comma(node, noSpaceAfterComma: true);
					if (wrapAlways || idx % 10 == 0)
						NewLine();
					else
						Space();
				}
				last = node;
				node.AcceptVisitor(this);
			}
			if (last != null)
				OptionalComma(last.NextSibling);
			if (wrap)
				NewLine();
			else
				Space();
			CloseBrace(style, braceHelper, false, unindent: wrap);

			bool IsSimpleExpression(Expression ex)
			{
				switch (ex)
				{
				case NullReferenceExpression _:
				case ThisReferenceExpression _:
				case PrimitiveExpression _:
				case IdentifierExpression _:
				case MemberReferenceExpression { Target: ThisReferenceExpression or IdentifierExpression or BaseReferenceExpression }:
					return true;
				case MemberReferenceExpression memberRef when memberRef.Target is TypeReferenceExpression:
					return memberRef.MemberName == "MinValue" || memberRef.MemberName == "MaxValue" ||
						   memberRef.MemberName == "NaN" || memberRef.MemberName == "PositiveInfinity" ||
						   memberRef.MemberName == "NegativeInfinity" || memberRef.MemberName == "Epsilon";
				default:
					return false;
				}
			}

			bool IsComplexExpression(Expression ex)
			{
				switch (ex)
				{
				case AnonymousMethodExpression _:
				case LambdaExpression _:
				case AnonymousTypeCreateExpression _:
				case ObjectCreateExpression _:
				case NamedExpression _:
					return true;
				default:
					return false;
				}
			}
		}

		public virtual void VisitAsExpression(AsExpression asExpression)
		{
			DebugExpression(asExpression);
			StartNode(asExpression);
			asExpression.Expression.AcceptVisitor(this);
			Space();
			WriteKeyword(AsExpression.AsKeywordRole);
			Space();
			asExpression.Type.AcceptVisitor(this);
			EndNode(asExpression);
		}

		public virtual void VisitAssignmentExpression(AssignmentExpression assignmentExpression)
		{
			DebugExpression(assignmentExpression);
			StartNode(assignmentExpression);
			assignmentExpression.Left.AcceptVisitor(this);
			Space(policy.SpaceAroundAssignment);
			WriteToken(AssignmentExpression.GetOperatorRole(assignmentExpression.Operator), BoxedTextColor.Operator);
			Space(policy.SpaceAroundAssignment);
			assignmentExpression.Right.AcceptVisitor(this);
			EndNode(assignmentExpression);
		}

		public virtual void VisitBaseReferenceExpression(BaseReferenceExpression baseReferenceExpression)
		{
			DebugExpression(baseReferenceExpression);
			StartNode(baseReferenceExpression);
			WriteKeyword("base", baseReferenceExpression.Role);
			EndNode(baseReferenceExpression);
		}

		public virtual void VisitBinaryOperatorExpression(BinaryOperatorExpression binaryOperatorExpression)
		{
			DebugExpression(binaryOperatorExpression);
			StartNode(binaryOperatorExpression);
			binaryOperatorExpression.Left.AcceptVisitor(this);
			bool spacePolicy;
			switch (binaryOperatorExpression.Operator) {
				case BinaryOperatorType.BitwiseAnd:
				case BinaryOperatorType.BitwiseOr:
				case BinaryOperatorType.ExclusiveOr:
					spacePolicy = policy.SpaceAroundBitwiseOperator;
					break;
				case BinaryOperatorType.ConditionalAnd:
				case BinaryOperatorType.ConditionalOr:
					spacePolicy = policy.SpaceAroundLogicalOperator;
					break;
				case BinaryOperatorType.GreaterThan:
				case BinaryOperatorType.GreaterThanOrEqual:
				case BinaryOperatorType.LessThanOrEqual:
				case BinaryOperatorType.LessThan:
					spacePolicy = policy.SpaceAroundRelationalOperator;
					break;
				case BinaryOperatorType.Equality:
				case BinaryOperatorType.InEquality:
					spacePolicy = policy.SpaceAroundEqualityOperator;
					break;
				case BinaryOperatorType.Add:
				case BinaryOperatorType.Subtract:
					spacePolicy = policy.SpaceAroundAdditiveOperator;
					break;
				case BinaryOperatorType.Multiply:
				case BinaryOperatorType.Divide:
				case BinaryOperatorType.Modulus:
					spacePolicy = policy.SpaceAroundMultiplicativeOperator;
					break;
				case BinaryOperatorType.ShiftLeft:
				case BinaryOperatorType.ShiftRight:
					spacePolicy = policy.SpaceAroundShiftOperator;
					break;
				case BinaryOperatorType.NullCoalescing:
				case BinaryOperatorType.IsPattern:
					spacePolicy = true;
					break;
				case BinaryOperatorType.Range:
					spacePolicy = false;
					break;
				default:
					throw new NotSupportedException ("Invalid value for BinaryOperatorType");
			}
			Space(spacePolicy);
			TokenRole tokenRole = BinaryOperatorExpression.GetOperatorRole(binaryOperatorExpression.Operator);
			if (tokenRole == BinaryOperatorExpression.IsKeywordRole)
			{
				WriteKeyword(tokenRole);
			}
			else
			{
				WriteToken(tokenRole, BoxedTextColor.Operator);
			}
			Space(spacePolicy);
			binaryOperatorExpression.Right.AcceptVisitor(this);
			EndNode(binaryOperatorExpression);
		}

		public virtual void VisitCastExpression(CastExpression castExpression)
		{
			DebugExpression(castExpression);
			StartNode(castExpression);
			var braceHelper = BraceHelper.LeftParen(this, CodeBracesRangeFlags.Parentheses);
			Space(policy.SpacesWithinCastParentheses);
			castExpression.Type.AcceptVisitor(this);
			Space(policy.SpacesWithinCastParentheses);
			braceHelper.RightParen();
			Space(policy.SpaceAfterTypecast);
			castExpression.Expression.AcceptVisitor(this);
			EndNode(castExpression);
		}

		public virtual void VisitCheckedExpression(CheckedExpression checkedExpression)
		{
			DebugExpression(checkedExpression);
			StartNode(checkedExpression);
			WriteKeywordReference(CheckedExpression.CheckedKeywordRole);
			var braceHelper = BraceHelper.LeftParen(this, CodeBracesRangeFlags.Parentheses);
			Space(policy.SpacesWithinCheckedExpressionParantheses);
			checkedExpression.Expression.AcceptVisitor(this);
			Space(policy.SpacesWithinCheckedExpressionParantheses);
			braceHelper.RightParen();
			EndNode(checkedExpression);
		}

		public virtual void VisitConditionalExpression(ConditionalExpression conditionalExpression)
		{
			DebugExpression(conditionalExpression);
			StartNode(conditionalExpression);

			conditionalExpression.Condition.AcceptVisitor(this);

			Space(policy.SpaceBeforeConditionalOperatorCondition);
			WriteToken(ConditionalExpression.QuestionMarkRole, BoxedTextColor.Operator);
			Space(policy.SpaceAfterConditionalOperatorCondition);

			conditionalExpression.TrueExpression.AcceptVisitor(this);

			Space(policy.SpaceBeforeConditionalOperatorSeparator);
			WriteToken(ConditionalExpression.ColonRole, BoxedTextColor.Operator);
			Space(policy.SpaceAfterConditionalOperatorSeparator);

			conditionalExpression.FalseExpression.AcceptVisitor(this);

			EndNode(conditionalExpression);
		}

		public virtual void VisitDefaultValueExpression(DefaultValueExpression defaultValueExpression)
		{
			DebugExpression(defaultValueExpression);
			StartNode(defaultValueExpression);

			WriteKeyword(DefaultValueExpression.DefaultKeywordRole);
			var braceHelper = BraceHelper.LeftParen(this, CodeBracesRangeFlags.Parentheses);
			Space(policy.SpacesWithinTypeOfParentheses);
			defaultValueExpression.Type.AcceptVisitor(this);
			Space(policy.SpacesWithinTypeOfParentheses);
			braceHelper.RightParen();

			EndNode(defaultValueExpression);
		}

		public virtual void VisitDirectionExpression(DirectionExpression directionExpression)
		{
			DebugExpression(directionExpression);
			StartNode(directionExpression);

			switch (directionExpression.FieldDirection) {
				case FieldDirection.Out:
					WriteKeyword(DirectionExpression.OutKeywordRole);
					break;
				case FieldDirection.Ref:
					WriteKeyword(DirectionExpression.RefKeywordRole);
					break;
				case FieldDirection.In:
					WriteKeyword(DirectionExpression.InKeywordRole);
					break;
				default:
					throw new NotSupportedException ("Invalid value for FieldDirection");
			}
			Space();
			directionExpression.Expression.AcceptVisitor(this);

			EndNode(directionExpression);
		}

		public virtual void VisitDeclarationExpression(DeclarationExpression declarationExpression)
		{
			StartNode(declarationExpression);

			declarationExpression.Type.AcceptVisitor(this);
			Space();
			declarationExpression.Designation.AcceptVisitor(this);

			EndNode(declarationExpression);
		}

		public virtual void VisitOutVarDeclarationExpression(OutVarDeclarationExpression outVarDeclarationExpression)
		{
			StartNode(outVarDeclarationExpression);

			WriteKeyword(OutVarDeclarationExpression.OutKeywordRole);
			Space();
			outVarDeclarationExpression.Type.AcceptVisitor(this);
			Space();
			outVarDeclarationExpression.Variable.AcceptVisitor(this);

			EndNode(outVarDeclarationExpression);
		}

		public virtual void VisitIdentifierExpression(IdentifierExpression identifierExpression)
		{
			DebugExpression(identifierExpression);
			StartNode(identifierExpression);
			WriteIdentifier(identifierExpression.IdentifierToken, CSharpMetadataTextColorProvider.Instance.GetColor(identifierExpression.IdentifierToken.Annotation<object>()));
			WriteTypeArguments(identifierExpression.TypeArguments, CodeBracesRangeFlags.AngleBrackets);
			EndNode(identifierExpression);
		}

		public virtual void VisitIndexerExpression(IndexerExpression indexerExpression)
		{
			DebugExpression(indexerExpression);
			StartNode(indexerExpression);
			indexerExpression.Target.AcceptVisitor(this);
			Space(policy.SpaceBeforeMethodCallParentheses);
			WriteCommaSeparatedListInBrackets(indexerExpression.Arguments, CodeBracesRangeFlags.SquareBrackets);
			EndNode(indexerExpression);
		}

		public virtual void VisitInvocationExpression(InvocationExpression invocationExpression)
		{
			DebugExpression(invocationExpression);
			StartNode(invocationExpression);
			invocationExpression.Target.AcceptVisitor(this);
			Space(policy.SpaceBeforeMethodCallParentheses);
			WriteCommaSeparatedListInParenthesis(invocationExpression.Arguments, policy.SpaceWithinMethodCallParentheses, CodeBracesRangeFlags.Parentheses);
			if (!(invocationExpression.Parent is MemberReferenceExpression)) {
				if (invocationExpression.Target is MemberReferenceExpression mre) {
					if (GetCallChainLengthLimited(mre) >= 3)
						writer.Unindent();
				}
			}
			EndNode(invocationExpression);
		}

		public virtual void VisitIsExpression(IsExpression isExpression)
		{
			DebugExpression(isExpression);
			StartNode(isExpression);
			isExpression.Expression.AcceptVisitor(this);
			Space();
			WriteKeyword(IsExpression.IsKeywordRole);
			isExpression.Type.AcceptVisitor(this);
			EndNode(isExpression);
		}

		public virtual void VisitLambdaExpression(LambdaExpression lambdaExpression)
		{
			DebugExpression(lambdaExpression);
			StartNode(lambdaExpression);
			var oldRef = currentMethodRefs;
			currentMethodRefs = MethodRefs.Create();
			var builder = lambdaExpression.Annotation<MethodDebugInfoBuilder>();
			if (builder != null)
				builder.StartPosition = writer.GetLocation();
			if (lambdaExpression.IsAsync) {
				int start = writer.GetLocation() ?? 0;
				WriteKeyword(LambdaExpression.AsyncModifierRole);
				writer.AddHighlightedKeywordReference(currentMethodRefs.AwaitReference, start, writer.GetLocation() ?? 0);
				Space();
			}
			if (LambdaNeedsParenthesis(lambdaExpression)) {
				WriteCommaSeparatedListInParenthesis(lambdaExpression.Parameters, policy.SpaceWithinMethodDeclarationParentheses, CodeBracesRangeFlags.Parentheses);
			} else {
				lambdaExpression.Parameters.Single().AcceptVisitor(this);
			}
			Space();
			WriteToken(Roles.Arrow, BoxedTextColor.Operator);

			if (lambdaExpression.Body is BlockStatement) {
				StartNode(lambdaExpression.Body);
				DebugStart(lambdaExpression.Body);
				WriteBlock((BlockStatement)lambdaExpression.Body, policy.AnonymousMethodBraceStyle);
			} else {
				Space();
				StartNode(lambdaExpression.Body);
				DebugStart(lambdaExpression.Body);
				lambdaExpression.Body.AcceptVisitor(this);
			}

			DebugEnd(lambdaExpression.Body);
			EndNode(lambdaExpression.Body);

			if (builder != null && builder.EndPosition == null)
				builder.EndPosition = writer.GetLocation();
			currentMethodRefs = oldRef;
			EndNode(lambdaExpression);
		}

		protected bool LambdaNeedsParenthesis(LambdaExpression lambdaExpression)
		{
			if (lambdaExpression.Parameters.Count != 1) {
				return true;
			}
			var p = lambdaExpression.Parameters.Single();
			return !(p.Type.IsNull && p.ParameterModifier == ParameterModifier.None);
		}

		public virtual void VisitMemberReferenceExpression(MemberReferenceExpression memberReferenceExpression)
		{
			DebugExpression(memberReferenceExpression);
			StartNode(memberReferenceExpression);
			memberReferenceExpression.Target.AcceptVisitor(this);
			bool insertedNewLine = InsertNewLineWhenInMethodCallChain(memberReferenceExpression);
			WriteToken(Roles.Dot, BoxedTextColor.Operator);
			WriteIdentifier(memberReferenceExpression.MemberNameToken, CSharpMetadataTextColorProvider.Instance.GetColor(memberReferenceExpression.MemberNameToken.Annotation<object>() ?? memberReferenceExpression.Annotation<object>()));
			WriteTypeArguments(memberReferenceExpression.TypeArguments, CodeBracesRangeFlags.AngleBrackets);
			if (insertedNewLine && !(memberReferenceExpression.Parent is InvocationExpression)) {
				writer.Unindent();
			}
			EndNode(memberReferenceExpression);
		}

		public virtual void VisitNamedArgumentExpression(NamedArgumentExpression namedArgumentExpression)
		{
			DebugExpression(namedArgumentExpression);
			StartNode(namedArgumentExpression);
			WriteIdentifier(namedArgumentExpression.NameToken);
			WriteToken(Roles.Colon, BoxedTextColor.Punctuation);
			Space();
			namedArgumentExpression.Expression.AcceptVisitor(this);
			EndNode(namedArgumentExpression);
		}

		public virtual void VisitNamedExpression(NamedExpression namedExpression)
		{
			DebugExpression(namedExpression);
			StartNode(namedExpression);
			WriteIdentifier(namedExpression.NameToken);
			Space();
			WriteToken(Roles.Assign, BoxedTextColor.Operator);
			Space();
			namedExpression.Expression.AcceptVisitor(this);
			EndNode(namedExpression);
		}

		public virtual void VisitNullReferenceExpression(NullReferenceExpression nullReferenceExpression)
		{
			DebugExpression(nullReferenceExpression);
			StartNode(nullReferenceExpression);
			writer.WritePrimitiveValue(null);
			isAfterSpace = false;
			EndNode(nullReferenceExpression);
		}

		public virtual void VisitObjectCreateExpression(ObjectCreateExpression objectCreateExpression)
		{
			DebugExpression(objectCreateExpression);
			StartNode(objectCreateExpression);
			WriteKeyword(ObjectCreateExpression.NewKeywordRole);
			objectCreateExpression.Type.AcceptVisitor(this);
			bool useParenthesis = objectCreateExpression.Arguments.Any() || objectCreateExpression.Initializer.IsNull;
			// also use parenthesis if there is an '(' token
			if (!objectCreateExpression.LParToken.IsNull) {
				useParenthesis = true;
			}
			if (useParenthesis) {
				Space(policy.SpaceBeforeMethodCallParentheses);
				WriteCommaSeparatedListInParenthesis(objectCreateExpression.Arguments, policy.SpaceWithinMethodCallParentheses, CodeBracesRangeFlags.Parentheses);
			}
			objectCreateExpression.Initializer.AcceptVisitor(this);
			EndNode(objectCreateExpression);
		}

		public virtual void VisitAnonymousTypeCreateExpression(AnonymousTypeCreateExpression anonymousTypeCreateExpression)
		{
			DebugExpression(anonymousTypeCreateExpression);
			StartNode(anonymousTypeCreateExpression);
			WriteKeyword(AnonymousTypeCreateExpression.NewKeywordRole);
			PrintInitializerElements(anonymousTypeCreateExpression.Initializers, CodeBracesRangeFlags.OtherBlockBraces);
			EndNode(anonymousTypeCreateExpression);
		}

		public virtual void VisitParenthesizedExpression(ParenthesizedExpression parenthesizedExpression)
		{
			DebugExpression(parenthesizedExpression);
			StartNode(parenthesizedExpression);
			var braceHelper = BraceHelper.LeftParen(this, CodeBracesRangeFlags.Parentheses);
			Space(policy.SpacesWithinParentheses);
			parenthesizedExpression.Expression.AcceptVisitor(this);
			Space(policy.SpacesWithinParentheses);
			braceHelper.RightParen();
			EndNode(parenthesizedExpression);
		}

		public virtual void VisitPointerReferenceExpression(PointerReferenceExpression pointerReferenceExpression)
		{
			DebugExpression(pointerReferenceExpression);
			StartNode(pointerReferenceExpression);
			pointerReferenceExpression.Target.AcceptVisitor(this);
			WriteToken(PointerReferenceExpression.ArrowRole, BoxedTextColor.Operator);
			WriteIdentifier(pointerReferenceExpression.MemberNameToken, CSharpMetadataTextColorProvider.Instance.GetColor(pointerReferenceExpression.MemberNameToken.Annotation<object>()));
			WriteTypeArguments(pointerReferenceExpression.TypeArguments, CodeBracesRangeFlags.AngleBrackets);
			EndNode(pointerReferenceExpression);
		}

		#region VisitPrimitiveExpression
		public virtual void VisitPrimitiveExpression(PrimitiveExpression primitiveExpression)
		{
			DebugExpression(primitiveExpression);
			StartNode(primitiveExpression);
			writer.WritePrimitiveValue(primitiveExpression.Value, BoxedTextColor.Text, primitiveExpression.Format);
			isAfterSpace = false;
			EndNode(primitiveExpression);
		}

		public virtual void VisitInterpolatedStringExpression(InterpolatedStringExpression interpolatedStringExpression)
		{
			StartNode(interpolatedStringExpression);

			writer.WriteToken(InterpolatedStringExpression.OpenQuote, "$\"", BoxedTextColor.String);
			foreach (var element in interpolatedStringExpression.Content) {
				element.AcceptVisitor(this);
			}
			writer.WriteToken(InterpolatedStringExpression.CloseQuote, "\"", BoxedTextColor.String);
			isAfterSpace = false;

			EndNode(interpolatedStringExpression);
		}

		public virtual void VisitInterpolation(Interpolation interpolation)
		{
			StartNode(interpolation);

			writer.WriteToken(Interpolation.LBrace, "{", BoxedTextColor.Text);
			interpolation.Expression.AcceptVisitor(this);
			if (interpolation.Suffix != null) {
				writer.WriteToken(Roles.Colon, ":", BoxedTextColor.Text);
				writer.WriteInterpolatedText(interpolation.Suffix);
			}
			writer.WriteToken(Interpolation.RBrace, "}", BoxedTextColor.Text);

			EndNode(interpolation);
		}

		public virtual void VisitInterpolatedStringText(InterpolatedStringText interpolatedStringText)
		{
			StartNode(interpolatedStringText);
			writer.WriteInterpolatedText(interpolatedStringText.Text, BoxedTextColor.String);
			EndNode(interpolatedStringText);
		}
		#endregion

		public virtual void VisitSizeOfExpression(SizeOfExpression sizeOfExpression)
		{
			DebugExpression(sizeOfExpression);
			StartNode(sizeOfExpression);

			WriteKeyword(SizeOfExpression.SizeofKeywordRole);
			var braceHelper = BraceHelper.LeftParen(this, CodeBracesRangeFlags.Parentheses);
			Space(policy.SpacesWithinSizeOfParentheses);
			sizeOfExpression.Type.AcceptVisitor(this);
			Space(policy.SpacesWithinSizeOfParentheses);
			braceHelper.RightParen();

			EndNode(sizeOfExpression);
		}

		public virtual void VisitStackAllocExpression(StackAllocExpression stackAllocExpression)
		{
			DebugExpression(stackAllocExpression);
			StartNode(stackAllocExpression);
			WriteKeyword(StackAllocExpression.StackallocKeywordRole);
			stackAllocExpression.Type.AcceptVisitor(this);
			WriteCommaSeparatedListInBrackets(new[] { stackAllocExpression.CountExpression }, CodeBracesRangeFlags.SquareBrackets);
			EndNode(stackAllocExpression);
		}

		public virtual void VisitThisReferenceExpression(ThisReferenceExpression thisReferenceExpression)
		{
			DebugExpression(thisReferenceExpression);
			StartNode(thisReferenceExpression);
			WriteKeyword("this", thisReferenceExpression.Role);
			EndNode(thisReferenceExpression);
		}

		public virtual void VisitThrowExpression(ThrowExpression throwExpression)
		{
			StartNode(throwExpression);
			WriteKeyword(ThrowExpression.ThrowKeywordRole);
			Space();
			throwExpression.Expression.AcceptVisitor(this);
			EndNode(throwExpression);
		}

		public virtual void VisitTupleExpression(TupleExpression tupleExpression)
		{
			Debug.Assert(tupleExpression.Elements.Count >= 2);
			StartNode(tupleExpression);
			var braceHelper = BraceHelper.LeftParen(this, CodeBracesRangeFlags.Parentheses);
			WriteCommaSeparatedList(tupleExpression.Elements);
			braceHelper.RightParen();
			EndNode(tupleExpression);
		}

		public virtual void VisitTypeOfExpression(TypeOfExpression typeOfExpression)
		{
			DebugExpression(typeOfExpression);
			StartNode(typeOfExpression);

			WriteKeyword(TypeOfExpression.TypeofKeywordRole);
			var braceHelper = BraceHelper.LeftParen(this, CodeBracesRangeFlags.Parentheses);
			Space(policy.SpacesWithinTypeOfParentheses);
			typeOfExpression.Type.AcceptVisitor(this);
			Space(policy.SpacesWithinTypeOfParentheses);
			braceHelper.RightParen();

			EndNode(typeOfExpression);
		}

		public virtual void VisitTypeReferenceExpression(TypeReferenceExpression typeReferenceExpression)
		{
			DebugExpression(typeReferenceExpression);
			StartNode(typeReferenceExpression);
			typeReferenceExpression.Type.AcceptVisitor(this);
			EndNode(typeReferenceExpression);
		}

		public virtual void VisitUnaryOperatorExpression(UnaryOperatorExpression unaryOperatorExpression)
		{
			DebugExpression(unaryOperatorExpression);
			StartNode(unaryOperatorExpression);
			UnaryOperatorType opType = unaryOperatorExpression.Operator;
			var opSymbol = UnaryOperatorExpression.GetOperatorRole(opType);
			if (opType == UnaryOperatorType.Await) {
				int start = writer.GetLocation() ?? 0;
				WriteKeyword(opSymbol);
				writer.AddHighlightedKeywordReference(currentMethodRefs.AwaitReference, start, writer.GetLocation() ?? 0);
			} else if (!IsPostfixOperator(opType) && opSymbol != null) {
				WriteToken(opSymbol, BoxedTextColor.Operator);
			}
			unaryOperatorExpression.Expression.AcceptVisitor(this);
			if (IsPostfixOperator(opType)) {
				WriteToken(opSymbol, BoxedTextColor.Operator);
			}
			EndNode(unaryOperatorExpression);
		}

		static bool IsPostfixOperator(UnaryOperatorType op)
		{
			return op == UnaryOperatorType.PostIncrement
				|| op == UnaryOperatorType.PostDecrement
				|| op == UnaryOperatorType.NullConditional
				|| op == UnaryOperatorType.SuppressNullableWarning;
		}

		public virtual void VisitUncheckedExpression(UncheckedExpression uncheckedExpression)
		{
			DebugExpression(uncheckedExpression);
			StartNode(uncheckedExpression);
			WriteKeywordReference(UncheckedExpression.UncheckedKeywordRole);
			var braceHelper = BraceHelper.LeftParen(this, CodeBracesRangeFlags.Parentheses);
			Space(policy.SpacesWithinCheckedExpressionParantheses);
			uncheckedExpression.Expression.AcceptVisitor(this);
			Space(policy.SpacesWithinCheckedExpressionParantheses);
			braceHelper.RightParen();
			EndNode(uncheckedExpression);
		}

		public virtual void VisitWithInitializerExpression(WithInitializerExpression withInitializerExpression)
		{
			StartNode(withInitializerExpression);
			withInitializerExpression.Expression.AcceptVisitor(this);
			WriteKeyword("with", WithInitializerExpression.WithKeywordRole);
			withInitializerExpression.Initializer.AcceptVisitor(this);
			EndNode(withInitializerExpression);
		}

		#endregion

		#region Query Expressions
		public virtual void VisitQueryExpression(QueryExpression queryExpression)
		{
			DebugExpression(queryExpression);
			StartNode(queryExpression);
			if (queryExpression.Role != QueryContinuationClause.PrecedingQueryRole)
				writer.Indent();
			bool first = true;
			int count = 0;
			foreach (var clause in queryExpression.Clauses) {
				if (count-- <= 0) {
					cancellationToken.ThrowIfCancellationRequested();
					count = CANCEL_CHECK_LOOP_COUNT;
				}
				if (first) {
					first = false;
				} else {
					if (!(clause is QueryContinuationClause)) {
						NewLine();
					}
				}
				clause.AcceptVisitor(this);
			}
			if (queryExpression.Role != QueryContinuationClause.PrecedingQueryRole)
				writer.Unindent();
			EndNode(queryExpression);
		}

		public virtual void VisitQueryContinuationClause(QueryContinuationClause queryContinuationClause)
		{
			DebugExpression(queryContinuationClause);
			StartNode(queryContinuationClause);
			queryContinuationClause.PrecedingQuery.AcceptVisitor(this);
			Space();
			WriteKeyword(QueryContinuationClause.IntoKeywordRole);
			Space();
			WriteIdentifier(queryContinuationClause.IdentifierToken);
			EndNode(queryContinuationClause);
		}

		public virtual void VisitQueryFromClause(QueryFromClause queryFromClause)
		{
			DebugExpression(queryFromClause);
			StartNode(queryFromClause);
			WriteKeyword(QueryFromClause.FromKeywordRole);
			queryFromClause.Type.AcceptVisitor(this);
			Space();
			WriteIdentifier(queryFromClause.IdentifierToken);
			Space();
			WriteKeyword(QueryFromClause.InKeywordRole);
			Space();
			queryFromClause.Expression.AcceptVisitor(this);
			EndNode(queryFromClause);
		}

		public virtual void VisitQueryLetClause(QueryLetClause queryLetClause)
		{
			DebugExpression(queryLetClause);
			StartNode(queryLetClause);
			WriteKeyword(QueryLetClause.LetKeywordRole);
			Space();
			WriteIdentifier(queryLetClause.IdentifierToken);
			Space(policy.SpaceAroundAssignment);
			WriteToken(Roles.Assign, BoxedTextColor.Operator);
			Space(policy.SpaceAroundAssignment);
			queryLetClause.Expression.AcceptVisitor(this);
			EndNode(queryLetClause);
		}

		public virtual void VisitQueryWhereClause(QueryWhereClause queryWhereClause)
		{
			DebugExpression(queryWhereClause);
			StartNode(queryWhereClause);
			WriteKeyword(QueryWhereClause.WhereKeywordRole);
			Space();
			queryWhereClause.Condition.AcceptVisitor(this);
			EndNode(queryWhereClause);
		}

		public virtual void VisitQueryJoinClause(QueryJoinClause queryJoinClause)
		{
			DebugExpression(queryJoinClause);
			StartNode(queryJoinClause);
			WriteKeyword(QueryJoinClause.JoinKeywordRole);
			queryJoinClause.Type.AcceptVisitor(this);
			Space();
			WriteIdentifier(queryJoinClause.JoinIdentifierToken, CSharpMetadataTextColorProvider.Instance.GetColor(queryJoinClause.JoinIdentifierToken.Annotation<object>()));
			Space();
			WriteKeyword(QueryJoinClause.InKeywordRole);
			Space();
			queryJoinClause.InExpression.AcceptVisitor(this);
			Space();
			WriteKeyword(QueryJoinClause.OnKeywordRole);
			Space();
			queryJoinClause.OnExpression.AcceptVisitor(this);
			Space();
			WriteKeyword(QueryJoinClause.EqualsKeywordRole);
			Space();
			queryJoinClause.EqualsExpression.AcceptVisitor(this);
			if (queryJoinClause.IsGroupJoin) {
				Space();
				WriteKeyword(QueryJoinClause.IntoKeywordRole);
				WriteIdentifier(queryJoinClause.IntoIdentifierToken, CSharpMetadataTextColorProvider.Instance.GetColor(queryJoinClause.IntoIdentifierToken.Annotation<object>()));
			}
			EndNode(queryJoinClause);
		}

		public virtual void VisitQueryOrderClause(QueryOrderClause queryOrderClause)
		{
			DebugExpression(queryOrderClause);
			StartNode(queryOrderClause);
			WriteKeyword(QueryOrderClause.OrderbyKeywordRole);
			Space();
			WriteCommaSeparatedList(queryOrderClause.Orderings);
			EndNode(queryOrderClause);
		}

		public virtual void VisitQueryOrdering(QueryOrdering queryOrdering)
		{
			DebugExpression(queryOrdering);
			StartNode(queryOrdering);
			queryOrdering.Expression.AcceptVisitor(this);
			switch (queryOrdering.Direction) {
				case QueryOrderingDirection.Ascending:
					Space();
					WriteKeyword(QueryOrdering.AscendingKeywordRole);
					break;
				case QueryOrderingDirection.Descending:
					Space();
					WriteKeyword(QueryOrdering.DescendingKeywordRole);
					break;
			}
			EndNode(queryOrdering);
		}

		public virtual void VisitQuerySelectClause(QuerySelectClause querySelectClause)
		{
			DebugExpression(querySelectClause);
			StartNode(querySelectClause);
			WriteKeyword(QuerySelectClause.SelectKeywordRole);
			Space();
			querySelectClause.Expression.AcceptVisitor(this);
			EndNode(querySelectClause);
		}

		public virtual void VisitQueryGroupClause(QueryGroupClause queryGroupClause)
		{
			DebugExpression(queryGroupClause);
			StartNode(queryGroupClause);
			WriteKeyword(QueryGroupClause.GroupKeywordRole);
			Space();
			queryGroupClause.Projection.AcceptVisitor(this);
			Space();
			WriteKeyword(QueryGroupClause.ByKeywordRole);
			Space();
			queryGroupClause.Key.AcceptVisitor(this);
			EndNode(queryGroupClause);
		}

		#endregion

		#region GeneralScope
		public virtual void VisitAttribute(Attribute attribute)
		{
			StartNode(attribute);
			attribute.Type.AcceptVisitor(this);
			if (attribute.Arguments.Count != 0 || attribute.HasArgumentList) {
				Space(policy.SpaceBeforeMethodCallParentheses);
				WriteCommaSeparatedListInParenthesis(attribute.Arguments, policy.SpaceWithinMethodCallParentheses, CodeBracesRangeFlags.Parentheses);
			}
			EndNode(attribute);
		}

		public virtual void VisitAttributeSection(AttributeSection attributeSection)
		{
			StartNode(attributeSection);
			var braceHelper = BraceHelper.LeftBracket(this, CodeBracesRangeFlags.SquareBrackets);
			if (!string.IsNullOrEmpty(attributeSection.AttributeTarget)) {
				WriteKeyword(attributeSection.AttributeTarget, Roles.Identifier);
				WriteToken(Roles.Colon, BoxedTextColor.Punctuation);
				Space();
			}
			WriteCommaSeparatedList(attributeSection.Attributes);
			braceHelper.RightBracket();
			switch (attributeSection.Parent) {
			case ParameterDeclaration _:
			case TypeParameterDeclaration _:
			case ComposedType _:
				Space();
				break;
			default:
				NewLine();
				break;
			}
			EndNode(attributeSection);
		}

		public virtual void VisitDelegateDeclaration(DelegateDeclaration delegateDeclaration)
		{
			StartNode(delegateDeclaration);
			WriteAttributes(delegateDeclaration.Attributes);
			WriteModifiers(delegateDeclaration.ModifierTokens, delegateDeclaration.ReturnType);
			WriteKeyword(Roles.DelegateKeyword);
			delegateDeclaration.ReturnType.AcceptVisitor(this);
			Space();
			WriteIdentifier(delegateDeclaration.NameToken);
			WriteTypeParameters(delegateDeclaration.TypeParameters, CodeBracesRangeFlags.AngleBrackets);
			Space(policy.SpaceBeforeDelegateDeclarationParentheses);
			WriteCommaSeparatedListInParenthesis(delegateDeclaration.Parameters, policy.SpaceWithinMethodDeclarationParentheses, CodeBracesRangeFlags.Parentheses);
			int count = 0;
			foreach (Constraint constraint in delegateDeclaration.Constraints) {
				if (count-- <= 0) {
					cancellationToken.ThrowIfCancellationRequested();
					count = CANCEL_CHECK_LOOP_COUNT;
				}
				constraint.AcceptVisitor(this);
			}
			SaveDeclarationOffset();
			Semicolon();
			EndNode(delegateDeclaration);
		}

		public virtual void VisitNamespaceDeclaration(NamespaceDeclaration namespaceDeclaration)
		{
			StartNode(namespaceDeclaration);
			WriteKeyword(Roles.NamespaceKeyword);
<<<<<<< HEAD
			namespaceDeclaration.NamespaceName.AcceptVisitor (this);
			var braceHelper = OpenBrace(policy.NamespaceBraceStyle, CodeBracesRangeFlags.NamespaceBraces);
			int count = 0;
			int total = -1;
			foreach (var member in namespaceDeclaration.Members) {
				total++;
				if (count-- <= 0) {
					cancellationToken.ThrowIfCancellationRequested();
					count = CANCEL_CHECK_LOOP_COUNT;
				}
				if (total > 0)
					writer.AddLineSeparator(Math.Max(lastBraceOffset, lastDeclarationOffset));
				member.AcceptVisitor(this);
				MaybeNewLinesAfterUsings(member);
			}
			CloseBrace(policy.NamespaceBraceStyle, braceHelper, true);
			OptionalSemicolon(namespaceDeclaration.LastChild);
			NewLine();
=======
			namespaceDeclaration.NamespaceName.AcceptVisitor(this);
			if (namespaceDeclaration.IsFileScoped)
			{
				Semicolon();
				NewLine();
			}
			else
			{
				OpenBrace(policy.NamespaceBraceStyle);
			}
			foreach (var member in namespaceDeclaration.Members)
			{
				member.AcceptVisitor(this);
				MaybeNewLinesAfterUsings(member);
			}
			if (!namespaceDeclaration.IsFileScoped)
			{
				CloseBrace(policy.NamespaceBraceStyle);
				OptionalSemicolon(namespaceDeclaration.LastChild);
				NewLine();
			}
>>>>>>> 5380a1d5
			EndNode(namespaceDeclaration);
		}

		public virtual void VisitTypeDeclaration(TypeDeclaration typeDeclaration)
		{
			StartNode(typeDeclaration);
			WriteAttributes(typeDeclaration.Attributes);
			WriteModifiers(typeDeclaration.ModifierTokens, typeDeclaration.NameToken);
			BraceStyle braceStyle;
			switch (typeDeclaration.ClassType) {
				case ClassType.Enum:
					WriteKeyword(Roles.EnumKeyword);
					braceStyle = policy.EnumBraceStyle;
					break;
				case ClassType.Interface:
					WriteKeyword(Roles.InterfaceKeyword);
					braceStyle = policy.InterfaceBraceStyle;
					break;
				case ClassType.Struct:
					WriteKeyword(Roles.StructKeyword);
					braceStyle = policy.StructBraceStyle;
					break;
				case ClassType.RecordClass:
					WriteKeyword(Roles.RecordKeyword);
					braceStyle = policy.ClassBraceStyle;
					break;
				default:
					WriteKeyword(Roles.ClassKeyword);
					braceStyle = policy.ClassBraceStyle;
					break;
			}
			WriteIdentifier(typeDeclaration.NameToken);
			WriteTypeParameters(typeDeclaration.TypeParameters, CodeBracesRangeFlags.AngleBrackets);
			if (typeDeclaration.PrimaryConstructorParameters.Count > 0) {
				Space(policy.SpaceBeforeMethodDeclarationParentheses);
				WriteCommaSeparatedListInParenthesis(typeDeclaration.PrimaryConstructorParameters, policy.SpaceWithinMethodDeclarationParentheses, CodeBracesRangeFlags.Parentheses);
			}
			if (typeDeclaration.BaseTypes.Any()) {
				Space();
				WriteToken(Roles.Colon, BoxedTextColor.Punctuation);
				Space();
				WriteCommaSeparatedList(typeDeclaration.BaseTypes);
			}
			int count = 0;
			foreach (Constraint constraint in typeDeclaration.Constraints) {
				if (count-- <= 0) {
					cancellationToken.ThrowIfCancellationRequested();
					count = CANCEL_CHECK_LOOP_COUNT;
				}
				constraint.AcceptVisitor(this);
			}

			if (typeDeclaration.ClassType == ClassType.RecordClass && typeDeclaration.Members.Count == 0) {
				Semicolon();
			} else {
				var braceHelper = OpenBrace(braceStyle, GetTypeBlockKind(typeDeclaration));
				if (typeDeclaration.ClassType == ClassType.Enum) {
					bool first = true;
					AstNode last = null;
					count = 0;
					foreach (var member in typeDeclaration.Members) {
						if (count-- <= 0) {
							cancellationToken.ThrowIfCancellationRequested();
							count = CANCEL_CHECK_LOOP_COUNT;
						}
						if (first) {
							first = false;
						} else {
							Comma(member, noSpaceAfterComma: true);
							NewLine();
						}
						last = member;
						member.AcceptVisitor(this);
					}
					if (last != null)
						OptionalComma(last.NextSibling);
					NewLine();
				} else {
					bool first = true;
					count = 0;
					AstNode lastMember = null;
					foreach (var member in typeDeclaration.Members) {
						if (count-- <= 0) {
							cancellationToken.ThrowIfCancellationRequested();
							count = CANCEL_CHECK_LOOP_COUNT;
						}
						if (!first) {
							for (int i = 0; i < policy.MinimumBlankLinesBetweenMembers; i++)
								NewLine();
						}
						first = false;
						if (!IsSameGroup(lastMember, member))
							writer.AddLineSeparator(Math.Max(lastBraceOffset, lastDeclarationOffset));
						member.AcceptVisitor(this);
						lastMember = member;
					}
				}
				CloseBrace(braceStyle, braceHelper, true);
				OptionalSemicolon(typeDeclaration.LastChild);
				NewLine();
			}
			EndNode(typeDeclaration);
		}

		bool IsSameGroup(AstNode a, AstNode b) {
			if (a == null)
				return true;
			if (a is FieldDeclaration)
				return b is FieldDeclaration;
			return false;
		}

		public virtual void VisitUsingAliasDeclaration(UsingAliasDeclaration usingAliasDeclaration)
		{
			StartNode(usingAliasDeclaration);
			WriteKeyword(UsingAliasDeclaration.UsingKeywordRole);
			WriteIdentifier(usingAliasDeclaration.GetChildByRole(UsingAliasDeclaration.AliasRole), BoxedTextColor.Text);
			Space(policy.SpaceAroundEqualityOperator);
			WriteToken(Roles.Assign, BoxedTextColor.Operator);
			Space(policy.SpaceAroundEqualityOperator);
			usingAliasDeclaration.Import.AcceptVisitor(this);
			SaveDeclarationOffset();
			Semicolon();
			EndNode(usingAliasDeclaration);
		}

		public virtual void VisitUsingDeclaration(UsingDeclaration usingDeclaration)
		{
			StartNode(usingDeclaration);
			WriteKeyword(UsingDeclaration.UsingKeywordRole);
			usingDeclaration.Import.AcceptVisitor(this);
			SaveDeclarationOffset();
			Semicolon();
			EndNode(usingDeclaration);
		}

		public virtual void VisitExternAliasDeclaration(ExternAliasDeclaration externAliasDeclaration)
		{
			StartNode(externAliasDeclaration);
			WriteKeyword(Roles.ExternKeyword);
			Space();
			WriteKeyword(Roles.AliasKeyword);
			Space();
			WriteIdentifier(externAliasDeclaration.NameToken);
			SaveDeclarationOffset();
			Semicolon();
			EndNode(externAliasDeclaration);
		}

		#endregion

		#region Statements
		public virtual void VisitBlockStatement(BlockStatement blockStatement)
		{
			WriteBlock(blockStatement, policy.StatementBraceStyle);
			NewLine();
		}

		/// <summary>
		/// Writes a block statement.
		/// Similar to VisitBlockStatement() except that:
		/// 1) it allows customizing the BraceStyle
		/// 2) it does not write a trailing newline after the '}' (this job is left to the caller)
		/// </summary>
		protected virtual void WriteBlock(BlockStatement blockStatement, BraceStyle style)
		{
			StartNode(blockStatement);
			CodeBracesRangeFlags flags;
			MethodDebugInfoBuilder builder = null;
			if (blockStatement.Parent is AnonymousMethodExpression || blockStatement.Parent is LambdaExpression) {
				flags = CodeBracesRangeFlags.AnonymousMethodBraces;
				builder = blockStatement.Parent.Annotation<MethodDebugInfoBuilder>();
			} else if (blockStatement.Parent is ConstructorDeclaration) {
				flags = CodeBracesRangeFlags.ConstructorBraces;
			} else if (blockStatement.Parent is DestructorDeclaration) {
				flags = CodeBracesRangeFlags.DestructorBraces;
			} else if (blockStatement.Parent is OperatorDeclaration) {
				flags = CodeBracesRangeFlags.OperatorBraces;
			} else if (blockStatement.Parent is MethodDeclaration) {
				flags = CodeBracesRangeFlags.MethodBraces;
			} else if (blockStatement.Parent is Accessor) {
				flags = CodeBracesRangeFlags.AccessorBraces;
			} else if (blockStatement.Parent is ForeachStatement || blockStatement.Parent is ForStatement ||
					   blockStatement.Parent is DoWhileStatement || blockStatement.Parent is WhileStatement) {
				flags = CodeBracesRangeFlags.LoopBraces;
			} else if (blockStatement.Parent is IfElseStatement) {
				flags = CodeBracesRangeFlags.ConditionalBraces;
			} else if (blockStatement.Parent is TryCatchStatement) {
				var stmt = (TryCatchStatement)blockStatement.Parent;
				if (stmt.TryBlock == blockStatement)
					flags = CodeBracesRangeFlags.TryBraces;
				else if (stmt.FinallyBlock == blockStatement)
					flags = CodeBracesRangeFlags.FinallyBraces;
				else
					flags = CodeBracesRangeFlags.OtherBlockBraces;
			} else if (blockStatement.Parent is CatchClause) {
				flags = CodeBracesRangeFlags.CatchBraces;
			} else if (blockStatement.Parent is LockStatement) {
				flags = CodeBracesRangeFlags.LockBraces;
			} else if (blockStatement.Parent is UsingStatement) {
				flags = CodeBracesRangeFlags.UsingBraces;
			} else if (blockStatement.Parent is FixedStatement) {
				flags = CodeBracesRangeFlags.FixedBraces;
			} else {
				flags = CodeBracesRangeFlags.OtherBlockBraces;
			}
			int? start, end;
			var braceHelper = OpenBrace(style, flags, out start, out end);
			int count = 0;
			foreach (var node in blockStatement.Statements) {
				if (count-- <= 0) {
					cancellationToken.ThrowIfCancellationRequested();
					count = CANCEL_CHECK_LOOP_COUNT;
				}
				node.AcceptVisitor(this);
			}
			CloseBrace(style, braceHelper, out start, out end, false);
			EndNode(blockStatement);
			lastBlockStatementEndOffset = writer.GetLocation() ?? 0;
			if (builder != null)
				builder.EndPosition = end;
		}
		int lastBlockStatementEndOffset;

		public virtual void VisitBreakStatement(BreakStatement breakStatement)
		{
			StartNode(breakStatement);
			DebugStart(breakStatement);
			WriteKeywordReference(BreakStatement.BreakKeywordRole, currentBreakReference);
			SemicolonDebugEnd(breakStatement);
			EndNode(breakStatement);
		}

		public virtual void VisitCheckedStatement(CheckedStatement checkedStatement)
		{
			DebugExpression(checkedStatement);
			StartNode(checkedStatement);
			WriteKeywordReference(CheckedStatement.CheckedKeywordRole);
			checkedStatement.Body.AcceptVisitor(this);
			EndNode(checkedStatement);
		}

		public virtual void VisitContinueStatement(ContinueStatement continueStatement)
		{
			StartNode(continueStatement);
			DebugStart(continueStatement);
			WriteKeywordReference(ContinueStatement.ContinueKeywordRole, currentLoopReference);
			SemicolonDebugEnd(continueStatement);
			EndNode(continueStatement);
		}

		public virtual void VisitDoWhileStatement(DoWhileStatement doWhileStatement)
		{
			StartNode(doWhileStatement);
			var oldRef = currentLoopReference;
			currentLoopReference = new object();
			var oldBreakRef = currentBreakReference;
			currentBreakReference = currentLoopReference;
			WriteKeywordReference(DoWhileStatement.DoKeywordRole, currentLoopReference);
			WriteEmbeddedStatement(doWhileStatement.EmbeddedStatement, policy.WhileNewLinePlacement);
			DebugStart(doWhileStatement);
			WriteKeywordReference(DoWhileStatement.WhileKeywordRole, currentLoopReference);
			Space(policy.SpaceBeforeWhileParentheses);
			var braceHelper = BraceHelper.LeftParen(this, CodeBracesRangeFlags.Parentheses);
			Space(policy.SpacesWithinWhileParentheses);
			doWhileStatement.Condition.AcceptVisitor(this);
			Space(policy.SpacesWithinWhileParentheses);
			braceHelper.RightParen();
			SemicolonDebugEnd(doWhileStatement);
			currentLoopReference = oldRef;
			currentBreakReference = oldBreakRef;
			EndNode(doWhileStatement);
		}

		public virtual void VisitEmptyStatement(EmptyStatement emptyStatement)
		{
			DebugExpression(emptyStatement);
			StartNode(emptyStatement);
			Semicolon();
			EndNode(emptyStatement);
		}

		public virtual void VisitExpressionStatement(ExpressionStatement expressionStatement)
		{
			StartNode(expressionStatement);
			DebugStart(expressionStatement);
			expressionStatement.Expression.AcceptVisitor(this);
			SemicolonDebugEnd(expressionStatement);
			EndNode(expressionStatement);
		}

		public virtual void VisitFixedStatement(FixedStatement fixedStatement)
		{
			StartNode(fixedStatement);
			WriteKeyword(FixedStatement.FixedKeywordRole);
			Space(policy.SpaceBeforeUsingParentheses);
			var braceHelper = BraceHelper.LeftParen(this, CodeBracesRangeFlags.Parentheses);
			Space(policy.SpacesWithinUsingParentheses);
			DebugStart(fixedStatement);
			fixedStatement.Type.AcceptVisitor(this);
			Space();
			WriteCommaSeparatedList(fixedStatement.Variables);
			DebugEnd(fixedStatement);
			Space(policy.SpacesWithinUsingParentheses);
			braceHelper.RightParen();
			WriteEmbeddedStatement(fixedStatement.EmbeddedStatement);
			EndNode(fixedStatement);
		}

		public virtual void VisitForeachStatement(ForeachStatement foreachStatement)
		{
			StartNode(foreachStatement);
			var oldRef = currentLoopReference;
			currentLoopReference = new object();
			var oldBreakRef = currentBreakReference;
			currentBreakReference = currentLoopReference;
			DebugStart(foreachStatement);
			if (foreachStatement.IsAsync)
				WriteKeyword(ForeachStatement.AwaitRole);
			WriteKeywordReference(ForeachStatement.ForeachKeywordRole, currentLoopReference);
			//DebugHidden(foreachStatement.HiddenInitializer);
			DebugEnd(foreachStatement, false);
			Space(policy.SpaceBeforeForeachParentheses);
			var braceHelper = BraceHelper.LeftParen(this, CodeBracesRangeFlags.Parentheses);
			Space(policy.SpacesWithinForeachParentheses);
			DebugStart(foreachStatement);
			foreachStatement.VariableType.AcceptVisitor(this);
			Space();
			foreachStatement.VariableDesignation.AcceptVisitor(this);
			//DebugHidden(foreachStatement.HiddenGetCurrentNode);
			DebugEnd(foreachStatement, false);
			Space();
			DebugStart(foreachStatement);
			WriteKeyword(ForeachStatement.InKeywordRole);
			//DebugHidden(foreachStatement.HiddenMoveNextNode);
			DebugEnd(foreachStatement, false);
			Space();
			DebugStart(foreachStatement);
			foreachStatement.InExpression.AcceptVisitor(this);
			//DebugHidden(foreachStatement.HiddenGetEnumeratorNode);
			DebugEnd(foreachStatement, false);
			Space(policy.SpacesWithinForeachParentheses);
			braceHelper.RightParen();
			WriteEmbeddedStatement(foreachStatement.EmbeddedStatement);
			currentLoopReference = oldRef;
			currentBreakReference = oldBreakRef;
			EndNode(foreachStatement);
		}

		public virtual void VisitForStatement(ForStatement forStatement)
		{
			StartNode(forStatement);
			var oldRef = currentLoopReference;
			currentLoopReference = new object();
			var oldBreakRef = currentBreakReference;
			currentBreakReference = currentLoopReference;
			WriteKeywordReference(ForStatement.ForKeywordRole, currentLoopReference);
			Space(policy.SpaceBeforeForParentheses);
			var braceHelper = BraceHelper.LeftParen(this, CodeBracesRangeFlags.Parentheses);
			Space(policy.SpacesWithinForParentheses);

			bool emptyForList = !forStatement.Initializers.Any() && !forStatement.Iterators.Any();

			DebugStart(forStatement);
			WriteCommaSeparatedList(forStatement.Initializers);
			if (!emptyForList)
				Space(policy.SpaceBeforeForSemicolon);
			WriteToken(Roles.Semicolon, BoxedTextColor.Punctuation);
			DebugEnd(forStatement, false);
			if (!emptyForList)
				Space(policy.SpaceAfterForSemicolon);

			DebugStart(forStatement);
			forStatement.Condition.AcceptVisitor(this);
			DebugEnd(forStatement, false);
			if (!emptyForList)
				Space(policy.SpaceBeforeForSemicolon);
			WriteToken(Roles.Semicolon, BoxedTextColor.Punctuation);
			if (forStatement.Iterators.Any()) {
				Space(policy.SpaceAfterForSemicolon);
				DebugStart(forStatement);
				WriteCommaSeparatedList(forStatement.Iterators);
				DebugEnd(forStatement, false);
			}

			Space(policy.SpacesWithinForParentheses);
			braceHelper.RightParen();
			WriteEmbeddedStatement(forStatement.EmbeddedStatement);
			currentLoopReference = oldRef;
			currentBreakReference = oldBreakRef;
			EndNode(forStatement);
		}

		public virtual void VisitGotoCaseStatement(GotoCaseStatement gotoCaseStatement)
		{
			StartNode(gotoCaseStatement);
			DebugStart(gotoCaseStatement);
			WriteKeywordReferences(GotoCaseStatement.GotoKeywordRole, GotoCaseStatement.CaseKeywordRole, currentSwitchReference);
			Space();
			gotoCaseStatement.LabelExpression.AcceptVisitor(this);
			SemicolonDebugEnd(gotoCaseStatement);
			EndNode(gotoCaseStatement);
		}

		public virtual void VisitGotoDefaultStatement(GotoDefaultStatement gotoDefaultStatement)
		{
			StartNode(gotoDefaultStatement);
			DebugStart(gotoDefaultStatement);
			WriteKeywordReferences(GotoDefaultStatement.GotoKeywordRole, GotoDefaultStatement.DefaultKeywordRole, currentSwitchReference);
			SemicolonDebugEnd(gotoDefaultStatement);
			EndNode(gotoDefaultStatement);
		}

		public virtual void VisitGotoStatement(GotoStatement gotoStatement)
		{
			StartNode(gotoStatement);
			DebugStart(gotoStatement);
			WriteKeyword(GotoStatement.GotoKeywordRole);
			WriteIdentifier(gotoStatement.GetChildByRole(Roles.Identifier), BoxedTextColor.Label);
			SemicolonDebugEnd(gotoStatement);
			EndNode(gotoStatement);
		}

		public virtual void VisitIfElseStatement(IfElseStatement ifElseStatement)
		{
			StartNode(ifElseStatement);
			var oldRef = currentIfReference;
			if (elseIfStart < 0)
				currentIfReference = new object();
			DebugStartReference(ifElseStatement, IfElseStatement.IfKeywordRole, currentIfReference, ref elseIfStart);
			Space(policy.SpaceBeforeIfParentheses);
			var braceHelper = BraceHelper.LeftParen(this, CodeBracesRangeFlags.Parentheses);
			Space(policy.SpacesWithinIfParentheses);
			ifElseStatement.Condition.AcceptVisitor(this);
			Space(policy.SpacesWithinIfParentheses);
			braceHelper.RightParen();
			DebugEnd(ifElseStatement);

			if (ifElseStatement.FalseStatement.IsNull) {
				WriteEmbeddedStatement(ifElseStatement.TrueStatement);
			} else {
				WriteEmbeddedStatement(ifElseStatement.TrueStatement, policy.ElseNewLinePlacement);
				if (ifElseStatement.FalseStatement is IfElseStatement) {
					elseIfStart = writer.GetLocation() ?? 0;
					WriteKeyword(IfElseStatement.ElseKeywordRole);
					Space();
					// don't put newline between 'else' and 'if'
					ifElseStatement.FalseStatement.AcceptVisitor(this);
				} else {
					WriteKeywordReference(IfElseStatement.ElseKeywordRole, currentIfReference);
					WriteEmbeddedStatement(ifElseStatement.FalseStatement);
				}
			}
			currentIfReference = oldRef;
			EndNode(ifElseStatement);
		}

		public virtual void VisitLabelStatement(LabelStatement labelStatement)
		{
			DebugExpression(labelStatement);
			StartNode(labelStatement);
			WriteIdentifier(labelStatement.GetChildByRole(Roles.Identifier), BoxedTextColor.Label);
			WriteToken(Roles.Colon, BoxedTextColor.Punctuation);
			bool foundLabelledStatement = false;
			for (AstNode tmp = labelStatement.NextSibling; tmp != null; tmp = tmp.NextSibling) {
				if (tmp.Role == labelStatement.Role) {
					foundLabelledStatement = true;
				}
			}
			if (!foundLabelledStatement) {
				// introduce an EmptyStatement so that the output becomes syntactically valid
				WriteToken(Roles.Semicolon, BoxedTextColor.Punctuation);
			}
			NewLine();
			EndNode(labelStatement);
		}

		public virtual void VisitLockStatement(LockStatement lockStatement)
		{
			StartNode(lockStatement);
			DebugStart(lockStatement);
			WriteKeywordReference(LockStatement.LockKeywordRole);
			Space(policy.SpaceBeforeLockParentheses);
			var braceHelper = BraceHelper.LeftParen(this, CodeBracesRangeFlags.Parentheses);
			Space(policy.SpacesWithinLockParentheses);
			lockStatement.Expression.AcceptVisitor(this);
			Space(policy.SpacesWithinLockParentheses);
			braceHelper.RightParen();
			DebugEnd(lockStatement);
			WriteEmbeddedStatement(lockStatement.EmbeddedStatement);
			EndNode(lockStatement);
		}

		public virtual void VisitReturnStatement(ReturnStatement returnStatement)
		{
			StartNode(returnStatement);
			DebugStart(returnStatement);
			WriteKeywordReference(ReturnStatement.ReturnKeywordRole, currentMethodRefs.MethodReference);
			if (!returnStatement.Expression.IsNull) {
				Space();
				returnStatement.Expression.AcceptVisitor(this);
			}
			SemicolonDebugEnd(returnStatement);
			EndNode(returnStatement);
		}

		public virtual void VisitSwitchStatement(SwitchStatement switchStatement)
		{
			StartNode(switchStatement);
			DebugStart(switchStatement);
			var oldRef = currentSwitchReference;
			currentSwitchReference = new object();
			var oldBreakRef = currentBreakReference;
			currentBreakReference = currentSwitchReference;
			WriteKeywordReference(SwitchStatement.SwitchKeywordRole, currentSwitchReference);
			Space(policy.SpaceBeforeSwitchParentheses);
			var braceHelper = BraceHelper.LeftParen(this, CodeBracesRangeFlags.Parentheses);
			Space(policy.SpacesWithinSwitchParentheses);
			switchStatement.Expression.AcceptVisitor(this);
			Space(policy.SpacesWithinSwitchParentheses);
			braceHelper.RightParen();
			DebugEnd(switchStatement);
			braceHelper = OpenBrace(policy.StatementBraceStyle, CodeBracesRangeFlags.BraceKind_CurlyBraces);
			if (!policy.IndentSwitchBody) {
				writer.Unindent();
			}

			int count = 0;
			foreach (var section in switchStatement.SwitchSections) {
				if (count-- <= 0) {
					cancellationToken.ThrowIfCancellationRequested();
					count = CANCEL_CHECK_LOOP_COUNT;
				}
				section.AcceptVisitor(this);
			}

			if (!policy.IndentSwitchBody) {
				writer.Indent();
			}
			int? start, end;
			CloseBrace(policy.StatementBraceStyle, braceHelper, out start, out end, false);
			// if (switchStatement.HiddenEnd != null) {
			// 	DebugStart(switchStatement, start);
			// 	DebugHidden(switchStatement.HiddenEnd);
			// 	DebugEnd(switchStatement, end);
			// }
			currentSwitchReference = oldRef;
			currentBreakReference = oldBreakRef;
			NewLine();
			EndNode(switchStatement);
		}

		public virtual void VisitSwitchSection(SwitchSection switchSection)
		{
			StartNode(switchSection);
			bool first = true;
			int count = 0;
			foreach (var label in switchSection.CaseLabels) {
				if (count-- <= 0) {
					cancellationToken.ThrowIfCancellationRequested();
					count = CANCEL_CHECK_LOOP_COUNT;
				}
				if (!first) {
					NewLine();
				}
				label.AcceptVisitor(this);
				first = false;
			}
			bool isBlock = switchSection.Statements.Count == 1 && switchSection.Statements.Single() is BlockStatement;
			if (policy.IndentCaseBody && !isBlock) {
				writer.Indent();
			}

			if (!isBlock)
				NewLine();

			count = 0;
			foreach (var statement in switchSection.Statements) {
				if (count-- <= 0) {
					cancellationToken.ThrowIfCancellationRequested();
					count = CANCEL_CHECK_LOOP_COUNT;
				}
				statement.AcceptVisitor(this);
			}

			if (policy.IndentCaseBody && !isBlock) {
				writer.Unindent();
			}

			EndNode(switchSection);
		}

		public virtual void VisitCaseLabel(CaseLabel caseLabel)
		{
			DebugExpression(caseLabel);
			StartNode(caseLabel);
			if (caseLabel.Expression.IsNull) {
				WriteKeywordReference(CaseLabel.DefaultKeywordRole, currentSwitchReference);
			} else {
				WriteKeywordReference(CaseLabel.CaseKeywordRole, currentSwitchReference);
				Space();
				caseLabel.Expression.AcceptVisitor(this);
			}
			WriteToken(Roles.Colon, BoxedTextColor.Punctuation);
			EndNode(caseLabel);
		}

		public virtual void VisitSwitchExpression(SwitchExpression switchExpression)
		{
			StartNode(switchExpression);
			switchExpression.Expression.AcceptVisitor(this);
			Space();
			WriteKeyword(SwitchExpression.SwitchKeywordRole);
			var helper = OpenBrace(BraceStyle.EndOfLine, CodeBracesRangeFlags.SwitchBraces);
			foreach (AstNode node in switchExpression.SwitchSections) {
				node.AcceptVisitor(this);
				Comma(node);
				NewLine();
			}
			CloseBrace(BraceStyle.EndOfLine, helper, false);
			EndNode(switchExpression);
		}

		public virtual void VisitSwitchExpressionSection(SwitchExpressionSection switchExpressionSection)
		{
			StartNode(switchExpressionSection);
			switchExpressionSection.Pattern.AcceptVisitor(this);
			Space();
			WriteToken(Roles.Arrow, BoxedTextColor.Text);
			Space();
			switchExpressionSection.Body.AcceptVisitor(this);
			EndNode(switchExpressionSection);
		}

		public virtual void VisitThrowStatement(ThrowStatement throwStatement)
		{
			StartNode(throwStatement);
			DebugStart(throwStatement);
			WriteKeyword(ThrowStatement.ThrowKeywordRole);
			if (!throwStatement.Expression.IsNull) {
				Space();
				throwStatement.Expression.AcceptVisitor(this);
			}
			SemicolonDebugEnd(throwStatement);
			EndNode(throwStatement);
		}

		public virtual void VisitTryCatchStatement(TryCatchStatement tryCatchStatement)
		{
			StartNode(tryCatchStatement);
			var oldRef = currentTryReference;
			currentTryReference = new object();
			WriteKeywordReference(TryCatchStatement.TryKeywordRole, currentTryReference);
			WriteBlock(tryCatchStatement.TryBlock, policy.StatementBraceStyle);
			int count = 0;
			foreach (var catchClause in tryCatchStatement.CatchClauses) {
				if (count-- <= 0) {
					cancellationToken.ThrowIfCancellationRequested();
					count = CANCEL_CHECK_LOOP_COUNT;
				}
				if (policy.CatchNewLinePlacement == NewLinePlacement.SameLine)
					Space();
				else
					NewLine();
				catchClause.AcceptVisitor(this);
			}
			if (!tryCatchStatement.FinallyBlock.IsNull) {
				if (policy.FinallyNewLinePlacement == NewLinePlacement.SameLine)
					Space();
				else
					NewLine();
				WriteKeywordReference(TryCatchStatement.FinallyKeywordRole, currentTryReference);
				WriteBlock(tryCatchStatement.FinallyBlock, policy.StatementBraceStyle);
			}
			NewLine();
			currentTryReference = oldRef;
			EndNode(tryCatchStatement);
		}

		public virtual void VisitCatchClause(CatchClause catchClause)
		{
			StartNode(catchClause);
			bool hasWhen = !catchClause.Condition.IsNull;
			DebugStart(catchClause);
			WriteKeywordReference(CatchClause.CatchKeywordRole, currentTryReference);
			if (!catchClause.Type.IsNull) {
				Space(policy.SpaceBeforeCatchParentheses);
				var braceHelper = BraceHelper.LeftParen(this, CodeBracesRangeFlags.Parentheses);
				Space(policy.SpacesWithinCatchParentheses);
				catchClause.Type.AcceptVisitor(this);
				if (!string.IsNullOrEmpty(catchClause.VariableName)) {
					Space();
					WriteIdentifier(catchClause.VariableNameToken);
				}
				Space(policy.SpacesWithinCatchParentheses);
				braceHelper.RightParen();
			}
			DebugEnd(catchClause);
			if (hasWhen) {
				Space();
				DebugStart(catchClause.Condition);
				WriteKeywordReference(CatchClause.WhenKeywordRole, currentTryReference);
				Space(policy.SpaceBeforeIfParentheses);
				var braceHelper = BraceHelper.LeftParen(this, CodeBracesRangeFlags.Parentheses);
				Space(policy.SpacesWithinIfParentheses);
				catchClause.Condition.AcceptVisitor(this);
				Space(policy.SpacesWithinIfParentheses);
				braceHelper.RightParen();
				DebugEnd(catchClause.Condition);
			}
			WriteBlock(catchClause.Body, policy.StatementBraceStyle);
			EndNode(catchClause);
		}

		public virtual void VisitUncheckedStatement(UncheckedStatement uncheckedStatement)
		{
			DebugExpression(uncheckedStatement);
			StartNode(uncheckedStatement);
			WriteKeywordReference(UncheckedStatement.UncheckedKeywordRole);
			uncheckedStatement.Body.AcceptVisitor(this);
			EndNode(uncheckedStatement);
		}

		public virtual void VisitUnsafeStatement(UnsafeStatement unsafeStatement)
		{
			DebugExpression(unsafeStatement);
			StartNode(unsafeStatement);
			WriteKeyword(UnsafeStatement.UnsafeKeywordRole);
			unsafeStatement.Body.AcceptVisitor(this);
			EndNode(unsafeStatement);
		}

		public virtual void VisitUsingStatement(UsingStatement usingStatement)
		{
			StartNode(usingStatement);
			if (usingStatement.IsAsync) {
				WriteKeyword(UsingStatement.AwaitRole);
			}
			WriteKeywordReference(UsingStatement.UsingKeywordRole);
			BraceHelper braceHelper = default;
			if (usingStatement.IsEnhanced) {
				Space();
			} else {
				Space(policy.SpaceBeforeUsingParentheses);
				braceHelper = BraceHelper.LeftParen(this, CodeBracesRangeFlags.Parentheses);
				Space(policy.SpacesWithinUsingParentheses);
			}

			DebugStart(usingStatement);
			usingStatement.ResourceAcquisition.AcceptVisitor(this);
			DebugEnd(usingStatement);

			if (usingStatement.IsEnhanced) {
				Semicolon();
			} else {
				Space(policy.SpacesWithinUsingParentheses);
				braceHelper.RightParen();
			}

			if (usingStatement.IsEnhanced) {
				if (usingStatement.EmbeddedStatement is BlockStatement blockStatement) {
					StartNode(blockStatement);
					foreach (var node in blockStatement.Statements) {
						node.AcceptVisitor(this);
					}
					EndNode(blockStatement);
				} else {
					usingStatement.EmbeddedStatement.AcceptVisitor(this);
				}
			} else {
				WriteEmbeddedStatement(usingStatement.EmbeddedStatement);
			}

			EndNode(usingStatement);
		}

		public virtual void VisitVariableDeclarationStatement(VariableDeclarationStatement variableDeclarationStatement)
		{
			StartNode(variableDeclarationStatement);
			DebugStart(variableDeclarationStatement);
			WriteModifiers(variableDeclarationStatement.GetChildrenByRole(VariableDeclarationStatement.ModifierRole), variableDeclarationStatement.Type);
			variableDeclarationStatement.Type.AcceptVisitor(this);
			Space();
			WriteCommaSeparatedList(variableDeclarationStatement.Variables);
			SemicolonDebugEnd(variableDeclarationStatement);
			EndNode(variableDeclarationStatement);
		}

		public virtual void VisitLocalFunctionDeclarationStatement(LocalFunctionDeclarationStatement localFunctionDeclarationStatement)
		{
			StartNode(localFunctionDeclarationStatement);
			localFunctionDeclarationStatement.Declaration.AcceptVisitor(this);
			EndNode(localFunctionDeclarationStatement);
		}

		public virtual void VisitWhileStatement(WhileStatement whileStatement)
		{
			StartNode(whileStatement);
			DebugStart(whileStatement);
			var oldRef = currentLoopReference;
			currentLoopReference = new object();
			var oldBreakRef = currentBreakReference;
			currentBreakReference = currentLoopReference;
			WriteKeywordReference(WhileStatement.WhileKeywordRole, currentLoopReference);
			Space(policy.SpaceBeforeWhileParentheses);
			var braceHelper = BraceHelper.LeftParen(this, CodeBracesRangeFlags.Parentheses);
			Space(policy.SpacesWithinWhileParentheses);
			whileStatement.Condition.AcceptVisitor(this);
			Space(policy.SpacesWithinWhileParentheses);
			braceHelper.RightParen();
			DebugEnd(whileStatement);
			WriteEmbeddedStatement(whileStatement.EmbeddedStatement);
			currentLoopReference = oldRef;
			currentBreakReference = oldBreakRef;
			EndNode(whileStatement);
		}

		public virtual void VisitYieldBreakStatement(YieldBreakStatement yieldBreakStatement)
		{
			StartNode(yieldBreakStatement);
			DebugStart(yieldBreakStatement);
			WriteKeywordReferences(YieldBreakStatement.YieldKeywordRole, YieldBreakStatement.BreakKeywordRole, currentMethodRefs.MethodReference);
			SemicolonDebugEnd(yieldBreakStatement);
			EndNode(yieldBreakStatement);
		}

		public virtual void VisitYieldReturnStatement(YieldReturnStatement yieldReturnStatement)
		{
			StartNode(yieldReturnStatement);
			DebugStart(yieldReturnStatement);
			WriteKeywordReferences(YieldReturnStatement.YieldKeywordRole, YieldReturnStatement.ReturnKeywordRole, currentMethodRefs.MethodReference);
			Space();
			yieldReturnStatement.Expression.AcceptVisitor(this);
			SemicolonDebugEnd(yieldReturnStatement);
			EndNode(yieldReturnStatement);
		}

		#endregion

		#region TypeMembers
		public virtual void VisitAccessor(Accessor accessor)
		{
			StartNode(accessor);
			var builder = accessor.Annotation<MethodDebugInfoBuilder>();
			if (builder != null)
				builder.StartPosition = writer.GetLocation();
			WriteAttributes(accessor.Attributes);
			WriteModifiers(accessor.ModifierTokens, accessor.Body);

			var oldRef = currentMethodRefs;
			currentMethodRefs = MethodRefs.Create();
			bool isDefault = accessor.Body.IsNull;
			if (isDefault)
				DebugStart(accessor);
			var style = policy.StatementBraceStyle;
			if (accessor.Role == PropertyDeclaration.GetterRole) {
				WriteKeywordIdentifier(PropertyDeclaration.GetKeywordRole);
				style = policy.PropertyGetBraceStyle;
			} else if (accessor.Role == PropertyDeclaration.SetterRole) {
				if (accessor.Keyword.Role == PropertyDeclaration.InitKeywordRole) {
					WriteKeywordIdentifier(PropertyDeclaration.InitKeywordRole);
				} else {
					WriteKeywordIdentifier(PropertyDeclaration.SetKeywordRole);
				}
				style = policy.PropertySetBraceStyle;
			} else if (accessor.Role == CustomEventDeclaration.AddAccessorRole) {
				WriteKeywordIdentifier(CustomEventDeclaration.AddKeywordRole);
				style = policy.EventAddBraceStyle;
			} else if (accessor.Role == CustomEventDeclaration.RemoveAccessorRole) {
				WriteKeywordIdentifier(CustomEventDeclaration.RemoveKeywordRole);
				style = policy.EventRemoveBraceStyle;
			}
			if (isDefault) {
				SaveDeclarationOffset();
				SemicolonDebugEnd(accessor);
			}
			else
				WriteMethodBody(accessor.Body, style);
			if (builder != null)
				builder.EndPosition = writer.GetLocation();
			currentMethodRefs = oldRef;
			EndNode(accessor);
		}

		public virtual void VisitConstructorDeclaration(ConstructorDeclaration constructorDeclaration)
		{
			StartNode(constructorDeclaration);
			var builder = constructorDeclaration.Annotation<MethodDebugInfoBuilder>();
			if (builder != null)
				builder.StartPosition = writer.GetLocation();
			WriteAttributes(constructorDeclaration.Attributes);
			WriteModifiers(constructorDeclaration.ModifierTokens, constructorDeclaration.NameToken);
			var oldRef = currentMethodRefs;
			currentMethodRefs = MethodRefs.Create();
			TypeDeclaration type = constructorDeclaration.Parent as TypeDeclaration;
			var method = constructorDeclaration.Annotation<dnlib.DotNet.MethodDef>();
			var textToken = method == null ? BoxedTextColor.Type : CSharpMetadataTextColorProvider.Instance.GetColor(method.DeclaringType);
			if (type != null && type.Name != constructorDeclaration.Name)
				WriteIdentifier((Identifier)type.NameToken.Clone(), textToken);
			else
				WriteIdentifier(constructorDeclaration.NameToken);
			Space(policy.SpaceBeforeConstructorDeclarationParentheses);
			WriteCommaSeparatedListInParenthesis(constructorDeclaration.Parameters, policy.SpaceWithinMethodDeclarationParentheses, CodeBracesRangeFlags.Parentheses);
			if (!constructorDeclaration.Initializer.IsNull) {
				NewLine();
				writer.Indent();
				constructorDeclaration.Initializer.AcceptVisitor(this);
				writer.Unindent();
			}
			WriteMethodBody(constructorDeclaration.Body, policy.ConstructorBraceStyle);
			if (builder != null)
				builder.EndPosition = writer.GetLocation();
			currentMethodRefs = oldRef;
			EndNode(constructorDeclaration);
		}

		public virtual void VisitConstructorInitializer(ConstructorInitializer constructorInitializer)
		{
			StartNode(constructorInitializer);
			WriteToken(Roles.Colon, BoxedTextColor.Punctuation);
			Space();
			DebugStart(constructorInitializer);
			if (constructorInitializer.ConstructorInitializerType == ConstructorInitializerType.This) {
				WriteKeyword(ConstructorInitializer.ThisKeywordRole);
			} else {
				WriteKeyword(ConstructorInitializer.BaseKeywordRole);
			}
			Space(policy.SpaceBeforeMethodCallParentheses);
			WriteCommaSeparatedListInParenthesis(constructorInitializer.Arguments, policy.SpaceWithinMethodCallParentheses, CodeBracesRangeFlags.Parentheses);
			DebugEnd(constructorInitializer);
			EndNode(constructorInitializer);
		}

		public virtual void VisitDestructorDeclaration(DestructorDeclaration destructorDeclaration)
		{
			StartNode(destructorDeclaration);
			var builder = destructorDeclaration.Annotation<MethodDebugInfoBuilder>();
			if (builder != null)
				builder.StartPosition = writer.GetLocation();
			WriteAttributes(destructorDeclaration.Attributes);
			WriteModifiers(destructorDeclaration.ModifierTokens, destructorDeclaration.NameToken);
			if (destructorDeclaration.ModifierTokens.Any()) {
				Space();
			}
			var oldRef = currentMethodRefs;
			currentMethodRefs = MethodRefs.Create();

			WriteToken(DestructorDeclaration.TildeRole, BoxedTextColor.Operator);
			TypeDeclaration type = destructorDeclaration.Parent as TypeDeclaration;
			var method = destructorDeclaration.Annotation<dnlib.DotNet.MethodDef>();
			var textToken = method == null ? BoxedTextColor.Type : CSharpMetadataTextColorProvider.Instance.GetColor(method.DeclaringType);
			if (type != null && type.Name != destructorDeclaration.Name)
				WriteIdentifier((Identifier)type.NameToken.Clone(), textToken);
			else
				WriteIdentifier(destructorDeclaration.NameToken, textToken);
			Space(policy.SpaceBeforeConstructorDeclarationParentheses);
			var braceHelper = BraceHelper.LeftParen(this, CodeBracesRangeFlags.Parentheses);
			braceHelper.RightParen();
			WriteMethodBody(destructorDeclaration.Body, policy.DestructorBraceStyle);
			if (builder != null)
				builder.EndPosition = writer.GetLocation();
			currentMethodRefs = oldRef;
			EndNode(destructorDeclaration);
		}

		public virtual void VisitEnumMemberDeclaration(EnumMemberDeclaration enumMemberDeclaration)
		{
			StartNode(enumMemberDeclaration);
			WriteAttributes(enumMemberDeclaration.Attributes);
			WriteModifiers(enumMemberDeclaration.ModifierTokens, enumMemberDeclaration.NameToken);
			WriteIdentifier(enumMemberDeclaration.NameToken);
			if (!enumMemberDeclaration.Initializer.IsNull) {
				Space(policy.SpaceAroundAssignment);
				WriteToken(Roles.Assign, BoxedTextColor.Operator);
				Space(policy.SpaceAroundAssignment);
				enumMemberDeclaration.Initializer.AcceptVisitor(this);
			}
			SaveDeclarationOffset();
			EndNode(enumMemberDeclaration);
		}

		public virtual void VisitEventDeclaration(EventDeclaration eventDeclaration)
		{
			StartNode(eventDeclaration);
			WriteAttributes(eventDeclaration.Attributes);
			WriteModifiers(eventDeclaration.ModifierTokens, eventDeclaration.ReturnType);

			WriteKeyword(EventDeclaration.EventKeywordRole);
			eventDeclaration.ReturnType.AcceptVisitor(this);
			Space();
			WriteCommaSeparatedList(eventDeclaration.Variables);
			SaveDeclarationOffset();
			Semicolon();
			EndNode(eventDeclaration);
		}

		public virtual void VisitCustomEventDeclaration(CustomEventDeclaration customEventDeclaration)
		{
			StartNode(customEventDeclaration);
			WriteAttributes(customEventDeclaration.Attributes);
			WriteModifiers(customEventDeclaration.ModifierTokens, customEventDeclaration.ReturnType);
			WriteKeyword(CustomEventDeclaration.EventKeywordRole);
			customEventDeclaration.ReturnType.AcceptVisitor(this);
			Space();
			WritePrivateImplementationType(customEventDeclaration.PrivateImplementationType);
			WriteIdentifier(customEventDeclaration.NameToken);
			var braceHelper = OpenBrace(policy.EventBraceStyle, CodeBracesRangeFlags.EventBraces);
			// output add/remove in their original order
			int count = 0;
			foreach (AstNode node in customEventDeclaration.Children) {
				if (count-- <= 0) {
					cancellationToken.ThrowIfCancellationRequested();
					count = CANCEL_CHECK_LOOP_COUNT;
				}
				if (node.Role == CustomEventDeclaration.AddAccessorRole || node.Role == CustomEventDeclaration.RemoveAccessorRole) {
					node.AcceptVisitor(this);
				}
			}
			CloseBrace(policy.EventBraceStyle, braceHelper, true);
			NewLine();
			EndNode(customEventDeclaration);
		}

		public virtual void VisitFieldDeclaration(FieldDeclaration fieldDeclaration)
		{
			StartNode(fieldDeclaration);
			WriteAttributes(fieldDeclaration.Attributes);
			WriteModifiers(fieldDeclaration.ModifierTokens, fieldDeclaration.ReturnType);
			DebugStart(fieldDeclaration);
			fieldDeclaration.ReturnType.AcceptVisitor(this);
			Space();
			WriteCommaSeparatedList(fieldDeclaration.Variables);
			SaveDeclarationOffset();
			SemicolonDebugEnd(fieldDeclaration);
			EndNode(fieldDeclaration);
		}

		public virtual void VisitFixedFieldDeclaration(FixedFieldDeclaration fixedFieldDeclaration)
		{
			StartNode(fixedFieldDeclaration);
			WriteAttributes(fixedFieldDeclaration.Attributes);
			WriteModifiers(fixedFieldDeclaration.ModifierTokens, fixedFieldDeclaration.ReturnType);
			WriteKeyword(FixedFieldDeclaration.FixedKeywordRole);
			Space();
			fixedFieldDeclaration.ReturnType.AcceptVisitor(this);
			Space();
			WriteCommaSeparatedList(fixedFieldDeclaration.Variables);
			SaveDeclarationOffset();
			Semicolon();
			EndNode(fixedFieldDeclaration);
		}

		public virtual void VisitFixedVariableInitializer(FixedVariableInitializer fixedVariableInitializer)
		{
			DebugExpression(fixedVariableInitializer);
			StartNode(fixedVariableInitializer);
			WriteIdentifier(fixedVariableInitializer.NameToken);
			if (!fixedVariableInitializer.CountExpression.IsNull) {
				var braceHelper = BraceHelper.LeftBracket(this, CodeBracesRangeFlags.SquareBrackets);
				Space(policy.SpacesWithinBrackets);
				fixedVariableInitializer.CountExpression.AcceptVisitor(this);
				Space(policy.SpacesWithinBrackets);
				braceHelper.RightBracket();
			}
			EndNode(fixedVariableInitializer);
		}

		public virtual void VisitIndexerDeclaration(IndexerDeclaration indexerDeclaration)
		{
			StartNode(indexerDeclaration);
			WriteAttributes(indexerDeclaration.Attributes);
			WriteModifiers(indexerDeclaration.ModifierTokens, indexerDeclaration.ReturnType);
			indexerDeclaration.ReturnType.AcceptVisitor(this);
			Space();
			WritePrivateImplementationType(indexerDeclaration.PrivateImplementationType);
			WriteKeyword(IndexerDeclaration.ThisKeywordRole);
			Space(policy.SpaceBeforeMethodDeclarationParentheses);
			WriteCommaSeparatedListInBrackets(indexerDeclaration.Parameters, policy.SpaceWithinMethodDeclarationParentheses, CodeBracesRangeFlags.SquareBrackets);

			if (indexerDeclaration.ExpressionBody.IsNull) {
				bool isSingleLine =
					(policy.AutoPropertyFormatting == PropertyFormatting.SingleLine)
					&& (indexerDeclaration.Getter.IsNull || indexerDeclaration.Getter.Body.IsNull)
					&& (indexerDeclaration.Setter.IsNull || indexerDeclaration.Setter.Body.IsNull)
					&& !indexerDeclaration.Getter.Attributes.Any()
					&& !indexerDeclaration.Setter.Attributes.Any();

				var braceHelper = OpenBrace(isSingleLine ? BraceStyle.EndOfLine : policy.PropertyBraceStyle, CodeBracesRangeFlags.PropertyBraces, newLine: !isSingleLine);
				if (isSingleLine)
					Space();
				// output get/set in their original order
				int count = 0;
				foreach (AstNode node in indexerDeclaration.Children) {
					if (count-- <= 0) {
						cancellationToken.ThrowIfCancellationRequested();
						count = CANCEL_CHECK_LOOP_COUNT;
					}
					if (node.Role == IndexerDeclaration.GetterRole || node.Role == IndexerDeclaration.SetterRole) {
						node.AcceptVisitor(this);
					}
				}
				CloseBrace(isSingleLine ? BraceStyle.EndOfLine : policy.PropertyBraceStyle, braceHelper, true, unindent: !isSingleLine);
				NewLine();
			} else {
				Space();
				WriteToken(Roles.Arrow, BoxedTextColor.Operator);
				Space();
				indexerDeclaration.ExpressionBody.AcceptVisitor(this);
				Semicolon();
			}
			EndNode(indexerDeclaration);
		}

		public virtual void VisitMethodDeclaration(MethodDeclaration methodDeclaration)
		{
			StartNode(methodDeclaration);
			var builder = methodDeclaration.Annotation<MethodDebugInfoBuilder>();
			if (builder != null)
				builder.StartPosition = writer.GetLocation();
			WriteAttributes(methodDeclaration.Attributes);
			var oldRef = currentMethodRefs;
			currentMethodRefs = MethodRefs.Create();
			WriteModifiers(methodDeclaration.ModifierTokens, methodDeclaration.ReturnType);
			methodDeclaration.ReturnType.AcceptVisitor(this);
			Space();
			WritePrivateImplementationType(methodDeclaration.PrivateImplementationType);
			WriteIdentifier(methodDeclaration.NameToken);
			WriteTypeParameters(methodDeclaration.TypeParameters, CodeBracesRangeFlags.AngleBrackets);
			Space(policy.SpaceBeforeMethodDeclarationParentheses);
			WriteCommaSeparatedListInParenthesis(methodDeclaration.Parameters, policy.SpaceWithinMethodDeclarationParentheses, CodeBracesRangeFlags.Parentheses);
			int count = 0;
			foreach (Constraint constraint in methodDeclaration.Constraints) {
				if (count-- <= 0) {
					cancellationToken.ThrowIfCancellationRequested();
					count = CANCEL_CHECK_LOOP_COUNT;
				}
				constraint.AcceptVisitor(this);
			}
			WriteMethodBody(methodDeclaration.Body, policy.MethodBraceStyle);
			if (builder != null)
				builder.EndPosition = writer.GetLocation();
			currentMethodRefs = oldRef;
			EndNode(methodDeclaration);
		}

		public virtual void VisitOperatorDeclaration(OperatorDeclaration operatorDeclaration)
		{
			StartNode(operatorDeclaration);
			var builder = operatorDeclaration.Annotation<MethodDebugInfoBuilder>();
			if (builder != null)
				builder.StartPosition = writer.GetLocation();
			WriteAttributes(operatorDeclaration.Attributes);
			WriteModifiers(operatorDeclaration.ModifierTokens, operatorDeclaration.ReturnType);
			var oldRef = currentMethodRefs;
			currentMethodRefs = MethodRefs.Create();
			if (operatorDeclaration.OperatorType == OperatorType.Explicit) {
				WriteKeyword(OperatorDeclaration.ExplicitRole);
			} else if (operatorDeclaration.OperatorType == OperatorType.Implicit) {
				WriteKeyword(OperatorDeclaration.ImplicitRole);
			} else {
				operatorDeclaration.ReturnType.AcceptVisitor(this);
			}
			WriteKeywordIdentifier(OperatorDeclaration.OperatorKeywordRole);
			Space();
			if (operatorDeclaration.OperatorType == OperatorType.Explicit
			    || operatorDeclaration.OperatorType == OperatorType.Implicit) {
				operatorDeclaration.ReturnType.AcceptVisitor(this);
			} else {
				WriteTokenOperatorOrKeyword(OperatorDeclaration.GetToken(operatorDeclaration.OperatorType), OperatorDeclaration.GetRole(operatorDeclaration.OperatorType));
			}
			Space(policy.SpaceBeforeMethodDeclarationParentheses);
			WriteCommaSeparatedListInParenthesis(operatorDeclaration.Parameters, policy.SpaceWithinMethodDeclarationParentheses, CodeBracesRangeFlags.Parentheses);
			WriteMethodBody(operatorDeclaration.Body, policy.MethodBraceStyle);
			if (builder != null)
				builder.EndPosition = writer.GetLocation();
			currentMethodRefs = oldRef;
			EndNode(operatorDeclaration);
		}

		public virtual void VisitParameterDeclaration(ParameterDeclaration parameterDeclaration)
		{
			StartNode(parameterDeclaration);
			WriteAttributes(parameterDeclaration.Attributes);
			if (parameterDeclaration.HasThisModifier) {
				WriteKeyword(ParameterDeclaration.ThisModifierRole);
				Space();
			}
			switch (parameterDeclaration.ParameterModifier) {
				case ParameterModifier.Ref:
					WriteKeyword(ParameterDeclaration.RefModifierRole);
					Space();
					break;
				case ParameterModifier.Out:
					WriteKeyword(ParameterDeclaration.OutModifierRole);
					Space();
					break;
				case ParameterModifier.Params:
					WriteKeyword(ParameterDeclaration.ParamsModifierRole);
					Space();
					break;
				case ParameterModifier.In:
					WriteKeyword(ParameterDeclaration.InModifierRole);
					Space();
					break;
			}
			parameterDeclaration.Type.AcceptVisitor(this);
			if (!parameterDeclaration.Type.IsNull && !string.IsNullOrEmpty(parameterDeclaration.Name)) {
				Space();
			}
			if (!string.IsNullOrEmpty(parameterDeclaration.Name)) {
				WriteIdentifier(parameterDeclaration.NameToken);
			}
			if (!parameterDeclaration.DefaultExpression.IsNull) {
				Space(policy.SpaceAroundAssignment);
				WriteToken(Roles.Assign, BoxedTextColor.Operator);
				Space(policy.SpaceAroundAssignment);
				parameterDeclaration.DefaultExpression.AcceptVisitor(this);
			}
			SaveDeclarationOffset();
			EndNode(parameterDeclaration);
		}

		public virtual void VisitPropertyDeclaration(PropertyDeclaration propertyDeclaration)
		{
			StartNode(propertyDeclaration);
			WriteAttributes(propertyDeclaration.Attributes);
			WriteModifiers(propertyDeclaration.ModifierTokens, propertyDeclaration.ReturnType);
			propertyDeclaration.ReturnType.AcceptVisitor(this);
			Space();
			WritePrivateImplementationType(propertyDeclaration.PrivateImplementationType);
			WriteIdentifier(propertyDeclaration.NameToken);

			if (propertyDeclaration.ExpressionBody.IsNull) {
				bool isSingleLine =
					(policy.AutoPropertyFormatting == PropertyFormatting.SingleLine)
					&& (propertyDeclaration.Getter.IsNull || propertyDeclaration.Getter.Body.IsNull)
					&& (propertyDeclaration.Setter.IsNull || propertyDeclaration.Setter.Body.IsNull)
					&& !propertyDeclaration.Getter.Attributes.Any()
					&& !propertyDeclaration.Setter.Attributes.Any();

				var braceStyle = isSingleLine ? BraceStyle.EndOfLine : policy.PropertyBraceStyle;
				var braceHelper = OpenBrace(braceStyle, CodeBracesRangeFlags.PropertyBraces, newLine: !isSingleLine);
				if (isSingleLine)
					Space();

				// output get/set in their original order
				int count = 0;
				foreach (var node in propertyDeclaration.Children) {
					if (count-- <= 0) {
						cancellationToken.ThrowIfCancellationRequested();
						count = CANCEL_CHECK_LOOP_COUNT;
					}
					if (node.Role == IndexerDeclaration.GetterRole || node.Role == IndexerDeclaration.SetterRole) {
						node.AcceptVisitor(this);
					}
				}
				CloseBrace(braceStyle, braceHelper, true, unindent: !isSingleLine);
				if (!propertyDeclaration.Initializer.IsNull)
				{
					Space(policy.SpaceAroundAssignment);
					WriteToken(Roles.Assign, BoxedTextColor.Operator);
					Space(policy.SpaceAroundAssignment);
					propertyDeclaration.Initializer.AcceptVisitor(this);
					Semicolon();
				}
				NewLine();
			} else {
				Space();
				WriteToken(Roles.Arrow, BoxedTextColor.Operator);
				Space();
				propertyDeclaration.ExpressionBody.AcceptVisitor(this);
				Semicolon();
			}

			EndNode(propertyDeclaration);
		}

		#endregion

		#region Other nodes
		public virtual void VisitVariableInitializer(VariableInitializer variableInitializer)
		{
			StartNode(variableInitializer);
			bool ownerIsProp = variableInitializer.Parent is PropertyDeclaration;
			if (!ownerIsProp)
				WriteIdentifier(variableInitializer.NameToken);
			if (!variableInitializer.Initializer.IsNull) {
				Space(policy.SpaceAroundAssignment);
				WriteToken(Roles.Assign, BoxedTextColor.Operator);
				Space(policy.SpaceAroundAssignment);
				variableInitializer.Initializer.AcceptVisitor(this);
			}
			EndNode(variableInitializer);
		}

		bool MaybeNewLinesAfterUsings(AstNode node)
		{
			var nextSibling = node.NextSibling;

			if ((node is UsingDeclaration || node is UsingAliasDeclaration) && !(nextSibling is UsingDeclaration || nextSibling is UsingAliasDeclaration)) {
				for (int i = 0; i < policy.MinimumBlankLinesAfterUsings; i++)
					NewLine();
				return true;
			}

			return false;
		}

		public virtual void VisitSyntaxTree(SyntaxTree syntaxTree)
		{
			// don't do node tracking as we visit all children directly
			int count = 0;
			bool addedLastLineSep = false;
			int totalCount = 0;
			int lastLineSepOffset = 0;
			foreach (AstNode node in syntaxTree.Children) {
				totalCount++;
				if (count-- <= 0) {
					cancellationToken.ThrowIfCancellationRequested();
					count = CANCEL_CHECK_LOOP_COUNT;
				}
				node.AcceptVisitor(this);
				bool addLineSep = MaybeNewLinesAfterUsings(node) || node is NamespaceDeclaration;
				if (addLineSep) {
					lastLineSepOffset = Math.Max(lastBraceOffset, lastDeclarationOffset);
					writer.AddLineSeparator(lastLineSepOffset);
					addedLastLineSep = true;
				}
				else
					addedLastLineSep = false;
			}
			if (!addedLastLineSep && totalCount > 0) {
				int newOffs = Math.Max(lastBraceOffset, lastDeclarationOffset);
				if (newOffs != lastLineSepOffset && newOffs != 0)
					writer.AddLineSeparator(newOffs);
			}
		}

		public virtual void VisitSimpleType(SimpleType simpleType)
		{
			StartNode(simpleType);
			WriteIdentifier(simpleType.IdentifierToken, CSharpMetadataTextColorProvider.Instance.GetColor(simpleType.IdentifierToken.Annotation<object>() ?? simpleType.Annotation<object>()));
			WriteTypeArguments(simpleType.TypeArguments, CodeBracesRangeFlags.AngleBrackets);
			EndNode(simpleType);
		}

		public virtual void VisitMemberType(MemberType memberType)
		{
			StartNode(memberType);
			memberType.Target.AcceptVisitor(this);
			if (memberType.IsDoubleColon) {
				WriteToken(Roles.DoubleColon, BoxedTextColor.Operator);
			} else {
				WriteToken(Roles.Dot, BoxedTextColor.Operator);
			}
			WriteIdentifier(memberType.MemberNameToken, CSharpMetadataTextColorProvider.Instance.GetColor(memberType.MemberNameToken.Annotation<object>() ?? memberType.Annotation<object>()));
			WriteTypeArguments(memberType.TypeArguments, CodeBracesRangeFlags.AngleBrackets);
			EndNode(memberType);
		}

		public virtual void VisitTupleType(TupleAstType tupleType)
		{
			Debug.Assert(tupleType.Elements.Count >= 2);
			StartNode(tupleType);
			var braceHelper = BraceHelper.LeftParen(this, CodeBracesRangeFlags.Parentheses);
			WriteCommaSeparatedList(tupleType.Elements);
			braceHelper.RightParen();
			EndNode(tupleType);
		}

		public virtual void VisitTupleTypeElement(TupleTypeElement tupleTypeElement)
		{
			StartNode(tupleTypeElement);
			tupleTypeElement.Type.AcceptVisitor(this);
			if (!tupleTypeElement.NameToken.IsNull) {
				Space();
				tupleTypeElement.NameToken.AcceptVisitor(this);
			}
			EndNode(tupleTypeElement);
		}

		public virtual void VisitFunctionPointerType(FunctionPointerAstType functionPointerType)
		{
			StartNode(functionPointerType);
			WriteKeyword(Roles.DelegateKeyword);
			WriteToken(FunctionPointerAstType.PointerRole, BoxedTextColor.Operator);
			if (functionPointerType.HasUnmanagedCallingConvention)
			{
				Space();
				WriteKeyword("unmanaged");
			}
			BraceHelper braceHelper;
			if (functionPointerType.CallingConventions.Any())
			{
				braceHelper = BraceHelper.LeftBracket(this, CodeBracesRangeFlags.SquareBrackets);
				WriteCommaSeparatedList(functionPointerType.CallingConventions);
				braceHelper.RightBracket();
			}

			braceHelper = BraceHelper.LeftChevron(this, CodeBracesRangeFlags.AngleBrackets);
			WriteCommaSeparatedList(
				functionPointerType.Parameters.Concat<AstNode>(new[] { functionPointerType.ReturnType }));
			braceHelper.RightChevron();
			EndNode(functionPointerType);
		}

		public virtual void VisitInvocationType(InvocationAstType invocationType)
		{
			StartNode(invocationType);
			invocationType.BaseType.AcceptVisitor(this);
			var braceHelper = BraceHelper.LeftParen(this, CodeBracesRangeFlags.Parentheses);
			WriteCommaSeparatedList(invocationType.Arguments);
			braceHelper.RightParen();
			EndNode(invocationType);
		}

		public virtual void VisitComposedType(ComposedType composedType)
		{
			StartNode(composedType);
			if (composedType.Attributes.Any()) {
				foreach (var attr in composedType.Attributes) {
					attr.AcceptVisitor(this);
				}
			}
			if (composedType.HasRefSpecifier) {
				WriteKeyword(ComposedType.RefRole);
			}
			if (composedType.HasReadOnlySpecifier) {
				WriteKeyword(ComposedType.ReadonlyRole);
			}
			composedType.BaseType.AcceptVisitor(this);
			if (composedType.HasNullableSpecifier) {
				WriteToken(ComposedType.NullableRole, BoxedTextColor.Operator);
			}
			int count = 0;
			for (int i = 0; i < composedType.PointerRank; i++) {
				if (count-- <= 0) {
					cancellationToken.ThrowIfCancellationRequested();
					count = CANCEL_CHECK_LOOP_COUNT;
				}
				WriteToken(ComposedType.PointerRole, BoxedTextColor.Operator);
			}
			count = 0;
			foreach (var node in composedType.ArraySpecifiers) {
				if (count-- <= 0) {
					cancellationToken.ThrowIfCancellationRequested();
					count = CANCEL_CHECK_LOOP_COUNT;
				}
				node.AcceptVisitor(this);
			}
			EndNode(composedType);
		}

		public virtual void VisitArraySpecifier(ArraySpecifier arraySpecifier)
		{
			StartNode(arraySpecifier);
			var braceHelper = BraceHelper.LeftBracket(this, CodeBracesRangeFlags.SquareBrackets);
			int count = 0;
			foreach (var comma in arraySpecifier.GetChildrenByRole(Roles.Comma)) {
				if (count-- <= 0) {
					cancellationToken.ThrowIfCancellationRequested();
					count = CANCEL_CHECK_LOOP_COUNT;
				}
				writer.WriteTokenPunctuation(Roles.Comma, ",");
			}
			braceHelper.RightBracket();
			EndNode(arraySpecifier);
		}

		public virtual void VisitPrimitiveType(PrimitiveType primitiveType)
		{
			StartNode(primitiveType);
			writer.WritePrimitiveType(primitiveType.Keyword);
			EndNode(primitiveType);
		}

		public virtual void VisitSingleVariableDesignation(SingleVariableDesignation singleVariableDesignation)
		{
			StartNode(singleVariableDesignation);
			WriteIdentifier(singleVariableDesignation.IdentifierToken);
			EndNode(singleVariableDesignation);
		}

		public virtual void VisitParenthesizedVariableDesignation(ParenthesizedVariableDesignation parenthesizedVariableDesignation)
		{
			StartNode(parenthesizedVariableDesignation);
			var braceHelper = BraceHelper.LeftParen(this, CodeBracesRangeFlags.Parentheses);
			WriteCommaSeparatedList(parenthesizedVariableDesignation.VariableDesignations);
			braceHelper.RightParen();
			EndNode(parenthesizedVariableDesignation);
		}

		public virtual void VisitComment(Comment comment)
		{
			writer.StartNode(comment);
			writer.WriteComment(comment.CommentType, comment.Content, comment.References);
			writer.EndNode(comment);
		}

		public virtual void VisitPreProcessorDirective(PreProcessorDirective preProcessorDirective)
		{
			writer.StartNode(preProcessorDirective);
			writer.WritePreProcessorDirective(preProcessorDirective.Type, preProcessorDirective.Argument);
			writer.EndNode(preProcessorDirective);
		}

		public virtual void VisitTypeParameterDeclaration(TypeParameterDeclaration typeParameterDeclaration)
		{
			StartNode(typeParameterDeclaration);
			WriteAttributes(typeParameterDeclaration.Attributes);
			switch (typeParameterDeclaration.Variance) {
				case VarianceModifier.Invariant:
					break;
				case VarianceModifier.Covariant:
					WriteKeyword(TypeParameterDeclaration.OutVarianceKeywordRole);
					break;
				case VarianceModifier.Contravariant:
					WriteKeyword(TypeParameterDeclaration.InVarianceKeywordRole);
					break;
				default:
					throw new NotSupportedException ("Invalid value for VarianceModifier");
			}
			WriteIdentifier(typeParameterDeclaration.NameToken);
			SaveDeclarationOffset();
			EndNode(typeParameterDeclaration);
		}

		public virtual void VisitConstraint(Constraint constraint)
		{
			StartNode(constraint);
			Space();
			WriteKeyword(Roles.WhereKeyword);
			constraint.TypeParameter.AcceptVisitor(this);
			Space();
			WriteToken(Roles.Colon, BoxedTextColor.Punctuation);
			Space();
			WriteCommaSeparatedList(constraint.BaseTypes);
			EndNode(constraint);
		}

		public virtual void VisitCSharpTokenNode(CSharpTokenNode cSharpTokenNode)
		{
			CSharpModifierToken mod = cSharpTokenNode as CSharpModifierToken;
			if (mod != null) {
				if (mod.Modifier == Modifiers.Async) {
					// Needed or comments could be written by WriteKeyword() and the comments
					// would be highlighted when clicking on 'async'
					writer.WriteSpecialsUpToNode(cSharpTokenNode);
				}
				int start = writer.GetLocation() ?? 0;
				// ITokenWriter assumes that each node processed between a
				// StartNode(parentNode)-EndNode(parentNode)-pair is a child of parentNode.
				WriteKeyword(CSharpModifierToken.GetModifierName(mod.Modifier), cSharpTokenNode.Role);
				if (mod.Modifier == Modifiers.Async)
					writer.AddHighlightedKeywordReference(currentMethodRefs.AwaitReference, start, writer.GetLocation() ?? 0);
			} else {
				throw new NotSupportedException ("Should never visit individual tokens");
			}
		}

		public virtual void VisitIdentifier(Identifier identifier)
		{
			// Do not call StartNode and EndNode for Identifier, because they are handled by the ITokenWriter.
			// ITokenWriter assumes that each node processed between a
			// StartNode(parentNode)-EndNode(parentNode)-pair is a child of parentNode.
			WriteIdentifier(identifier, CSharpMetadataTextColorProvider.Instance.GetColor(identifier.Annotation<object>()));
		}

		void IAstVisitor.VisitNullNode(AstNode nullNode)
		{
		}

		void IAstVisitor.VisitErrorNode(AstNode errorNode)
		{
			StartNode(errorNode);
			EndNode(errorNode);
		}
		#endregion

		#region Pattern Nodes
		public virtual void VisitPatternPlaceholder(AstNode placeholder, Pattern pattern)
		{
			StartNode(placeholder);
			VisitNodeInPattern(pattern);
			EndNode(placeholder);
		}

		void VisitAnyNode(AnyNode anyNode)
		{
			if (!string.IsNullOrEmpty(anyNode.GroupName)) {
				WriteIdentifier(anyNode.GroupName, BoxedTextColor.Text);
				WriteToken(Roles.Colon, BoxedTextColor.Punctuation);
			}
		}

		void VisitBackreference(Backreference backreference)
		{
			WriteKeyword("backreference");
			var braceHelper = BraceHelper.LeftParen(this, CodeBracesRangeFlags.Parentheses);
			WriteIdentifier(backreference.ReferencedGroupName, BoxedTextColor.Text);
			braceHelper.RightParen();
		}

		void VisitIdentifierExpressionBackreference(IdentifierExpressionBackreference identifierExpressionBackreference)
		{
			WriteKeyword("identifierBackreference");
			var braceHelper = BraceHelper.LeftParen(this, CodeBracesRangeFlags.Parentheses);
			WriteIdentifier(identifierExpressionBackreference.ReferencedGroupName, BoxedTextColor.Text);
			braceHelper.RightParen();
		}

		void VisitChoice(Choice choice)
		{
			WriteKeyword("choice");
			Space();
			var braceHelper = BraceHelper.LeftParen(this, CodeBracesRangeFlags.Parentheses);
			NewLine();
			writer.Indent();
			foreach (INode alternative in choice) {
				VisitNodeInPattern(alternative);
				if (alternative != choice.Last()) {
					WriteToken(Roles.Comma, BoxedTextColor.Punctuation);
				}
				NewLine();
			}
			writer.Unindent();
			braceHelper.RightParen();
		}

		void VisitNamedNode(NamedNode namedNode)
		{
			if (!string.IsNullOrEmpty(namedNode.GroupName)) {
				WriteIdentifier(namedNode.GroupName, BoxedTextColor.Text);
				WriteToken(Roles.Colon, BoxedTextColor.Punctuation);
			}
			VisitNodeInPattern(namedNode.ChildNode);
		}

		void VisitRepeat(Repeat repeat)
		{
			WriteKeyword("repeat");
			var braceHelper = BraceHelper.LeftParen(this, CodeBracesRangeFlags.Parentheses);
			if (repeat.MinCount != 0 || repeat.MaxCount != int.MaxValue) {
				WriteIdentifier(repeat.MinCount.ToString(), BoxedTextColor.Number);
				WriteToken(Roles.Comma, BoxedTextColor.Punctuation);
				WriteIdentifier(repeat.MaxCount.ToString(), BoxedTextColor.Number);
				WriteToken(Roles.Comma, BoxedTextColor.Punctuation);
			}
			VisitNodeInPattern(repeat.ChildNode);
			braceHelper.RightParen();
		}

		void VisitOptionalNode(OptionalNode optionalNode)
		{
			WriteKeyword("optional");
			var braceHelper = BraceHelper.LeftParen(this, CodeBracesRangeFlags.Parentheses);
			VisitNodeInPattern(optionalNode.ChildNode);
			braceHelper.RightParen();
		}

		void VisitNodeInPattern(INode childNode)
		{
			if (childNode is AstNode) {
				((AstNode)childNode).AcceptVisitor(this);
			} else if (childNode is IdentifierExpressionBackreference) {
				VisitIdentifierExpressionBackreference((IdentifierExpressionBackreference)childNode);
			} else if (childNode is Choice) {
				VisitChoice((Choice)childNode);
			} else if (childNode is AnyNode) {
				VisitAnyNode((AnyNode)childNode);
			} else if (childNode is Backreference) {
				VisitBackreference((Backreference)childNode);
			} else if (childNode is NamedNode) {
				VisitNamedNode((NamedNode)childNode);
			} else if (childNode is OptionalNode) {
				VisitOptionalNode((OptionalNode)childNode);
			} else if (childNode is Repeat) {
				VisitRepeat((Repeat)childNode);
			} else {
				writer.WritePrimitiveValue(childNode);
			}
		}
		#endregion

		#region Documentation Reference
		public virtual void VisitDocumentationReference(DocumentationReference documentationReference)
		{
			StartNode(documentationReference);
			if (!documentationReference.DeclaringType.IsNull) {
				documentationReference.DeclaringType.AcceptVisitor(this);
				if (documentationReference.SymbolKind != SymbolKind.TypeDefinition) {
					WriteToken(Roles.Dot, BoxedTextColor.Operator);
				}
			}
			switch (documentationReference.SymbolKind) {
				case SymbolKind.TypeDefinition:
					// we already printed the DeclaringType
					break;
				case SymbolKind.Indexer:
					WriteKeyword(IndexerDeclaration.ThisKeywordRole);
					break;
				case SymbolKind.Operator:
					var opType = documentationReference.OperatorType;
					if (opType == OperatorType.Explicit) {
						WriteKeyword(OperatorDeclaration.ExplicitRole);
					} else if (opType == OperatorType.Implicit) {
						WriteKeyword(OperatorDeclaration.ImplicitRole);
					}
					WriteKeyword(OperatorDeclaration.OperatorKeywordRole);
					Space();
					if (opType == OperatorType.Explicit || opType == OperatorType.Implicit) {
						documentationReference.ConversionOperatorReturnType.AcceptVisitor(this);
					} else {
						WriteTokenOperatorOrKeyword(OperatorDeclaration.GetToken(opType), OperatorDeclaration.GetRole(opType));
					}
					break;
				default:
					WriteIdentifier(documentationReference.GetChildByRole(Roles.Identifier), BoxedTextColor.Text);
					break;
			}
			WriteTypeArguments(documentationReference.TypeArguments, CodeBracesRangeFlags.AngleBrackets);
			if (documentationReference.HasParameterList) {
				Space(policy.SpaceBeforeMethodDeclarationParentheses);
				if (documentationReference.SymbolKind == SymbolKind.Indexer) {
					WriteCommaSeparatedListInBrackets(documentationReference.Parameters, policy.SpaceWithinMethodDeclarationParentheses, CodeBracesRangeFlags.SquareBrackets);
				} else {
					WriteCommaSeparatedListInParenthesis(documentationReference.Parameters, policy.SpaceWithinMethodDeclarationParentheses, CodeBracesRangeFlags.Parentheses);
				}
			}
			EndNode(documentationReference);
		}
		#endregion
	}
}<|MERGE_RESOLUTION|>--- conflicted
+++ resolved
@@ -1778,9 +1778,16 @@
 		{
 			StartNode(namespaceDeclaration);
 			WriteKeyword(Roles.NamespaceKeyword);
-<<<<<<< HEAD
 			namespaceDeclaration.NamespaceName.AcceptVisitor (this);
-			var braceHelper = OpenBrace(policy.NamespaceBraceStyle, CodeBracesRangeFlags.NamespaceBraces);
+			BraceHelper braceHelper = default;
+			if (namespaceDeclaration.IsFileScoped) {
+				Semicolon();
+				NewLine();
+			}
+			else
+			{
+				braceHelper = OpenBrace(policy.NamespaceBraceStyle, CodeBracesRangeFlags.NamespaceBraces);
+			}
 			int count = 0;
 			int total = -1;
 			foreach (var member in namespaceDeclaration.Members) {
@@ -1794,32 +1801,12 @@
 				member.AcceptVisitor(this);
 				MaybeNewLinesAfterUsings(member);
 			}
-			CloseBrace(policy.NamespaceBraceStyle, braceHelper, true);
-			OptionalSemicolon(namespaceDeclaration.LastChild);
-			NewLine();
-=======
-			namespaceDeclaration.NamespaceName.AcceptVisitor(this);
-			if (namespaceDeclaration.IsFileScoped)
-			{
-				Semicolon();
-				NewLine();
-			}
-			else
-			{
-				OpenBrace(policy.NamespaceBraceStyle);
-			}
-			foreach (var member in namespaceDeclaration.Members)
-			{
-				member.AcceptVisitor(this);
-				MaybeNewLinesAfterUsings(member);
-			}
 			if (!namespaceDeclaration.IsFileScoped)
 			{
-				CloseBrace(policy.NamespaceBraceStyle);
+				CloseBrace(policy.NamespaceBraceStyle, braceHelper, true);
 				OptionalSemicolon(namespaceDeclaration.LastChild);
 				NewLine();
 			}
->>>>>>> 5380a1d5
 			EndNode(namespaceDeclaration);
 		}
 
