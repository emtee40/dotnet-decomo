--- conflicted
+++ resolved
@@ -124,14 +124,10 @@
 			else
 				writer.WriteIdentifier(Identifier.Create(symbol.Name), BoxedTextColor.Text);
 
-<<<<<<< HEAD
-			if ((ConversionFlags & ConversionFlags.ShowParameterList) == ConversionFlags.ShowParameterList && HasParameters(symbol)) {
+			if ((ConversionFlags & ConversionFlags.ShowParameterList) == ConversionFlags.ShowParameterList && HasParameters(symbol))
+			{
 				writer.WriteToken(symbol.SymbolKind == SymbolKind.Indexer ? Roles.LBracket : Roles.LPar, symbol.SymbolKind == SymbolKind.Indexer ? "[" : "(", BoxedTextColor.Punctuation);
-=======
-			if ((ConversionFlags & ConversionFlags.ShowParameterList) == ConversionFlags.ShowParameterList && HasParameters(symbol))
-			{
-				writer.WriteToken(symbol.SymbolKind == SymbolKind.Indexer ? Roles.LBracket : Roles.LPar, symbol.SymbolKind == SymbolKind.Indexer ? "[" : "(");
->>>>>>> 09a9a117
+
 				bool first = true;
 				foreach (var param in node.GetChildrenByRole(Roles.Parameter))
 				{
@@ -146,15 +142,10 @@
 					if (first)
 					{
 						first = false;
-<<<<<<< HEAD
-					} else {
+					}
+					else
+					{
 						writer.WriteToken(Roles.Comma, ",", BoxedTextColor.Punctuation);
-=======
-					}
-					else
-					{
-						writer.WriteToken(Roles.Comma, ",");
->>>>>>> 09a9a117
 						writer.Space();
 					}
 					param.AcceptVisitor(new CSharpOutputVisitor(writer, formattingPolicy));
@@ -204,17 +195,11 @@
 						writer.WriteToken(Roles.Semicolon, ";", BoxedTextColor.Punctuation);
 						writer.Space();
 					}
-<<<<<<< HEAD
 					writer.WriteToken(Roles.RBrace, "}", BoxedTextColor.Punctuation);
-				} else {
+				}
+				else
+				{
 					writer.WriteToken(Roles.Semicolon, ";", BoxedTextColor.Punctuation);
-=======
-					writer.WriteToken(Roles.RBrace, "}");
-				}
-				else
-				{
-					writer.WriteToken(Roles.Semicolon, ";");
->>>>>>> 09a9a117
 				}
 				writer.EndNode(node);
 			}
@@ -261,18 +246,12 @@
 				(ConversionFlags & ConversionFlags.UseFullyQualifiedEntityNames) == ConversionFlags.UseFullyQualifiedEntityNames))
 			{
 				WriteTypeDeclarationName(typeDef.DeclaringTypeDefinition, writer, formattingPolicy);
-<<<<<<< HEAD
 				writer.WriteToken(Roles.Dot, ".", BoxedTextColor.Punctuation);
-			} else if ((ConversionFlags & ConversionFlags.UseFullyQualifiedEntityNames) == ConversionFlags.UseFullyQualifiedEntityNames) {
-				if (!string.IsNullOrEmpty(typeDef.Namespace)) {
-=======
-				writer.WriteToken(Roles.Dot, ".");
 			}
 			else if ((ConversionFlags & ConversionFlags.UseFullyQualifiedEntityNames) == ConversionFlags.UseFullyQualifiedEntityNames)
 			{
 				if (!string.IsNullOrEmpty(typeDef.Namespace))
 				{
->>>>>>> 09a9a117
 					WriteQualifiedName(typeDef.Namespace, writer, formattingPolicy);
 					writer.WriteToken(Roles.Dot, ".", BoxedTextColor.Punctuation);
 				}
