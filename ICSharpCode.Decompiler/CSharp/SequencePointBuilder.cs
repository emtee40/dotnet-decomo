--- conflicted
+++ resolved
@@ -151,12 +151,8 @@
 				}
 			}
 
-<<<<<<< HEAD
-			foreach (var stmt in blockStatement.Statements) {
-=======
 			foreach (var stmt in blockStatement.Statements)
 			{
->>>>>>> 41c99e47
 				VisitAsSequencePoint(stmt);
 			}
 			var implicitReturn = blockStatement.Annotation<ImplicitReturnAnnotation>();
@@ -171,12 +167,8 @@
 		public override void VisitForStatement(ForStatement forStatement)
 		{
 			// Every element of a for-statement is its own sequence point.
-<<<<<<< HEAD
-			foreach (var init in forStatement.Initializers) {
-=======
 			foreach (var init in forStatement.Initializers)
 			{
->>>>>>> 41c99e47
 				VisitAsSequencePoint(init);
 			}
 			VisitAsSequencePoint(forStatement.Condition);
@@ -225,20 +217,13 @@
 
 		public override void VisitQueryFromClause(QueryFromClause queryFromClause)
 		{
-<<<<<<< HEAD
-			if (queryFromClause.Parent.FirstChild != queryFromClause) {
+			if (queryFromClause.Parent.FirstChild != queryFromClause)
+			{
 				AddToSequencePoint(queryFromClause);
 				VisitAsSequencePoint(queryFromClause.Expression);
-			} else {
-=======
-			if (queryFromClause.Parent.FirstChild != queryFromClause)
-			{
-				AddToSequencePoint(queryFromClause);
-				VisitAsSequencePoint(queryFromClause.Expression);
 			}
 			else
 			{
->>>>>>> 41c99e47
 				base.VisitQueryFromClause(queryFromClause);
 			}
 		}
@@ -310,19 +295,11 @@
 			StartSequencePoint(foreachStatement);
 			AddToSequencePoint(foreachInfo.MoveNextCall);
 			EndSequencePoint(foreachStatement.InToken.StartLocation, foreachStatement.InToken.EndLocation);
-<<<<<<< HEAD
-			
+
 			StartSequencePoint(foreachStatement);
 			AddToSequencePoint(foreachInfo.GetCurrentCall);
 			EndSequencePoint(foreachStatement.VariableType.StartLocation, foreachStatement.VariableDesignation.EndLocation);
-			
-=======
-
-			StartSequencePoint(foreachStatement);
-			AddToSequencePoint(foreachInfo.GetCurrentCall);
-			EndSequencePoint(foreachStatement.VariableType.StartLocation, foreachStatement.VariableDesignation.EndLocation);
-
->>>>>>> 41c99e47
+
 			VisitAsSequencePoint(foreachStatement.EmbeddedStatement);
 		}
 
@@ -375,12 +352,8 @@
 		public override void VisitTryCatchStatement(TryCatchStatement tryCatchStatement)
 		{
 			VisitAsSequencePoint(tryCatchStatement.TryBlock);
-<<<<<<< HEAD
-			foreach (var c in tryCatchStatement.CatchClauses) {
-=======
 			foreach (var c in tryCatchStatement.CatchClauses)
 			{
->>>>>>> 41c99e47
 				VisitAsSequencePoint(c);
 			}
 			VisitAsSequencePoint(tryCatchStatement.FinallyBlock);
@@ -388,29 +361,19 @@
 
 		public override void VisitCatchClause(CatchClause catchClause)
 		{
-<<<<<<< HEAD
-			if (catchClause.Condition.IsNull) {
-				var tryCatchHandler = catchClause.Annotation<TryCatchHandler>();
-				if (tryCatchHandler != null && !tryCatchHandler.ExceptionSpecifierILRange.IsEmpty) {
-=======
 			if (catchClause.Condition.IsNull)
 			{
 				var tryCatchHandler = catchClause.Annotation<TryCatchHandler>();
 				if (tryCatchHandler != null && !tryCatchHandler.ExceptionSpecifierILRange.IsEmpty)
 				{
->>>>>>> 41c99e47
 					StartSequencePoint(catchClause.CatchToken);
 					var function = tryCatchHandler.Ancestors.OfType<ILFunction>().FirstOrDefault();
 					AddToSequencePointRaw(function, new[] { tryCatchHandler.ExceptionSpecifierILRange });
 					EndSequencePoint(catchClause.CatchToken.StartLocation, catchClause.RParToken.IsNull ? catchClause.CatchToken.EndLocation : catchClause.RParToken.EndLocation);
 				}
-<<<<<<< HEAD
-			} else {
-=======
 			}
 			else
 			{
->>>>>>> 41c99e47
 				StartSequencePoint(catchClause.WhenToken);
 				AddToSequencePoint(catchClause.Condition);
 				EndSequencePoint(catchClause.WhenToken.StartLocation, catchClause.CondRParToken.EndLocation);
@@ -475,12 +438,8 @@
 				return;
 			}
 			// Add the IL range associated with this instruction to the current sequence point.
-<<<<<<< HEAD
-			if (HasUsableILRange(inst) && current.Intervals != null) {
-=======
 			if (HasUsableILRange(inst) && current.Intervals != null)
 			{
->>>>>>> 41c99e47
 				current.Intervals.AddRange(inst.ILRanges);
 				var function = inst.Parent.Ancestors.OfType<ILFunction>().FirstOrDefault();
 				Debug.Assert(current.Function == null || current.Function == function);
@@ -514,37 +473,21 @@
 		internal Dictionary<ILFunction, List<DebugInfo.SequencePoint>> GetSequencePoints()
 		{
 			var dict = new Dictionary<ILFunction, List<DebugInfo.SequencePoint>>();
-<<<<<<< HEAD
-			foreach (var (function, sequencePoint) in this.sequencePoints) {
-				if (!dict.TryGetValue(function, out var list)) {
-=======
 			foreach (var (function, sequencePoint) in this.sequencePoints)
 			{
 				if (!dict.TryGetValue(function, out var list))
 				{
->>>>>>> 41c99e47
 					dict.Add(function, list = new List<DebugInfo.SequencePoint>());
 				}
 				list.Add(sequencePoint);
 			}
 
-<<<<<<< HEAD
-			foreach (var (function, list) in dict.ToList()) {
-=======
 			foreach (var (function, list) in dict.ToList())
 			{
->>>>>>> 41c99e47
 				// For each function, sort sequence points and fix overlaps
 				var newList = new List<DebugInfo.SequencePoint>();
 				int pos = 0;
 				IOrderedEnumerable<DebugInfo.SequencePoint> currFunctionSequencePoints = list.OrderBy(sp => sp.Offset).ThenBy(sp => sp.EndOffset);
-<<<<<<< HEAD
-				foreach (DebugInfo.SequencePoint sequencePoint in currFunctionSequencePoints) {
-					if (sequencePoint.Offset < pos) {
-						// overlapping sequence point?
-						// delete previous sequence points that are after sequencePoint.Offset
-						while (newList.Count > 0 && newList.Last().EndOffset > sequencePoint.Offset) {
-=======
 				foreach (DebugInfo.SequencePoint sequencePoint in currFunctionSequencePoints)
 				{
 					if (sequencePoint.Offset < pos)
@@ -553,7 +496,6 @@
 						// delete previous sequence points that are after sequencePoint.Offset
 						while (newList.Count > 0 && newList.Last().EndOffset > sequencePoint.Offset)
 						{
->>>>>>> 41c99e47
 							var last = newList.Last();
 							if (last.Offset >= sequencePoint.Offset)
 							{
@@ -571,12 +513,8 @@
 					pos = sequencePoint.EndOffset;
 				}
 				// Add a hidden sequence point to account for the epilog of the function
-<<<<<<< HEAD
-				if (pos < function.CodeSize) {
-=======
 				if (pos < function.CodeSize)
 				{
->>>>>>> 41c99e47
 					var hidden = new DebugInfo.SequencePoint();
 					hidden.Offset = pos;
 					hidden.EndOffset = function.CodeSize;
@@ -588,12 +526,8 @@
 				List<int> sequencePointCandidates = function.SequencePointCandidates;
 				int currSPCandidateIndex = 0;
 
-<<<<<<< HEAD
-				for (int i = 0; i < newList.Count - 1; i++) {
-=======
 				for (int i = 0; i < newList.Count - 1; i++)
 				{
->>>>>>> 41c99e47
 					DebugInfo.SequencePoint currSequencePoint = newList[i];
 					DebugInfo.SequencePoint nextSequencePoint = newList[i + 1];
 
@@ -602,60 +536,38 @@
 					// point is not required as it is 0 for the first sequence point and is moved during the last 
 					// iteration for all others.
 					while (currSPCandidateIndex < sequencePointCandidates.Count &&
-<<<<<<< HEAD
-						sequencePointCandidates[currSPCandidateIndex] < currSequencePoint.EndOffset) {
+						sequencePointCandidates[currSPCandidateIndex] < currSequencePoint.EndOffset)
+					{
 						currSPCandidateIndex++;
 					}
-					if (currSPCandidateIndex < sequencePointCandidates.Count && sequencePointCandidates[currSPCandidateIndex] <= nextSequencePoint.Offset) {
-=======
-						sequencePointCandidates[currSPCandidateIndex] < currSequencePoint.EndOffset)
-					{
-						currSPCandidateIndex++;
-					}
 					if (currSPCandidateIndex < sequencePointCandidates.Count && sequencePointCandidates[currSPCandidateIndex] <= nextSequencePoint.Offset)
 					{
->>>>>>> 41c99e47
 						currSequencePoint.EndOffset = sequencePointCandidates[currSPCandidateIndex];
 					}
 
 					// Adjust the start offset of the next sequence point to the closest previous sequence point candidate
 					// but do not create an overlapping sequence point. 
 					while (currSPCandidateIndex < sequencePointCandidates.Count &&
-<<<<<<< HEAD
-						sequencePointCandidates[currSPCandidateIndex] < nextSequencePoint.Offset) {
+						sequencePointCandidates[currSPCandidateIndex] < nextSequencePoint.Offset)
+					{
 						currSPCandidateIndex++;
 					}
-					if (currSPCandidateIndex < sequencePointCandidates.Count && sequencePointCandidates[currSPCandidateIndex - 1] >= currSequencePoint.EndOffset) {
-=======
-						sequencePointCandidates[currSPCandidateIndex] < nextSequencePoint.Offset)
-					{
-						currSPCandidateIndex++;
-					}
 					if (currSPCandidateIndex < sequencePointCandidates.Count && sequencePointCandidates[currSPCandidateIndex - 1] >= currSequencePoint.EndOffset)
 					{
->>>>>>> 41c99e47
 						nextSequencePoint.Offset = sequencePointCandidates[currSPCandidateIndex - 1];
 						currSPCandidateIndex--;
 					}
 
 					// Fill in any gaps with a hidden sequence point
-<<<<<<< HEAD
-					if (currSequencePoint.EndOffset != nextSequencePoint.Offset) {
-=======
 					if (currSequencePoint.EndOffset != nextSequencePoint.Offset)
 					{
->>>>>>> 41c99e47
 						SequencePoint newSP = new SequencePoint() { Offset = currSequencePoint.EndOffset, EndOffset = nextSequencePoint.Offset };
 						newSP.SetHidden();
 						newList.Insert(++i, newSP);
 					}
 				}
 				dict[function] = newList;
-<<<<<<< HEAD
-			}			
-=======
-			}
->>>>>>> 41c99e47
+			}
 
 			return dict;
 		}
