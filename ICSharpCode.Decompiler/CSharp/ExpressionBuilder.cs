// Copyright (c) 2014-2020 Daniel Grunwald
//
// Permission is hereby granted, free of charge, to any person obtaining a copy of this
// software and associated documentation files (the "Software"), to deal in the Software
// without restriction, including without limitation the rights to use, copy, modify, merge,
// publish, distribute, sublicense, and/or sell copies of the Software, and to permit persons
// to whom the Software is furnished to do so, subject to the following conditions:
//
// The above copyright notice and this permission notice shall be included in all copies or
// substantial portions of the Software.
//
// THE SOFTWARE IS PROVIDED "AS IS", WITHOUT WARRANTY OF ANY KIND, EXPRESS OR IMPLIED,
// INCLUDING BUT NOT LIMITED TO THE WARRANTIES OF MERCHANTABILITY, FITNESS FOR A PARTICULAR
// PURPOSE AND NONINFRINGEMENT. IN NO EVENT SHALL THE AUTHORS OR COPYRIGHT HOLDERS BE LIABLE
// FOR ANY CLAIM, DAMAGES OR OTHER LIABILITY, WHETHER IN AN ACTION OF CONTRACT, TORT OR
// OTHERWISE, ARISING FROM, OUT OF OR IN CONNECTION WITH THE SOFTWARE OR THE USE OR OTHER
// DEALINGS IN THE SOFTWARE.

using System;
using System.Collections.Generic;
using System.Collections.Immutable;
using System.Diagnostics;
using System.Linq;
using System.Text;
using System.Threading;

using dnSpy.Contracts.Decompiler;
using dnSpy.Contracts.Text;

using ICSharpCode.Decompiler.CSharp.Resolver;
using ICSharpCode.Decompiler.CSharp.Syntax;
using ICSharpCode.Decompiler.CSharp.Transforms;
using ICSharpCode.Decompiler.CSharp.TypeSystem;
using ICSharpCode.Decompiler.IL;
using ICSharpCode.Decompiler.IL.Transforms;
using ICSharpCode.Decompiler.Semantics;
using ICSharpCode.Decompiler.TypeSystem;
using ICSharpCode.Decompiler.TypeSystem.Implementation;
using ICSharpCode.Decompiler.Util;

using ExpressionType = System.Linq.Expressions.ExpressionType;
using PrimitiveType = ICSharpCode.Decompiler.CSharp.Syntax.PrimitiveType;

namespace ICSharpCode.Decompiler.CSharp
{
	/// <summary>
	/// Translates from ILAst to C# expressions.
	/// </summary>
	/// <remarks>
	/// Every translated expression must have:
	/// * an ILInstruction annotation
	/// * a ResolveResult annotation
	/// Post-condition for Translate() calls:
	///   * The type of the ResolveResult must match the StackType of the corresponding ILInstruction,
	///     except that the width of integer types does not need to match (I4, I and I8 count as the same stack type here)
	///   * Evaluating the resulting C# expression shall produce the same side effects as evaluating the ILInstruction.
	///   * If the IL instruction has <c>ResultType == StackType.Void</c>, the C# expression may evaluate to an arbitrary type and value.
	///   * Otherwise, evaluating the resulting C# expression shall produce a similar value as evaluating the ILInstruction.
	///      * If the IL instruction evaluates to an integer stack type (I4, I, or I8),
	///        the C# type of the resulting expression shall also be an integer (or enum/pointer/char/bool) type.
	///        * If sizeof(C# type) == sizeof(IL stack type), the values must be the same.
	///        * If sizeof(C# type) > sizeof(IL stack type), the C# value truncated to the width of the IL stack type must equal the IL value.
	///        * If sizeof(C# type) &lt; sizeof(IL stack type), the C# value (sign/zero-)extended to the width of the IL stack type
	///          must equal the IL value.
	///          Whether sign or zero extension is used depends on the sign of the C# type (as determined by <c>IType.GetSign()</c>).
	///      * If the IL instruction is a lifted nullable operation, and the underlying operation evaluates to an integer stack type,
	///        the C# type of the resulting expression shall be Nullable{T}, where T is an integer type (as above).
	///        The C# value shall be null iff the IL-level value evaluates to null, and otherwise the values shall correspond
	///        as with non-lifted integer operations.
	///      * If the IL instruction evaluates to a managed reference (Ref) created by starting tracking of an unmanaged reference,
	///        the C# instruction may evaluate to any integral/enum/pointer type that when converted to pointer type
	///        is equivalent to the managed reference.
	///      * Otherwise, the C# type of the resulting expression shall match the IL stack type,
	///        and the evaluated values shall be the same.
	/// </remarks>
	sealed class ExpressionBuilder : ILVisitor<TranslationContext, TranslatedExpression>
	{
		internal readonly StatementBuilder statementBuilder;
		readonly IDecompilerTypeSystem typeSystem;
		internal readonly ITypeResolveContext decompilationContext;
		internal readonly ILFunction currentFunction;
		internal readonly ICompilation compilation;
		internal readonly CSharpResolver resolver;
		internal readonly TypeSystemAstBuilder astBuilder;
		internal readonly TypeInference typeInference;
		internal readonly DecompilerSettings settings;
		private readonly StringBuilder stringBuilder;
		readonly CancellationToken cancellationToken;

		public ExpressionBuilder(StatementBuilder statementBuilder, IDecompilerTypeSystem typeSystem, ITypeResolveContext decompilationContext, ILFunction currentFunction, DecompilerSettings settings, StringBuilder sb, CancellationToken cancellationToken)
		{
			Debug.Assert(decompilationContext != null);
			this.statementBuilder = statementBuilder;
			this.typeSystem = typeSystem;
			this.decompilationContext = decompilationContext;
			this.currentFunction = currentFunction;
			this.settings = settings;
			this.stringBuilder = sb;
			this.cancellationToken = cancellationToken;
			this.compilation = decompilationContext.Compilation;
			this.resolver = new CSharpResolver(new CSharpTypeResolveContext(compilation.MainModule, null, decompilationContext.CurrentTypeDefinition, decompilationContext.CurrentMember));
			this.astBuilder = new TypeSystemAstBuilder(resolver);
			this.astBuilder.AlwaysUseShortTypeNames = true;
			this.astBuilder.AddResolveResultAnnotations = true;
			this.astBuilder.ShowAttributes = true;
			this.astBuilder.UseNullableSpecifierForValueTypes = settings.LiftNullables;
			this.astBuilder.AlwaysUseGlobal = settings.AlwaysUseGlobal;
			this.typeInference = new TypeInference(compilation) { Algorithm = TypeInferenceAlgorithm.Improved };
		}

		public AstType ConvertType(IType type)
		{
			var astType = astBuilder.ConvertType(type);
			Debug.Assert(astType.Annotation<TypeResolveResult>() != null);
			return astType;
		}

		public ExpressionWithResolveResult ConvertConstantValue(ResolveResult rr, bool allowImplicitConversion = false)
		{
			var expr = astBuilder.ConvertConstantValue(rr);
			if (!allowImplicitConversion)
			{
				if (expr is NullReferenceExpression && rr.Type.Kind != TypeKind.Null)
				{
					expr = new CastExpression(ConvertType(rr.Type), expr);
				}
				else if (rr.Type.IsCSharpSmallIntegerType())
				{
					expr = new CastExpression(new PrimitiveType(KnownTypeReference.GetCSharpNameByTypeCode(rr.Type.GetDefinition().KnownTypeCode)), expr);
					// Note: no unchecked annotation necessary, because the constant was folded to be in-range
				}
				else if (rr.Type.IsCSharpNativeIntegerType())
				{
					expr = new CastExpression(new PrimitiveType(rr.Type.Name), expr);
					// Note: no unchecked annotation necessary, because the rr wouldn't be a constant if the value wasn't in-range on 32bit
				}
			}
			var exprRR = expr.Annotation<ResolveResult>();
			if (exprRR == null)
			{
				exprRR = rr;
				expr.AddAnnotation(rr);
			}
			return new ExpressionWithResolveResult(expr, exprRR);
		}

		public ExpressionWithResolveResult ConvertConstantValue(ResolveResult rr,
			bool allowImplicitConversion = false, bool displayAsHex = false)
		{
			astBuilder.PrintIntegralValuesAsHex = displayAsHex;
			try
			{
				return ConvertConstantValue(rr, allowImplicitConversion);
			}
			finally
			{
				astBuilder.PrintIntegralValuesAsHex = false;
			}
		}

		public TranslatedExpression Translate(ILInstruction inst, IType typeHint = null)
		{
			Debug.Assert(inst != null);
			cancellationToken.ThrowIfCancellationRequested();
			TranslationContext context = new TranslationContext {
				TypeHint = typeHint ?? SpecialType.UnknownType
			};
			var cexpr = inst.AcceptVisitor(this, context);
			cexpr.Expression.AddAnnotation(inst.GetSelfAndChildrenRecursiveILSpans_OrderAndJoin());
#if DEBUG
			if (inst.ResultType != StackType.Void && cexpr.Type.Kind != TypeKind.Unknown && inst.ResultType != StackType.Unknown && cexpr.Type.Kind != TypeKind.None)
			{
				// Validate the Translate post-condition (documented at beginning of this file):
				if (inst.ResultType.IsIntegerType())
				{
					Debug.Assert(cexpr.Type.GetStackType().IsIntegerType(), "IL instructions of integer type must convert into C# expressions of integer type");
					Debug.Assert(cexpr.Type.GetSign() != Sign.None, "Must have a sign specified for zero/sign-extension");
				}
				else if (inst is ILiftableInstruction liftable && liftable.IsLifted)
				{
					if (liftable.UnderlyingResultType != StackType.Unknown)
					{
						Debug.Assert(NullableType.IsNullable(cexpr.Type));
						IType underlying = NullableType.GetUnderlyingType(cexpr.Type);
						if (liftable.UnderlyingResultType.IsIntegerType())
						{
							Debug.Assert(underlying.GetStackType().IsIntegerType(), "IL instructions of integer type must convert into C# expressions of integer type");
							Debug.Assert(underlying.GetSign() != Sign.None, "Must have a sign specified for zero/sign-extension");
						}
						else
						{
							Debug.Assert(underlying.GetStackType() == liftable.UnderlyingResultType);
						}
					}
				}
				else if (inst.ResultType == StackType.Ref)
				{
					Debug.Assert(cexpr.Type.GetStackType() == StackType.Ref || cexpr.Type.GetStackType().IsIntegerType());
				}
				else
				{
					Debug.Assert(cexpr.Type.GetStackType() == inst.ResultType);
				}
			}
#endif
			return cexpr;
		}

		public TranslatedExpression TranslateCondition(ILInstruction condition, bool negate = false)
		{
			Debug.Assert(condition.ResultType == StackType.I4);
			var expr = Translate(condition, compilation.FindType(KnownTypeCode.Boolean));
			if (expr.Type.GetStackType().GetSize() > 4)
			{
				expr = expr.ConvertTo(FindType(StackType.I4, expr.Type.GetSign()), this);
			}

			var booleanExpr = expr.ConvertToBoolean(this, negate);
			booleanExpr.Expression.AddAnnotation(condition.GetSelfAndChildrenRecursiveILSpans_OrderAndJoin());
			return booleanExpr;
		}

		internal ExpressionWithResolveResult ConvertVariable(ILVariable variable)
		{
			Expression expr;
			if (variable.Kind == VariableKind.Parameter && variable.Index < 0)
				expr = new ThisReferenceExpression().WithAnnotation(currentFunction.DnlibMethod?.DeclaringType);
			else
			{
				var ide = IdentifierExpression.Create(variable.Name, GetParameterColor(variable)).WithAnnotation(variable);
				ide.IdentifierToken.AddAnnotation(variable);
				expr = ide;
			}

			if (variable.Type.Kind == TypeKind.ByReference)
			{
				// When loading a by-ref parameter, use 'ref paramName'.
				// We'll strip away the 'ref' when dereferencing.

				// Ensure that the IdentifierExpression itself also gets a resolve result, as that might
				// get used after the 'ref' is stripped away:
				var elementType = ((ByReferenceType)variable.Type).ElementType;
				var elementRR = new ILVariableResolveResult(variable, elementType);
				expr.WithRR(elementRR);

				expr = new DirectionExpression(FieldDirection.Ref, expr);
				return expr.WithRR(new ByReferenceResolveResult(elementRR, ReferenceKind.Ref));
			}
			else
			{
				return expr.WithRR(new ILVariableResolveResult(variable, variable.Type));
			}
		}

		object GetParameterColor(ILVariable ilv)
        {
			//TODO:
        	// if (valueParameterIsKeyword && ilv.OriginalParameter?.Name == "value" && methodDef.Parameters.Count > 0 && methodDef.Parameters[methodDef.Parameters.Count - 1] == ilv.OriginalParameter)
        	// 	return BoxedTextColor.Keyword;
			return ilv.Kind == VariableKind.Parameter ? BoxedTextColor.Parameter : BoxedTextColor.Local;
        }

		internal bool HidesVariableWithName(string name)
		{
			return HidesVariableWithName(currentFunction, name);
		}

		internal static bool HidesVariableWithName(ILFunction currentFunction, string name)
		{
			return currentFunction.Ancestors.OfType<ILFunction>().Any(HidesVariableOrNestedFunction);

			bool HidesVariableOrNestedFunction(ILFunction function)
			{
				foreach (var v in function.Variables)
				{
					if (v.Name == name)
						return true;
				}

				foreach (var f in function.LocalFunctions)
				{
					if (f.Name == name)
						return true;
				}

				return false;
			}
		}

		internal ILFunction ResolveLocalFunction(IMethod method)
		{
			Debug.Assert(method.IsLocalFunction);
			method = (IMethod)((IMethod)method.MemberDefinition).ReducedFrom.MemberDefinition;
			foreach (var parent in currentFunction.Ancestors.OfType<ILFunction>())
			{
				var definition = parent.LocalFunctions.FirstOrDefault(f => f.Method.MemberDefinition.Equals(method));
				if (definition != null)
				{
					return definition;
				}
			}
			return null;
		}

		bool RequiresQualifier(IMember member, TranslatedExpression target)
		{
			if (settings.AlwaysQualifyMemberReferences || HidesVariableWithName(member.Name))
				return true;
			if (member.IsStatic)
				return !IsCurrentOrContainingType(member.DeclaringTypeDefinition);
			return !(target.Expression is ThisReferenceExpression || target.Expression is BaseReferenceExpression);
		}

		ExpressionWithResolveResult ConvertField(IField field, ILInstruction targetInstruction = null)
		{
			var target = TranslateTarget(targetInstruction,
				nonVirtualInvocation: true,
				memberStatic: field.IsStatic,
				memberDeclaringType: field.DeclaringType);
			bool requireTarget;
			// If this is a reference to the backing field of an automatic property and we're going to transform automatic properties
			// in PatternStatementTransform, then we have to do the "requires qualifier"-check based on the property instead of the field.
			// It is easier to solve this special case here than in PatternStatementTransform, because here we perform all resolver checks.
			// It feels a bit hacky, though.
			if (settings.AutomaticProperties
				&& PatternStatementTransform.IsBackingFieldOfAutomaticProperty(field, out var property)
				&& decompilationContext.CurrentMember != property
				&& (property.CanSet || settings.GetterOnlyAutomaticProperties))
			{
				requireTarget = RequiresQualifier(property, target);
			}
			else
			{
				requireTarget = RequiresQualifier(field, target);
			}
			bool targetCasted = false;
			var targetResolveResult = requireTarget ? target.ResolveResult : null;

			bool IsAmbiguousAccess(out MemberResolveResult result)
			{
				if (targetResolveResult == null)
				{
					result = resolver.ResolveSimpleName(field.Name, EmptyList<IType>.Instance, isInvocationTarget: false) as MemberResolveResult;
				}
				else
				{
					var lookup = new MemberLookup(resolver.CurrentTypeDefinition, resolver.CurrentTypeDefinition.ParentModule);
					result = lookup.Lookup(target.ResolveResult, field.Name, EmptyList<IType>.Instance, isInvocation: false) as MemberResolveResult;
				}
				return result == null || result.IsError || !result.Member.Equals(field, NormalizeTypeVisitor.TypeErasure);
			}

			MemberResolveResult mrr;
			while (IsAmbiguousAccess(out mrr))
			{
				if (!requireTarget)
				{
					requireTarget = true;
					targetResolveResult = target.ResolveResult;
				}
				else if (!targetCasted)
				{
					targetCasted = true;
					target = target.ConvertTo(field.DeclaringType, this);
					targetResolveResult = target.ResolveResult;
				}
				else
				{
					// the field reference is still ambiguous, however, mrr might refer to a different member,
					// e.g., in the case of auto events, their backing fields have the same name.
					// "this.Event" is ambiguous, but should refer to the field, not the event.
					mrr = null;
					break;
				}
			}

			if (mrr == null)
			{
				mrr = new MemberResolveResult(target.ResolveResult, field);
			}

<<<<<<< HEAD
			Identifier id = Identifier.Create(field.Name).WithAnnotation(field.OriginalMember);
			if (requireTarget)
			{
				return new MemberReferenceExpression { Target = target, MemberNameToken = id }.WithAnnotation(field.OriginalMember)
					.WithRR(mrr);
			}

			return new IdentifierExpression { IdentifierToken = id }.WithAnnotation(field.OriginalMember).WithRR(mrr);
=======
			var expr = requireTarget
				? new MemberReferenceExpression(target, field.Name).WithRR(mrr)
				: new IdentifierExpression(field.Name).WithRR(mrr);

			if (field.Type.Kind == TypeKind.ByReference)
			{
				expr = new DirectionExpression(FieldDirection.Ref, expr)
					.WithRR(new ByReferenceResolveResult(mrr, ReferenceKind.Ref));
			}

			return expr;
>>>>>>> 1eda1686
		}

		TranslatedExpression IsType(IsInst inst)
		{
			var arg = Translate(inst.Argument);
			arg = UnwrapBoxingConversion(arg);
			return new IsExpression(arg.Expression, ConvertType(inst.Type))
				.WithILInstruction(inst)
				.WithRR(new TypeIsResolveResult(arg.ResolveResult, inst.Type, compilation.FindType(TypeCode.Boolean)));
		}

		protected internal override TranslatedExpression VisitIsInst(IsInst inst, TranslationContext context)
		{
			var arg = Translate(inst.Argument);
			if (inst.Type.IsReferenceType != true)
			{
				// isinst with a value type results in an expression of "boxed value type",
				// which is not supported in C#.
				// It's also not supported for unconstrained generic types.
				// Note that several other instructions special-case isinst arguments:
				//  unbox.any T(isinst T(expr)) ==> "expr as T" for nullable value types and class-constrained generic types
				//  comp(isinst T(expr) != null) ==> "expr is T"
				//  on block level (StatementBuilder.VisitIsInst) => "expr is T"
				if (SemanticHelper.IsPure(inst.Argument.Flags))
				{
					// We can emulate isinst using
					//   expr is T ? expr : null
					return new ConditionalExpression(
						new IsExpression(arg, ConvertType(inst.Type)).WithILInstruction(inst),
						arg.Expression.Clone(),
						new NullReferenceExpression()
					).WithoutILInstruction().WithRR(new ResolveResult(arg.Type));
				}
				else
				{
					return ErrorExpression("isinst with value type is only supported in some contexts");
				}
			}
			arg = UnwrapBoxingConversion(arg);
			return new AsExpression(arg.Expression, ConvertType(inst.Type))
				.WithILInstruction(inst)
				.WithRR(new ConversionResolveResult(inst.Type, arg.ResolveResult, Conversion.TryCast));
		}

		internal static TranslatedExpression UnwrapBoxingConversion(TranslatedExpression arg)
		{
			if (arg.Expression is CastExpression cast
					&& arg.Type.IsKnownType(KnownTypeCode.Object)
					&& arg.ResolveResult is ConversionResolveResult crr
					&& crr.Conversion.IsBoxingConversion)
			{
				// When 'is' or 'as' is used with a value type or type parameter,
				// the C# compiler implicitly boxes the input.
				arg = arg.UnwrapChild(cast.Expression);
			}

			return arg;
		}

		protected internal override TranslatedExpression VisitNewObj(NewObj inst, TranslationContext context)
		{
			var type = inst.Method.DeclaringType;
			if (type.IsKnownType(KnownTypeCode.SpanOfT) || type.IsKnownType(KnownTypeCode.ReadOnlySpanOfT))
			{
				if (inst.Arguments.Count == 2 && inst.Arguments[0] is Block b && b.Kind == BlockKind.StackAllocInitializer)
				{
					return TranslateStackAllocInitializer(b, type.TypeArguments[0]);
				}
			}
			return new CallBuilder(this, typeSystem, settings, stringBuilder).Build(inst);
		}

		protected internal override TranslatedExpression VisitLdVirtDelegate(LdVirtDelegate inst, TranslationContext context)
		{
			return new CallBuilder(this, typeSystem, settings, stringBuilder).Build(inst);
		}

		protected internal override TranslatedExpression VisitNewArr(NewArr inst, TranslationContext context)
		{
			var dimensions = inst.Indices.Count;
			var args = inst.Indices.Select(arg => TranslateArrayIndex(arg)).ToArray();
			var expr = new ArrayCreateExpression { Type = ConvertType(inst.Type) };
			if (expr.Type is ComposedType ct)
			{
				// change "new (int[,])[10] to new int[10][,]"
				ct.ArraySpecifiers.MoveTo(expr.AdditionalArraySpecifiers);
			}
			expr.Arguments.AddRange(args.Select(arg => arg.Expression));
			return expr.WithILInstruction(inst)
				.WithRR(new ArrayCreateResolveResult(new ArrayType(compilation, inst.Type, dimensions), args.Select(a => a.ResolveResult).ToList(), Empty<ResolveResult>.Array));
		}

		protected internal override TranslatedExpression VisitLocAlloc(LocAlloc inst, TranslationContext context)
		{
			return TranslateLocAlloc(inst, context.TypeHint, out var elementType)
				.WithILInstruction(inst).WithRR(new ResolveResult(new PointerType(elementType)));
		}

		protected internal override TranslatedExpression VisitLocAllocSpan(LocAllocSpan inst, TranslationContext context)
		{
			return TranslateLocAllocSpan(inst, context.TypeHint, out _)
				.WithILInstruction(inst).WithRR(new ResolveResult(inst.Type));
		}

		StackAllocExpression TranslateLocAllocSpan(LocAllocSpan inst, IType typeHint, out IType elementType)
		{
			elementType = inst.Type.TypeArguments[0];
			TranslatedExpression countExpression = Translate(inst.Argument)
				.ConvertTo(compilation.FindType(KnownTypeCode.Int32), this);
			return new StackAllocExpression {
				Type = ConvertType(elementType),
				CountExpression = countExpression
			};
		}

		StackAllocExpression TranslateLocAlloc(LocAlloc inst, IType typeHint, out IType elementType)
		{
			TranslatedExpression countExpression;
			PointerType pointerType;
			if (inst.Argument.MatchBinaryNumericInstruction(BinaryNumericOperator.Mul, out var left, out var right)
				&& right.UnwrapConv(ConversionKind.SignExtend).UnwrapConv(ConversionKind.ZeroExtend).MatchSizeOf(out elementType))
			{
				// Determine the element type from the sizeof
				countExpression = Translate(left.UnwrapConv(ConversionKind.ZeroExtend));
				pointerType = new PointerType(elementType);
			}
			else
			{
				// Determine the element type from the expected pointer type in this context
				pointerType = typeHint as PointerType;
				if (pointerType != null && GetPointerArithmeticOffset(
						inst.Argument, Translate(inst.Argument),
						pointerType.ElementType, checkForOverflow: true,
						unwrapZeroExtension: true
					) is TranslatedExpression offset)
				{
					countExpression = offset;
					elementType = pointerType.ElementType;
				}
				else
				{
					elementType = compilation.FindType(KnownTypeCode.Byte);
					pointerType = new PointerType(elementType);
					countExpression = Translate(inst.Argument);
				}
			}
			countExpression = countExpression.ConvertTo(compilation.FindType(KnownTypeCode.Int32), this);
			return new StackAllocExpression {
				Type = ConvertType(elementType),
				CountExpression = countExpression
			};
		}

		protected internal override TranslatedExpression VisitLdcI4(LdcI4 inst, TranslationContext context)
		{
			ResolveResult rr;
			if (context.TypeHint.GetSign() == Sign.Unsigned)
			{
				rr = new ConstantResolveResult(
					compilation.FindType(KnownTypeCode.UInt32),
					unchecked((uint)inst.Value)
				);
			}
			else
			{
				rr = new ConstantResolveResult(
					compilation.FindType(KnownTypeCode.Int32),
					inst.Value
				);
			}
			rr = AdjustConstantToType(rr, context.TypeHint);
			return ConvertConstantValue(
				rr,
				allowImplicitConversion: true,
				ShouldDisplayAsHex(inst.Value, rr.Type, inst.Parent)
			).WithILInstruction(inst);
		}

		protected internal override TranslatedExpression VisitLdcI8(LdcI8 inst, TranslationContext context)
		{
			ResolveResult rr;
			if (context.TypeHint.GetSign() == Sign.Unsigned)
			{
				rr = new ConstantResolveResult(
					compilation.FindType(KnownTypeCode.UInt64),
					unchecked((ulong)inst.Value)
				);
			}
			else
			{
				rr = new ConstantResolveResult(
					compilation.FindType(KnownTypeCode.Int64),
					inst.Value
				);
			}
			rr = AdjustConstantToType(rr, context.TypeHint);
			return ConvertConstantValue(
				rr,
				allowImplicitConversion: true,
				ShouldDisplayAsHex(inst.Value, rr.Type, inst.Parent)
			).WithILInstruction(inst);
		}

		private bool ShouldDisplayAsHex(long value, IType type, ILInstruction parent)
		{
			if (parent is Conv conv)
				parent = conv.Parent;
			if (value >= 0 && value <= 9)
				return false;
			if (value < 0 && type.GetSign() == Sign.Signed)
				return false;
			switch (parent)
			{
				case BinaryNumericInstruction bni:
					if (bni.Operator == BinaryNumericOperator.BitAnd
						|| bni.Operator == BinaryNumericOperator.BitOr
						|| bni.Operator == BinaryNumericOperator.BitXor)
						return true;
					break;
			}
			return false;
		}

		protected internal override TranslatedExpression VisitLdcF4(LdcF4 inst, TranslationContext context)
		{
			var expr = astBuilder.ConvertConstantValue(compilation.FindType(KnownTypeCode.Single), inst.Value);
			return new TranslatedExpression(expr.WithILInstruction(inst));
		}

		protected internal override TranslatedExpression VisitLdcF8(LdcF8 inst, TranslationContext context)
		{
			var expr = astBuilder.ConvertConstantValue(compilation.FindType(KnownTypeCode.Double), inst.Value);
			return new TranslatedExpression(expr.WithILInstruction(inst));
		}

		protected internal override TranslatedExpression VisitLdcDecimal(LdcDecimal inst, TranslationContext context)
		{
			var expr = astBuilder.ConvertConstantValue(compilation.FindType(KnownTypeCode.Decimal), inst.Value);
			return new TranslatedExpression(expr.WithILInstruction(inst));
		}

		protected internal override TranslatedExpression VisitLdStr(LdStr inst, TranslationContext context)
		{
			return new PrimitiveExpression(inst.Value)
				.WithILInstruction(inst)
				.WithRR(new ConstantResolveResult(compilation.FindType(KnownTypeCode.String), inst.Value));
		}

		protected internal override TranslatedExpression VisitLdNull(LdNull inst, TranslationContext context)
		{
			return GetDefaultValueExpression(SpecialType.NullType).WithILInstruction(inst);
		}

		protected internal override TranslatedExpression VisitDefaultValue(DefaultValue inst, TranslationContext context)
		{
			return GetDefaultValueExpression(inst.Type).WithILInstruction(inst);
		}

		internal ExpressionWithResolveResult GetDefaultValueExpression(IType type)
		{
			Expression expr;
			IType constantType;
			object constantValue;
			if (type.IsReferenceType == true || type.IsKnownType(KnownTypeCode.NullableOfT))
			{
				expr = new NullReferenceExpression();
				constantType = SpecialType.NullType;
				constantValue = null;
			}
			else
			{
				expr = new DefaultValueExpression(ConvertType(type));
				constantType = type;
				constantValue = CSharpResolver.GetDefaultValue(type);
			}
			return expr.WithRR(new ConstantResolveResult(constantType, constantValue));
		}

		protected internal override TranslatedExpression VisitSizeOf(SizeOf inst, TranslationContext context)
		{
			if (inst.Type.IsUnmanagedType(allowGenerics: settings.IntroduceUnmanagedConstraint))
			{
				return new SizeOfExpression(ConvertType(inst.Type))
					.WithILInstruction(inst)
					.WithRR(new SizeOfResolveResult(compilation.FindType(KnownTypeCode.Int32), inst.Type, null));
			}
			else
			{
				return CallUnsafeIntrinsic(
					name: "SizeOf",
					arguments: Array.Empty<Expression>(),
					returnType: compilation.FindType(KnownTypeCode.Int32),
					inst: inst,
					typeArguments: new[] { inst.Type }
				);
			}
		}

		protected internal override TranslatedExpression VisitLdTypeToken(LdTypeToken inst, TranslationContext context)
		{
			// TODO: MemberRef annotation
			var typeofExpr = new TypeOfExpression(ConvertType(inst.Type))
				.WithRR(new TypeOfResolveResult(compilation.FindType(KnownTypeCode.Type), inst.Type));
			return new MemberReferenceExpression(typeofExpr, "TypeHandle")
				.WithILInstruction(inst)
				.WithRR(new TypeOfResolveResult(compilation.FindType(new TopLevelTypeName("System", "RuntimeTypeHandle")), inst.Type));
		}

		protected internal override TranslatedExpression VisitLdMemberToken(LdMemberToken inst, TranslationContext context)
		{
			string loadName;
			string handleName;
			Expression referencedEntity;

			if (inst.Member is IField fr) {
				loadName = "fieldof";
				handleName = "FieldHandle";
				referencedEntity = new MemberReferenceExpression {
					Target = new TypeReferenceExpression(ConvertType(fr.DeclaringType)),
					MemberNameToken = Identifier.Create(fr.Name).WithAnnotation(fr.OriginalMember)
				}.WithAnnotation(fr.OriginalMember);
			} else if (inst.Member is IMethod mr) {
				loadName = "methodof";
				handleName = "MethodHandle";
				var inco = new InvocationExpression {
					Target = new MemberReferenceExpression {
						Target = new TypeReferenceExpression(ConvertType(mr.DeclaringType)),
						MemberNameToken = Identifier.Create(mr.Name).WithAnnotation(mr.OriginalMember)
					}
				};
				inco.Arguments.AddRange(mr.Parameters.Select(p => new TypeReferenceExpression(ConvertType(p.Type))));
				inco.WithAnnotation(mr.OriginalMember);
				referencedEntity = inco;
			} else {
				return base.VisitLdMemberToken(inst, context);
			}

			// TODO: MemberRef annotation
			return new MemberReferenceExpression {
					Target = new InvocationExpression(IdentifierExpression.Create(loadName, BoxedTextColor.Keyword),
						referencedEntity).WithAnnotation(new LdTokenAnnotation()),
					MemberNameToken = Identifier.Create(handleName).WithAnnotation(BoxedTextColor.InstanceProperty)
				}.WithILInstruction(inst)
				 .WithRR(new ResolveResult(compilation.FindType(new TopLevelTypeName("System", $"Runtime{handleName}"))));
		}

		protected internal override TranslatedExpression VisitBitNot(BitNot inst, TranslationContext context)
		{
			var argument = Translate(inst.Argument);
			var argUType = NullableType.GetUnderlyingType(argument.Type);

			if (argUType.GetStackType().GetSize() < inst.UnderlyingResultType.GetSize()
				|| argUType.Kind == TypeKind.Enum && argUType.IsSmallIntegerType()
				|| (argUType.GetStackType() == StackType.I && !argUType.IsCSharpNativeIntegerType())
				|| argUType.IsKnownType(KnownTypeCode.Boolean)
				|| argUType.IsKnownType(KnownTypeCode.Char))
			{
				// Argument is undersized (even after implicit integral promotion to I4)
				// -> we need to perform sign/zero-extension before the BitNot.
				// Same if the argument is an enum based on a small integer type
				// (those don't undergo numeric promotion in C# the way non-enum small integer types do).
				// Same if the type is one that does not support ~ (IntPtr, bool and char).
				Sign sign = context.TypeHint.GetSign();
				if (sign == Sign.None)
				{
					sign = argUType.GetSign();
				}
				IType targetType = FindArithmeticType(inst.UnderlyingResultType, sign);
				if (inst.IsLifted)
				{
					targetType = NullableType.Create(compilation, targetType);
				}
				argument = argument.ConvertTo(targetType, this);
			}

			return new UnaryOperatorExpression(UnaryOperatorType.BitNot, argument)
				.WithRR(resolver.ResolveUnaryOperator(UnaryOperatorType.BitNot, argument.ResolveResult))
				.WithILInstruction(inst);
		}

		internal ExpressionWithResolveResult LogicNot(TranslatedExpression expr)
		{
			// "!expr" implicitly converts to bool so we can remove the cast;
			// but only if doing so wouldn't cause us to call a user-defined "operator !"
			expr = expr.UnwrapImplicitBoolConversion(type => !type.GetMethods(m => m.IsOperator && m.Name == "op_LogicalNot").Any());
			return new UnaryOperatorExpression(UnaryOperatorType.Not, expr.Expression)
				.WithRR(new OperatorResolveResult(compilation.FindType(KnownTypeCode.Boolean), ExpressionType.Not, expr.ResolveResult));
		}

		readonly HashSet<ILVariable> loadedVariablesSet = new HashSet<ILVariable>();

		protected internal override TranslatedExpression VisitLdLoc(LdLoc inst, TranslationContext context)
		{
			if (inst.Variable.Kind == VariableKind.StackSlot && inst.Variable.IsSingleDefinition)
			{
				loadedVariablesSet.Add(inst.Variable);
			}
			return ConvertVariable(inst.Variable).WithILInstruction(inst);
		}

		protected internal override TranslatedExpression VisitLdLoca(LdLoca inst, TranslationContext context)
		{
			var expr = ConvertVariable(inst.Variable).WithILInstruction(inst);
			// Note that we put the instruction on the IdentifierExpression instead of the DirectionExpression,
			// because the DirectionExpression might get removed by dereferencing instructions such as LdObj
			return new DirectionExpression(FieldDirection.Ref, expr.Expression)
				.WithoutILInstruction()
				.WithRR(new ByReferenceResolveResult(expr.ResolveResult, ReferenceKind.Ref));
		}

		protected internal override TranslatedExpression VisitStLoc(StLoc inst, TranslationContext context)
		{
			var translatedValue = Translate(inst.Value, typeHint: inst.Variable.Type);
			if (inst.Variable.Kind == VariableKind.StackSlot && !loadedVariablesSet.Contains(inst.Variable))
			{
				// Stack slots in the ILAst have inaccurate types (e.g. System.Object for StackType.O)
				// so we should replace them with more accurate types where possible:
				if (CanUseTypeForStackSlot(inst.Variable, translatedValue.Type)
						&& inst.Variable.StackType == translatedValue.Type.GetStackType()
						&& translatedValue.Type.Kind != TypeKind.Null)
				{
					inst.Variable.Type = translatedValue.Type;
				}
				else if (inst.Value.MatchDefaultValue(out var type) && IsOtherValueType(type))
				{
					inst.Variable.Type = type;
				}
			}
			var lhs = ConvertVariable(inst.Variable).WithoutILInstruction();
			if (lhs.Expression is DirectionExpression dirExpr && lhs.ResolveResult is ByReferenceResolveResult lhsRefRR)
			{
				// ref (re-)assignment, emit "ref (a = ref b)".
				lhs = lhs.UnwrapChild(dirExpr.Expression);
				translatedValue = translatedValue.ConvertTo(lhsRefRR.Type, this, allowImplicitConversion: true);
				var assign = new AssignmentExpression(lhs.Expression, translatedValue.Expression)
					.WithRR(new OperatorResolveResult(lhs.Type, ExpressionType.Assign, lhsRefRR, translatedValue.ResolveResult));
				return new DirectionExpression(FieldDirection.Ref, assign)
					.WithoutILInstruction().WithRR(lhsRefRR);
			}
			else
			{
				return Assignment(lhs, translatedValue).WithILInstruction(inst);
			}

			bool CanUseTypeForStackSlot(ILVariable v, IType type)
			{
				return v.IsSingleDefinition
					|| IsOtherValueType(type)
					|| v.StackType == StackType.Ref
					|| AllStoresUseConsistentType(v.StoreInstructions, type);
			}

			bool IsOtherValueType(IType type)
			{
				return type.IsReferenceType == false && type.GetStackType() == StackType.O;
			}

			bool AllStoresUseConsistentType(IReadOnlyList<IStoreInstruction> storeInstructions, IType expectedType)
			{
				expectedType = expectedType.AcceptVisitor(NormalizeTypeVisitor.TypeErasure);
				foreach (var store in storeInstructions)
				{
					if (!(store is StLoc stloc))
						return false;
					IType type = stloc.Value.InferType(compilation).AcceptVisitor(NormalizeTypeVisitor.TypeErasure);
					if (!type.Equals(expectedType))
						return false;
				}
				return true;
			}
		}

		protected internal override TranslatedExpression VisitComp(Comp inst, TranslationContext context)
		{
			if (inst.LiftingKind == ComparisonLiftingKind.ThreeValuedLogic)
			{
				if (inst.Kind == ComparisonKind.Equality && inst.Right.MatchLdcI4(0))
				{
					// lifted logic.not
					var targetType = NullableType.Create(compilation, compilation.FindType(KnownTypeCode.Boolean));
					var arg = Translate(inst.Left, targetType).ConvertTo(targetType, this);
					return new UnaryOperatorExpression(UnaryOperatorType.Not, arg.Expression)
						.WithRR(new OperatorResolveResult(targetType, ExpressionType.Not, arg.ResolveResult))
						.WithILInstruction(inst);
				}
				return ErrorExpression("Nullable comparisons with three-valued-logic not supported in C#");
			}
			if (inst.InputType == StackType.Ref)
			{
				// Reference comparison using Unsafe intrinsics
				Debug.Assert(!inst.IsLifted);
				(string methodName, bool negate) = inst.Kind switch {
					ComparisonKind.Equality => ("AreSame", false),
					ComparisonKind.Inequality => ("AreSame", true),
					ComparisonKind.LessThan => ("IsAddressLessThan", false),
					ComparisonKind.LessThanOrEqual => ("IsAddressGreaterThan", true),
					ComparisonKind.GreaterThan => ("IsAddressGreaterThan", false),
					ComparisonKind.GreaterThanOrEqual => ("IsAddressLessThan", true),
					_ => throw new InvalidOperationException("Invalid ComparisonKind")
				};
				var left = Translate(inst.Left);
				var right = Translate(inst.Right);
				if (left.Type.Kind != TypeKind.ByReference || !NormalizeTypeVisitor.TypeErasure.EquivalentTypes(left.Type, right.Type))
				{
					IType commonRefType = new ByReferenceType(compilation.FindType(KnownTypeCode.Byte));
					left = left.ConvertTo(commonRefType, this);
					right = right.ConvertTo(commonRefType, this);
				}
				IType boolType = compilation.FindType(KnownTypeCode.Boolean);
				TranslatedExpression expr = CallUnsafeIntrinsic(
					name: methodName,
					arguments: new Expression[] { left, right },
					returnType: boolType,
					inst: inst
				);
				if (negate)
				{
					expr = new UnaryOperatorExpression(UnaryOperatorType.Not, expr)
						.WithoutILInstruction().WithRR(new ResolveResult(boolType));
				}
				return expr;
			}
			if (inst.Kind.IsEqualityOrInequality())
			{
				var result = TranslateCeq(inst, out bool negateOutput);
				if (negateOutput)
					return LogicNot(result).WithILInstruction(inst);
				else
					return result;
			}
			else
			{
				return TranslateComp(inst);
			}
		}

		/// <summary>
		/// Translates the equality comparison between left and right.
		/// </summary>
		TranslatedExpression TranslateCeq(Comp inst, out bool negateOutput)
		{
			Debug.Assert(inst.Kind.IsEqualityOrInequality());
			// Translate '(e as T) == null' to '!(e is T)'.
			// This is necessary for correctness when T is a value type.
			if (inst.Left.OpCode == OpCode.IsInst && inst.Right.OpCode == OpCode.LdNull)
			{
				negateOutput = inst.Kind == ComparisonKind.Equality;
				return IsType((IsInst)inst.Left);
			}
			else if (inst.Right.OpCode == OpCode.IsInst && inst.Left.OpCode == OpCode.LdNull)
			{
				negateOutput = inst.Kind == ComparisonKind.Equality;
				return IsType((IsInst)inst.Right);
			}

			var left = Translate(inst.Left);
			var right = Translate(inst.Right);

			// Remove redundant bool comparisons
			if (left.Type.IsKnownType(KnownTypeCode.Boolean))
			{
				if (inst.Right.MatchLdcI4(0))
				{
					// 'b == 0' => '!b'
					// 'b != 0' => 'b'
					negateOutput = inst.Kind == ComparisonKind.Equality;
					return left;
				}
				if (inst.Right.MatchLdcI4(1))
				{
					// 'b == 1' => 'b'
					// 'b != 1' => '!b'
					negateOutput = inst.Kind == ComparisonKind.Inequality;
					return left;
				}
			}
			else if (right.Type.IsKnownType(KnownTypeCode.Boolean))
			{
				if (inst.Left.MatchLdcI4(0))
				{
					// '0 == b' => '!b'
					// '0 != b' => 'b'
					negateOutput = inst.Kind == ComparisonKind.Equality;
					return right;
				}
				if (inst.Left.MatchLdcI4(1))
				{
					// '1 == b' => 'b'
					// '1 != b' => '!b'
					negateOutput = inst.Kind == ComparisonKind.Inequality;
					return right;
				}
			}
			// Handle comparisons between unsafe pointers and null:
			if (left.Type.Kind == TypeKind.Pointer && inst.Right.MatchLdcI(0))
			{
				negateOutput = false;
				right = new NullReferenceExpression().WithRR(new ConstantResolveResult(SpecialType.NullType, null))
					.WithILInstruction(inst.Right);
				return CreateBuiltinBinaryOperator(left, inst.Kind.ToBinaryOperatorType(), right)
					.WithILInstruction(inst);
			}
			else if (right.Type.Kind == TypeKind.Pointer && inst.Left.MatchLdcI(0))
			{
				negateOutput = false;
				left = new NullReferenceExpression().WithRR(new ConstantResolveResult(SpecialType.NullType, null))
					.WithILInstruction(inst.Left);
				return CreateBuiltinBinaryOperator(left, inst.Kind.ToBinaryOperatorType(), right)
					.WithILInstruction(inst);
			}

			// Special case comparisons with enum and char literals
			left = TryUniteEqualityOperandType(left, right);
			right = TryUniteEqualityOperandType(right, left);

			if (IsSpecialCasedReferenceComparisonWithNull(left, right))
			{
				// When comparing a string/delegate with null, the C# compiler generates a reference comparison.
				negateOutput = false;
				return CreateBuiltinBinaryOperator(left, inst.Kind.ToBinaryOperatorType(), right)
					.WithILInstruction(inst);
			}

			OperatorResolveResult rr = resolver.ResolveBinaryOperator(inst.Kind.ToBinaryOperatorType(), left.ResolveResult, right.ResolveResult) as OperatorResolveResult;
			if (rr == null || rr.IsError || rr.UserDefinedOperatorMethod != null
				|| NullableType.GetUnderlyingType(rr.Operands[0].Type).GetStackType() != inst.InputType
				|| !rr.Type.IsKnownType(KnownTypeCode.Boolean))
			{
				IType targetType;
				if (inst.InputType == StackType.O)
				{
					targetType = compilation.FindType(KnownTypeCode.Object);
				}
				else
				{
					var leftUType = NullableType.GetUnderlyingType(left.Type);
					var rightUType = NullableType.GetUnderlyingType(right.Type);
					if (leftUType.GetStackType() == inst.InputType && !leftUType.IsSmallIntegerType())
					{
						targetType = leftUType;
					}
					else if (rightUType.GetStackType() == inst.InputType && !rightUType.IsSmallIntegerType())
					{
						targetType = rightUType;
					}
					else
					{
						targetType = FindType(inst.InputType, leftUType.GetSign());
					}
				}
				if (inst.IsLifted)
				{
					targetType = NullableType.Create(compilation, targetType);
				}
				if (targetType.Equals(left.Type))
				{
					right = right.ConvertTo(targetType, this);
				}
				else
				{
					left = left.ConvertTo(targetType, this);
				}
				rr = resolver.ResolveBinaryOperator(inst.Kind.ToBinaryOperatorType(),
					left.ResolveResult, right.ResolveResult) as OperatorResolveResult;
				if (rr == null || rr.IsError || rr.UserDefinedOperatorMethod != null
					|| NullableType.GetUnderlyingType(rr.Operands[0].Type).GetStackType() != inst.InputType
					|| !rr.Type.IsKnownType(KnownTypeCode.Boolean))
				{
					// If converting one input wasn't sufficient, convert both:
					left = left.ConvertTo(targetType, this);
					right = right.ConvertTo(targetType, this);
					rr = new OperatorResolveResult(
						compilation.FindType(KnownTypeCode.Boolean),
						BinaryOperatorExpression.GetLinqNodeType(inst.Kind.ToBinaryOperatorType(), false),
						left.ResolveResult, right.ResolveResult);
				}
			}
			negateOutput = false;
			return new BinaryOperatorExpression(left.Expression, inst.Kind.ToBinaryOperatorType(), right.Expression)
				.WithILInstruction(inst)
				.WithRR(rr);
		}

		TranslatedExpression TryUniteEqualityOperandType(TranslatedExpression left, TranslatedExpression right)
		{
			// Special case for enum flag check "(enum & EnumType.SomeValue) == 0"
			// so that the const 0 value is printed as 0 integer and not as enum type, e.g. EnumType.None
			if (left.ResolveResult.IsCompileTimeConstant &&
				left.ResolveResult.Type.IsCSharpPrimitiveIntegerType() &&
				(left.ResolveResult.ConstantValue as int?) == 0 &&
				NullableType.GetUnderlyingType(right.Type).Kind == TypeKind.Enum &&
				right.Expression is BinaryOperatorExpression binaryExpr &&
				binaryExpr.Operator == BinaryOperatorType.BitwiseAnd)
			{
				return AdjustConstantExpressionToType(left, compilation.FindType(KnownTypeCode.Int32));
			}
			else
				return AdjustConstantExpressionToType(left, right.Type);
		}

		bool IsSpecialCasedReferenceComparisonWithNull(TranslatedExpression lhs, TranslatedExpression rhs)
		{
			if (lhs.Type.Kind == TypeKind.Null)
				ExtensionMethods.Swap(ref lhs, ref rhs);
			return rhs.Type.Kind == TypeKind.Null
				&& (lhs.Type.Kind == TypeKind.Delegate || lhs.Type.IsKnownType(KnownTypeCode.String))
				&& lhs.Type.GetDefinition() != decompilationContext.CurrentTypeDefinition;
		}

		ExpressionWithResolveResult CreateBuiltinBinaryOperator(
			TranslatedExpression left, BinaryOperatorType type, TranslatedExpression right,
			bool checkForOverflow = false)
		{
			return new BinaryOperatorExpression(left.Expression, type, right.Expression)
			.WithRR(new OperatorResolveResult(
				compilation.FindType(KnownTypeCode.Boolean),
				BinaryOperatorExpression.GetLinqNodeType(type, checkForOverflow),
				left.ResolveResult, right.ResolveResult));
		}

		/// <summary>
		/// Handle Comp instruction, operators other than equality/inequality.
		/// </summary>
		TranslatedExpression TranslateComp(Comp inst)
		{
			var op = inst.Kind.ToBinaryOperatorType();
			var left = Translate(inst.Left);
			var right = Translate(inst.Right);

			if (left.Type.Kind == TypeKind.Pointer && right.Type.Kind == TypeKind.Pointer)
			{
				return CreateBuiltinBinaryOperator(left, op, right)
					.WithILInstruction(inst);
			}

			left = PrepareArithmeticArgument(left, inst.InputType, inst.Sign, inst.IsLifted);
			right = PrepareArithmeticArgument(right, inst.InputType, inst.Sign, inst.IsLifted);

			// Special case comparisons with enum and char literals
			left = AdjustConstantExpressionToType(left, right.Type);
			right = AdjustConstantExpressionToType(right, left.Type);

			// attempt comparison without any additional casts
			var rr = resolver.ResolveBinaryOperator(inst.Kind.ToBinaryOperatorType(), left.ResolveResult, right.ResolveResult)
				as OperatorResolveResult;
			if (rr != null && !rr.IsError)
			{
				IType compUType = NullableType.GetUnderlyingType(rr.Operands[0].Type);
				if (compUType.GetSign() == inst.Sign && compUType.GetStackType() == inst.InputType)
				{
					return new BinaryOperatorExpression(left.Expression, op, right.Expression)
						.WithILInstruction(inst)
						.WithRR(rr);
				}
			}

			if (inst.InputType.IsIntegerType())
			{
				// Ensure the inputs have the correct sign:
				IType inputType = FindArithmeticType(inst.InputType, inst.Sign);
				if (inst.IsLifted)
				{
					inputType = NullableType.Create(compilation, inputType);
				}
				left = left.ConvertTo(inputType, this);
				right = right.ConvertTo(inputType, this);
			}
			return new BinaryOperatorExpression(left.Expression, op, right.Expression)
				.WithILInstruction(inst)
				.WithRR(new OperatorResolveResult(compilation.FindType(TypeCode.Boolean),
												  BinaryOperatorExpression.GetLinqNodeType(op, false),
												  left.ResolveResult, right.ResolveResult));
		}

		protected internal override TranslatedExpression VisitThreeValuedBoolAnd(ThreeValuedBoolAnd inst, TranslationContext context)
		{
			return HandleThreeValuedLogic(inst, BinaryOperatorType.BitwiseAnd, ExpressionType.And);
		}

		protected internal override TranslatedExpression VisitThreeValuedBoolOr(ThreeValuedBoolOr inst, TranslationContext context)
		{
			return HandleThreeValuedLogic(inst, BinaryOperatorType.BitwiseOr, ExpressionType.Or);
		}

		TranslatedExpression HandleThreeValuedLogic(BinaryInstruction inst, BinaryOperatorType op, ExpressionType eop)
		{
			var left = Translate(inst.Left);
			var right = Translate(inst.Right);
			IType boolType = compilation.FindType(KnownTypeCode.Boolean);
			IType nullableBoolType = NullableType.Create(compilation, boolType);
			if (NullableType.IsNullable(left.Type))
			{
				left = left.ConvertTo(nullableBoolType, this);
				if (NullableType.IsNullable(right.Type))
				{
					right = right.ConvertTo(nullableBoolType, this);
				}
				else
				{
					right = right.ConvertTo(boolType, this);
				}
			}
			else
			{
				left = left.ConvertTo(boolType, this);
				right = right.ConvertTo(nullableBoolType, this);
			}
			return new BinaryOperatorExpression(left.Expression, op, right.Expression)
				.WithRR(new OperatorResolveResult(nullableBoolType, eop, null, true, new[] { left.ResolveResult, right.ResolveResult }))
				.WithILInstruction(inst);
		}

		protected internal override TranslatedExpression VisitThrow(Throw inst, TranslationContext context)
		{
			return new ThrowExpression(Translate(inst.Argument))
				.WithILInstruction(inst)
				.WithRR(new ThrowResolveResult());
		}

		protected internal override TranslatedExpression VisitUserDefinedLogicOperator(UserDefinedLogicOperator inst, TranslationContext context)
		{
			var left = Translate(inst.Left, inst.Method.Parameters[0].Type).ConvertTo(inst.Method.Parameters[0].Type, this);
			var right = Translate(inst.Right, inst.Method.Parameters[1].Type).ConvertTo(inst.Method.Parameters[1].Type, this);
			BinaryOperatorType op;
			if (inst.Method.Name == "op_BitwiseAnd")
			{
				op = BinaryOperatorType.ConditionalAnd;
			}
			else if (inst.Method.Name == "op_BitwiseOr")
			{
				op = BinaryOperatorType.ConditionalOr;
			}
			else
			{
				throw new InvalidOperationException("Invalid method name");
			}
			return new BinaryOperatorExpression(left.Expression, op, right.Expression)
				.WithRR(new InvocationResolveResult(null, inst.Method, new ResolveResult[] { left.ResolveResult, right.ResolveResult }))
				.WithILInstruction(inst);
		}

		ExpressionWithResolveResult Assignment(TranslatedExpression left, TranslatedExpression right)
		{
			right = right.ConvertTo(left.Type, this, allowImplicitConversion: true);
			return new AssignmentExpression(left.Expression, right.Expression)
				.WithRR(new OperatorResolveResult(left.Type, ExpressionType.Assign, left.ResolveResult, right.ResolveResult));
		}

		protected internal override TranslatedExpression VisitBinaryNumericInstruction(BinaryNumericInstruction inst, TranslationContext context)
		{
			switch (inst.Operator)
			{
				case BinaryNumericOperator.Add:
					return HandleBinaryNumeric(inst, BinaryOperatorType.Add, context);
				case BinaryNumericOperator.Sub:
					return HandleBinaryNumeric(inst, BinaryOperatorType.Subtract, context);
				case BinaryNumericOperator.Mul:
					return HandleBinaryNumeric(inst, BinaryOperatorType.Multiply, context);
				case BinaryNumericOperator.Div:
					return HandlePointerSubtraction(inst)
						?? HandleBinaryNumeric(inst, BinaryOperatorType.Divide, context);
				case BinaryNumericOperator.Rem:
					return HandleBinaryNumeric(inst, BinaryOperatorType.Modulus, context);
				case BinaryNumericOperator.BitAnd:
					return HandleBinaryNumeric(inst, BinaryOperatorType.BitwiseAnd, context);
				case BinaryNumericOperator.BitOr:
					return HandleBinaryNumeric(inst, BinaryOperatorType.BitwiseOr, context);
				case BinaryNumericOperator.BitXor:
					return HandleBinaryNumeric(inst, BinaryOperatorType.ExclusiveOr, context);
				case BinaryNumericOperator.ShiftLeft:
					return HandleShift(inst, BinaryOperatorType.ShiftLeft);
				case BinaryNumericOperator.ShiftRight:
					return HandleShift(inst, BinaryOperatorType.ShiftRight);
				default:
					throw new ArgumentOutOfRangeException();
			}
		}

		/// <summary>
		/// Translates pointer arithmetic:
		///   ptr + int
		///   int + ptr
		///   ptr - int
		/// Returns null if 'inst' is not performing pointer arithmetic.
		/// 'ptr - ptr' is not handled here, but in HandlePointerSubtraction()!
		/// </summary>
		TranslatedExpression? HandlePointerArithmetic(BinaryNumericInstruction inst, TranslatedExpression left, TranslatedExpression right)
		{
			if (!(inst.Operator == BinaryNumericOperator.Add || inst.Operator == BinaryNumericOperator.Sub))
				return null;
			if (inst.CheckForOverflow || inst.IsLifted)
				return null;
			if (!(inst.LeftInputType == StackType.I && inst.RightInputType == StackType.I))
				return null;
			PointerType pointerType;
			ILInstruction byteOffsetInst;
			TranslatedExpression byteOffsetExpr;
			if (left.Type.Kind == TypeKind.Pointer)
			{
				byteOffsetInst = inst.Right;
				byteOffsetExpr = right;
				pointerType = (PointerType)left.Type;
			}
			else if (right.Type.Kind == TypeKind.Pointer)
			{
				if (inst.Operator != BinaryNumericOperator.Add)
					return null;
				byteOffsetInst = inst.Left;
				byteOffsetExpr = left;
				pointerType = (PointerType)right.Type;
			}
			else
			{
				return null;
			}
			TranslatedExpression offsetExpr = GetPointerArithmeticOffset(byteOffsetInst, byteOffsetExpr, pointerType.ElementType, inst.CheckForOverflow)
				?? FallBackToBytePointer();

			if (left.Type.Kind == TypeKind.Pointer)
			{
				Debug.Assert(inst.Operator == BinaryNumericOperator.Add || inst.Operator == BinaryNumericOperator.Sub);
				left = left.ConvertTo(pointerType, this);
				right = offsetExpr;
			}
			else
			{
				Debug.Assert(inst.Operator == BinaryNumericOperator.Add);
				Debug.Assert(right.Type.Kind == TypeKind.Pointer);
				left = offsetExpr;
				right = right.ConvertTo(pointerType, this);
			}
			var operatorType = inst.Operator == BinaryNumericOperator.Add ? BinaryOperatorType.Add : BinaryOperatorType.Subtract;
			return new BinaryOperatorExpression(left, operatorType, right)
				.WithILInstruction(inst)
				.WithRR(new OperatorResolveResult(
					pointerType, BinaryOperatorExpression.GetLinqNodeType(operatorType, inst.CheckForOverflow),
					left.ResolveResult, right.ResolveResult));

			TranslatedExpression FallBackToBytePointer()
			{
				pointerType = new PointerType(compilation.FindType(KnownTypeCode.Byte));
				return EnsureIntegerType(byteOffsetExpr);
			}
		}

		/// <summary>
		/// Translates pointer arithmetic with managed pointers:
		///   ref + int
		///   int + ref
		///   ref - int
		///   ref - ref
		/// </summary>
		TranslatedExpression? HandleManagedPointerArithmetic(BinaryNumericInstruction inst, TranslatedExpression left, TranslatedExpression right)
		{
			if (!(inst.Operator == BinaryNumericOperator.Add || inst.Operator == BinaryNumericOperator.Sub))
				return null;
			if (inst.CheckForOverflow || inst.IsLifted)
				return null;
			if (inst.Operator == BinaryNumericOperator.Sub && inst.LeftInputType == StackType.Ref && inst.RightInputType == StackType.Ref)
			{
				// ref - ref => i
				return CallUnsafeIntrinsic("ByteOffset", new[] {
					// ByteOffset() expects the parameters the wrong way around, so order using named arguments
					new NamedArgumentExpression("target", left.Expression),
					new NamedArgumentExpression("origin", right.Expression)
				}, compilation.FindType(KnownTypeCode.IntPtr), inst);
			}
			if (inst.LeftInputType == StackType.Ref && inst.RightInputType.IsIntegerType())
			{
				// ref [+-] int
				var brt = left.Type as ByReferenceType;
				if (brt == null)
				{
					brt = GetReferenceType(left.Type);
					left = left.ConvertTo(brt, this);
				}
				string name = (inst.Operator == BinaryNumericOperator.Sub ? "Subtract" : "Add");
				ILInstruction offsetInst = PointerArithmeticOffset.Detect(inst.Right, brt?.ElementType, inst.CheckForOverflow);
				if (offsetInst != null)
				{
					if (settings.FixedBuffers && inst.Operator == BinaryNumericOperator.Add && inst.Left is LdFlda ldFlda
						&& ldFlda.Target is LdFlda nestedLdFlda && CSharpDecompiler.IsFixedField(nestedLdFlda.Field, out var elementType, out _))
					{
						Expression fieldAccess = ConvertField(nestedLdFlda.Field, nestedLdFlda.Target);
						var mrr = (MemberResolveResult)fieldAccess.GetResolveResult();
						fieldAccess.RemoveAnnotations<ResolveResult>();
						var result = fieldAccess.WithRR(new MemberResolveResult(mrr.TargetResult, mrr.Member, new PointerType(elementType)))
							.WithILInstruction(inst);
						right = TranslateArrayIndex(offsetInst);
						TranslatedExpression expr = new IndexerExpression(result.Expression, right.Expression)
							.WithILInstruction(inst)
							.WithRR(new ResolveResult(elementType));
						return new DirectionExpression(FieldDirection.Ref, expr)
							.WithoutILInstruction().WithRR(new ByReferenceResolveResult(expr.ResolveResult, ReferenceKind.Ref));
					}
					right = Translate(offsetInst);
					right = ConvertArrayIndex(right, inst.RightInputType, allowIntPtr: true);
					return CallUnsafeIntrinsic(name, new[] { left.Expression, right.Expression }, brt, inst);
				}
				else
				{
					right = ConvertArrayIndex(right, inst.RightInputType, allowIntPtr: true);
					return CallUnsafeIntrinsic(name + "ByteOffset", new[] { left.Expression, right.Expression }, brt, inst);
				}
			}

			if (inst.LeftInputType == StackType.I && inst.RightInputType == StackType.Ref
				&& inst.Operator == BinaryNumericOperator.Add)
			{
				// int + ref
				var brt = right.Type as ByReferenceType;
				if (brt == null)
				{
					brt = GetReferenceType(right.Type);
					right = right.ConvertTo(brt, this);
				}
				ILInstruction offsetInst = PointerArithmeticOffset.Detect(inst.Left, brt.ElementType, inst.CheckForOverflow);
				if (offsetInst != null)
				{
					left = Translate(offsetInst);
					left = ConvertArrayIndex(left, inst.LeftInputType, allowIntPtr: true);
					return CallUnsafeIntrinsic("Add", new[] {
						new NamedArgumentExpression("elementOffset", left),
						new NamedArgumentExpression("source", right)
					}, brt, inst);
				}
				else
				{
					left = ConvertArrayIndex(left, inst.LeftInputType, allowIntPtr: true);
					return CallUnsafeIntrinsic("AddByteOffset", new[] {
						new NamedArgumentExpression("byteOffset", left.Expression),
						new NamedArgumentExpression("source", right)
					}, brt, inst);
				}
			}
			return null;

			ByReferenceType GetReferenceType(IType type)
			{
				if (type is PointerType pt)
				{
					return new ByReferenceType(pt.ElementType);
				}
				else
				{
					return new ByReferenceType(compilation.FindType(KnownTypeCode.Byte));
				}
			}
		}

		internal TranslatedExpression CallUnsafeIntrinsic(string name, Expression[] arguments, IType returnType, ILInstruction inst = null, IEnumerable<IType> typeArguments = null)
		{
			// TODO: MemberRef annotation
			var target = new MemberReferenceExpression {
				Target = new TypeReferenceExpression(astBuilder.ConvertType(compilation.FindType(KnownTypeCode.Unsafe))),
				MemberName = name
			};
			if (typeArguments != null)
			{
				target.TypeArguments.AddRange(typeArguments.Select(astBuilder.ConvertType));
			}
			var invocationExpr = new InvocationExpression(target, arguments);
			var invocation = inst != null ? invocationExpr.WithILInstruction(inst) : invocationExpr.WithoutILInstruction();
			if (returnType is ByReferenceType brt)
			{
				return WrapInRef(invocation.WithRR(new ResolveResult(brt.ElementType)), brt);
			}
			else
			{
				return invocation.WithRR(new ResolveResult(returnType));
			}
		}

		TranslatedExpression EnsureIntegerType(TranslatedExpression expr)
		{
			if (!expr.Type.IsCSharpPrimitiveIntegerType() && !expr.Type.IsCSharpNativeIntegerType())
			{
				// pointer arithmetic accepts all primitive integer types, but no enums etc.
				expr = expr.ConvertTo(FindArithmeticType(expr.Type.GetStackType(), expr.Type.GetSign()), this);
			}
			return expr;
		}

		TranslatedExpression? GetPointerArithmeticOffset(ILInstruction byteOffsetInst, TranslatedExpression byteOffsetExpr,
			IType pointerElementType, bool checkForOverflow, bool unwrapZeroExtension = false)
		{
			var countOffsetInst = PointerArithmeticOffset.Detect(byteOffsetInst, pointerElementType,
				checkForOverflow: checkForOverflow,
				unwrapZeroExtension: unwrapZeroExtension);
			if (countOffsetInst == null)
			{
				return null;
			}
			if (countOffsetInst == byteOffsetInst)
			{
				return EnsureIntegerType(byteOffsetExpr);
			}
			else
			{
				TranslatedExpression expr = Translate(countOffsetInst);
				// Keep original ILInstruction as annotation
				expr.Expression.RemoveAnnotations<ILInstruction>();
				return EnsureIntegerType(expr.WithILInstruction(byteOffsetInst));
			}
		}

		/// <summary>
		/// Called for divisions, detect and handles the code pattern:
		///   div(sub(a, b), sizeof(T))
		/// when a,b are of type T*.
		/// This is what the C# compiler generates for pointer subtraction.
		/// </summary>
		TranslatedExpression? HandlePointerSubtraction(BinaryNumericInstruction inst)
		{
			Debug.Assert(inst.Operator == BinaryNumericOperator.Div);
			if (inst.CheckForOverflow || inst.LeftInputType != StackType.I)
				return null;
			if (!(inst.Left is BinaryNumericInstruction sub && sub.Operator == BinaryNumericOperator.Sub))
				return null;
			if (sub.CheckForOverflow)
				return null;
			// First, attempt to parse the 'sizeof' on the RHS
			IType elementType;
			if (inst.Right.MatchLdcI(out long elementSize))
			{
				elementType = null;
				// OK, might be pointer subtraction if the element size matches
			}
			else if (inst.Right.UnwrapConv(ConversionKind.SignExtend).MatchSizeOf(out elementType))
			{
				// OK, might be pointer subtraction if the element type matches
			}
			else
			{
				return null;
			}
			var left = Translate(sub.Left);
			var right = Translate(sub.Right);
			IType pointerType;
			if (IsMatchingPointerType(left.Type))
			{
				pointerType = left.Type;
			}
			else if (IsMatchingPointerType(right.Type))
			{
				pointerType = right.Type;
			}
			else if (elementSize == 1 && left.Type.Kind == TypeKind.Pointer && right.Type.Kind == TypeKind.Pointer)
			{
				// two pointers (neither matching), we're dividing by 1 (debug builds only),
				// -> subtract two byte pointers
				pointerType = new PointerType(compilation.FindType(KnownTypeCode.Byte));
			}
			else
			{
				// neither is a matching pointer type
				// -> not a pointer subtraction after all
				return null;
			}
			// We got a pointer subtraction.
			left = left.ConvertTo(pointerType, this);
			right = right.ConvertTo(pointerType, this);
			var rr = new OperatorResolveResult(
				compilation.FindType(KnownTypeCode.Int64),
				ExpressionType.Subtract,
				left.ResolveResult, right.ResolveResult
			);
			var result = new BinaryOperatorExpression(
				left.Expression, BinaryOperatorType.Subtract, right.Expression
			).WithILInstruction(new[] { inst, sub })
			 .WithRR(rr);
			return result;

			bool IsMatchingPointerType(IType type)
			{
				if (type is PointerType pt)
				{
					if (elementType != null)
						return elementType.Equals(pt.ElementType);
					else if (elementSize > 0)
						return PointerArithmeticOffset.ComputeSizeOf(pt.ElementType) == elementSize;
				}
				return false;
			}
		}

		TranslatedExpression HandleBinaryNumeric(BinaryNumericInstruction inst, BinaryOperatorType op, TranslationContext context)
		{
			var resolverWithOverflowCheck = resolver.WithCheckForOverflow(inst.CheckForOverflow);
			var left = Translate(inst.Left, op.IsBitwise() ? context.TypeHint : null);
			var right = Translate(inst.Right, op.IsBitwise() ? context.TypeHint : null);

			if (inst.UnderlyingResultType == StackType.Ref)
			{
				var ptrResult = HandleManagedPointerArithmetic(inst, left, right);
				if (ptrResult != null)
					return ptrResult.Value;
			}
			if (left.Type.Kind == TypeKind.Pointer || right.Type.Kind == TypeKind.Pointer)
			{
				var ptrResult = HandlePointerArithmetic(inst, left, right);
				if (ptrResult != null)
					return ptrResult.Value;
			}

			left = PrepareArithmeticArgument(left, inst.LeftInputType, inst.Sign, inst.IsLifted);
			right = PrepareArithmeticArgument(right, inst.RightInputType, inst.Sign, inst.IsLifted);

			if (op == BinaryOperatorType.Subtract && inst.Left.MatchLdcI(0))
			{
				IType rightUType = NullableType.GetUnderlyingType(right.Type);
				if (rightUType.IsKnownType(KnownTypeCode.Int32) || rightUType.IsKnownType(KnownTypeCode.Int64)
					|| rightUType.IsCSharpSmallIntegerType() || rightUType.Kind == TypeKind.NInt)
				{
					// unary minus is supported on signed int, nint and long, and on the small integer types (since they promote to int)
					var uoe = new UnaryOperatorExpression(UnaryOperatorType.Minus, right.Expression);
					uoe.AddAnnotation(inst.CheckForOverflow ? AddCheckedBlocks.CheckedAnnotation : AddCheckedBlocks.UncheckedAnnotation);
					var resultType = FindArithmeticType(inst.RightInputType, Sign.Signed);
					if (inst.IsLifted)
						resultType = NullableType.Create(compilation, resultType);
					return uoe.WithILInstruction(inst).WithRR(new OperatorResolveResult(
						resultType,
						inst.CheckForOverflow ? ExpressionType.NegateChecked : ExpressionType.Negate,
						right.ResolveResult));
				}
			}
			if (op.IsBitwise()
				&& left.Type.IsKnownType(KnownTypeCode.Boolean)
				&& right.Type.IsKnownType(KnownTypeCode.Boolean)
				&& SemanticHelper.IsPure(inst.Right.Flags))
			{
				// Undo the C# compiler's optimization of "a && b" to "a & b".
				if (op == BinaryOperatorType.BitwiseAnd)
				{
					op = BinaryOperatorType.ConditionalAnd;
				}
				else if (op == BinaryOperatorType.BitwiseOr)
				{
					op = BinaryOperatorType.ConditionalOr;
				}
			}

			if (op.IsBitwise() && (left.Type.Kind == TypeKind.Enum || right.Type.Kind == TypeKind.Enum))
			{
				left = AdjustConstantExpressionToType(left, right.Type);
				right = AdjustConstantExpressionToType(right, left.Type);
			}

			var rr = resolverWithOverflowCheck.ResolveBinaryOperator(op, left.ResolveResult, right.ResolveResult);
			if (rr.IsError || NullableType.GetUnderlyingType(rr.Type).GetStackType() != inst.UnderlyingResultType
				|| !IsCompatibleWithSign(left.Type, inst.Sign) || !IsCompatibleWithSign(right.Type, inst.Sign))
			{
				// Left and right operands are incompatible, so convert them to a common type
				Sign sign = inst.Sign;
				if (sign == Sign.None)
				{
					// If the sign doesn't matter, try to use the same sign as expected by the context
					sign = context.TypeHint.GetSign();
					if (sign == Sign.None)
					{
						sign = op.IsBitwise() ? Sign.Unsigned : Sign.Signed;
					}
				}
				IType targetType = FindArithmeticType(inst.UnderlyingResultType, sign);
				left = left.ConvertTo(NullableType.IsNullable(left.Type) ? NullableType.Create(compilation, targetType) : targetType, this);
				right = right.ConvertTo(NullableType.IsNullable(right.Type) ? NullableType.Create(compilation, targetType) : targetType, this);
				rr = resolverWithOverflowCheck.ResolveBinaryOperator(op, left.ResolveResult, right.ResolveResult);
			}
			if (op.IsBitwise())
			{
				if (left.ResolveResult.ConstantValue != null)
				{
					long value = (long)CSharpPrimitiveCast.Cast(TypeCode.Int64, left.ResolveResult.ConstantValue, checkForOverflow: false);

					left = ConvertConstantValue(
						left.ResolveResult,
						allowImplicitConversion: false,
						ShouldDisplayAsHex(value, left.Type, inst)
					).WithILInstruction(left.ILInstructions);
				}
				if (right.ResolveResult.ConstantValue != null)
				{
					long value = (long)CSharpPrimitiveCast.Cast(TypeCode.Int64, right.ResolveResult.ConstantValue, checkForOverflow: false);

					right = ConvertConstantValue(
						right.ResolveResult,
						allowImplicitConversion: false,
						ShouldDisplayAsHex(value, right.Type, inst)
					).WithILInstruction(right.ILInstructions);
				}
			}
			var resultExpr = new BinaryOperatorExpression(left.Expression, op, right.Expression)
				.WithILInstruction(inst)
				.WithRR(rr);
			if (BinaryOperatorMightCheckForOverflow(op) && !inst.UnderlyingResultType.IsFloatType())
			{
				resultExpr.Expression.AddAnnotation(inst.CheckForOverflow ? AddCheckedBlocks.CheckedAnnotation : AddCheckedBlocks.UncheckedAnnotation);
			}
			return resultExpr;
		}

		/// <summary>
		/// Gets a type matching the stack type and sign.
		/// </summary>
		IType FindType(StackType stackType, Sign sign)
		{
			if (stackType == StackType.I && settings.NativeIntegers)
			{
				return sign == Sign.Unsigned ? SpecialType.NUInt : SpecialType.NInt;
			}
			else
			{
				return compilation.FindType(stackType, sign);
			}
		}

		/// <summary>
		/// Gets a type used for performing arithmetic with the stack type and sign.
		///
		/// This may result in a larger type than requested when the selected C# version
		/// doesn't support native integers.
		/// Should only be used after a call to PrepareArithmeticArgument()
		/// to ensure that we're not preserving extra bits from an oversized TranslatedExpression.
		/// </summary>
		IType FindArithmeticType(StackType stackType, Sign sign)
		{
			if (stackType == StackType.I)
			{
				if (settings.NativeIntegers)
				{
					return sign == Sign.Unsigned ? SpecialType.NUInt : SpecialType.NInt;
				}
				else
				{
					// If native integers are not available, use 64-bit arithmetic instead
					stackType = StackType.I8;
				}
			}
			return compilation.FindType(stackType, sign);
		}

		/// <summary>
		/// Handle oversized arguments needing truncation; and avoid IntPtr/pointers in arguments.
		/// </summary>
		TranslatedExpression PrepareArithmeticArgument(TranslatedExpression arg, StackType argStackType, Sign sign, bool isLifted)
		{
			if (isLifted && !NullableType.IsNullable(arg.Type))
			{
				isLifted = false; // don't cast to nullable if this input wasn't already nullable
			}
			IType argUType = isLifted ? NullableType.GetUnderlyingType(arg.Type) : arg.Type;
			if (argStackType.IsIntegerType() && argStackType.GetSize() < argUType.GetSize())
			{
				// If the argument is oversized (needs truncation to match stack size of its ILInstruction),
				// perform the truncation now.
				IType targetType = FindType(argStackType, sign);
				argUType = targetType;
				if (isLifted)
					targetType = NullableType.Create(compilation, targetType);
				arg = arg.ConvertTo(targetType, this);
			}
			if (argUType.IsKnownType(KnownTypeCode.IntPtr) || argUType.IsKnownType(KnownTypeCode.UIntPtr))
			{
				// None of the operators we might want to apply are supported by IntPtr/UIntPtr.
				// Also, pointer arithmetic has different semantics (works in number of elements, not bytes).
				// So any inputs of size StackType.I must be converted to long/ulong.
				IType targetType = FindArithmeticType(StackType.I, sign);
				if (isLifted)
					targetType = NullableType.Create(compilation, targetType);
				arg = arg.ConvertTo(targetType, this);
			}
			return arg;
		}

		/// <summary>
		/// Gets whether <paramref name="type"/> has the specified <paramref name="sign"/>.
		/// If <paramref name="sign"/> is None, always returns true.
		/// </summary>
		static bool IsCompatibleWithSign(IType type, Sign sign)
		{
			return sign == Sign.None || NullableType.GetUnderlyingType(type).GetSign() == sign;
		}

		static bool BinaryOperatorMightCheckForOverflow(BinaryOperatorType op)
		{
			switch (op)
			{
				case BinaryOperatorType.BitwiseAnd:
				case BinaryOperatorType.BitwiseOr:
				case BinaryOperatorType.ExclusiveOr:
				case BinaryOperatorType.ShiftLeft:
				case BinaryOperatorType.ShiftRight:
					return false;
				default:
					return true;
			}
		}

		TranslatedExpression HandleShift(BinaryNumericInstruction inst, BinaryOperatorType op)
		{
			var left = Translate(inst.Left);
			var right = Translate(inst.Right);

			left = PrepareArithmeticArgument(left, inst.LeftInputType, inst.Sign, inst.IsLifted);

			Sign sign = inst.Sign;
			var leftUType = NullableType.GetUnderlyingType(left.Type);
			if (leftUType.IsCSharpSmallIntegerType() && sign != Sign.Unsigned && inst.UnderlyingResultType == StackType.I4)
			{
				// With small integer types, C# will promote to int and perform signed shifts.
				// We thus don't need any casts in this case.
			}
			else
			{
				// Insert cast to target type.
				if (sign == Sign.None)
				{
					// if we don't need a specific sign, prefer keeping that of the input:
					sign = leftUType.GetSign();
				}
				IType targetType = FindArithmeticType(inst.UnderlyingResultType, sign);
				if (NullableType.IsNullable(left.Type))
				{
					targetType = NullableType.Create(compilation, targetType);
				}
				left = left.ConvertTo(targetType, this);
			}

			// Shift operators in C# always expect type 'int' on the right-hand-side
			if (NullableType.IsNullable(right.Type))
			{
				right = right.ConvertTo(NullableType.Create(compilation, compilation.FindType(KnownTypeCode.Int32)), this);
			}
			else
			{
				right = right.ConvertTo(compilation.FindType(KnownTypeCode.Int32), this);
			}

			return new BinaryOperatorExpression(left.Expression, op, right.Expression)
				.WithILInstruction(inst)
				.WithRR(resolver.ResolveBinaryOperator(op, left.ResolveResult, right.ResolveResult));
		}

		protected internal override TranslatedExpression VisitUserDefinedCompoundAssign(UserDefinedCompoundAssign inst, TranslationContext context)
		{
			IType loadType = inst.Method.Parameters[0].Type;
			ExpressionWithResolveResult target;
			if (inst.TargetKind == CompoundTargetKind.Address)
			{
				target = LdObj(inst.Target, loadType);
			}
			else
			{
				target = Translate(inst.Target, loadType);
			}
			if (UserDefinedCompoundAssign.IsStringConcat(inst.Method))
			{
				Debug.Assert(inst.Method.Parameters.Count == 2);
				var value = Translate(inst.Value).ConvertTo(inst.Method.Parameters[1].Type, this, allowImplicitConversion: true);
				var valueExpr = ReplaceMethodCallsWithOperators.RemoveRedundantToStringInConcat(value, inst.Method, isLastArgument: true).Detach();
				return new AssignmentExpression(target, AssignmentOperatorType.Add, valueExpr)
					.WithILInstruction(inst)
					.WithRR(new OperatorResolveResult(inst.Method.ReturnType, ExpressionType.AddAssign, inst.Method, inst.IsLifted, new[] { target.ResolveResult, value.ResolveResult }));
			}
			else if (inst.Method.Parameters.Count == 2)
			{
				var value = Translate(inst.Value).ConvertTo(inst.Method.Parameters[1].Type, this);
				AssignmentOperatorType? op = GetAssignmentOperatorTypeFromMetadataName(inst.Method.Name);
				Debug.Assert(op != null);

				return new AssignmentExpression(target, op.Value, value).WithAnnotation(inst.Method.OriginalMember)
					   .WithILInstruction(inst)
					   .WithRR(new OperatorResolveResult(inst.Method.ReturnType,
						   AssignmentExpression.GetLinqNodeType(op.Value, false), inst.Method, inst.IsLifted,
						   new[] { target.ResolveResult, value.ResolveResult }));
			}
			else
			{
				UnaryOperatorType? op = GetUnaryOperatorTypeFromMetadataName(inst.Method.Name, inst.EvalMode == CompoundEvalMode.EvaluatesToOldValue);
				Debug.Assert(op != null);

				return new UnaryOperatorExpression(op.Value, target)
					.WithILInstruction(inst)
					.WithRR(new OperatorResolveResult(inst.Method.ReturnType, UnaryOperatorExpression.GetLinqNodeType(op.Value, false), inst.Method, inst.IsLifted, new[] { target.ResolveResult }));
			}
		}

		internal static AssignmentOperatorType? GetAssignmentOperatorTypeFromMetadataName(string name)
		{
			switch (name)
			{
				case "op_Addition":
					return AssignmentOperatorType.Add;
				case "op_Subtraction":
					return AssignmentOperatorType.Subtract;
				case "op_Multiply":
					return AssignmentOperatorType.Multiply;
				case "op_Division":
					return AssignmentOperatorType.Divide;
				case "op_Modulus":
					return AssignmentOperatorType.Modulus;
				case "op_BitwiseAnd":
					return AssignmentOperatorType.BitwiseAnd;
				case "op_BitwiseOr":
					return AssignmentOperatorType.BitwiseOr;
				case "op_ExclusiveOr":
					return AssignmentOperatorType.ExclusiveOr;
				case "op_LeftShift":
					return AssignmentOperatorType.ShiftLeft;
				case "op_RightShift":
					return AssignmentOperatorType.ShiftRight;
				default:
					return null;
			}
		}

		internal static UnaryOperatorType? GetUnaryOperatorTypeFromMetadataName(string name, bool isPostfix)
		{
			switch (name)
			{
				case "op_Increment":
					return isPostfix ? UnaryOperatorType.PostIncrement : UnaryOperatorType.Increment;
				case "op_Decrement":
					return isPostfix ? UnaryOperatorType.PostDecrement : UnaryOperatorType.Decrement;
				default:
					return null;
			}
		}

		protected internal override TranslatedExpression VisitNumericCompoundAssign(NumericCompoundAssign inst, TranslationContext context)
		{
			switch (inst.Operator)
			{
				case BinaryNumericOperator.Add:
					return HandleCompoundAssignment(inst, AssignmentOperatorType.Add);
				case BinaryNumericOperator.Sub:
					return HandleCompoundAssignment(inst, AssignmentOperatorType.Subtract);
				case BinaryNumericOperator.Mul:
					return HandleCompoundAssignment(inst, AssignmentOperatorType.Multiply);
				case BinaryNumericOperator.Div:
					return HandleCompoundAssignment(inst, AssignmentOperatorType.Divide);
				case BinaryNumericOperator.Rem:
					return HandleCompoundAssignment(inst, AssignmentOperatorType.Modulus);
				case BinaryNumericOperator.BitAnd:
					return HandleCompoundAssignment(inst, AssignmentOperatorType.BitwiseAnd);
				case BinaryNumericOperator.BitOr:
					return HandleCompoundAssignment(inst, AssignmentOperatorType.BitwiseOr);
				case BinaryNumericOperator.BitXor:
					return HandleCompoundAssignment(inst, AssignmentOperatorType.ExclusiveOr);
				case BinaryNumericOperator.ShiftLeft:
					return HandleCompoundShift(inst, AssignmentOperatorType.ShiftLeft);
				case BinaryNumericOperator.ShiftRight:
					return HandleCompoundShift(inst, AssignmentOperatorType.ShiftRight);
				default:
					throw new ArgumentOutOfRangeException();
			}
		}

		TranslatedExpression HandleCompoundAssignment(NumericCompoundAssign inst, AssignmentOperatorType op)
		{
			ExpressionWithResolveResult target;
			if (inst.TargetKind == CompoundTargetKind.Address)
			{
				target = LdObj(inst.Target, inst.Type);
			}
			else
			{
				target = Translate(inst.Target, inst.Type);
			}

			TranslatedExpression resultExpr;
			if (inst.EvalMode == CompoundEvalMode.EvaluatesToOldValue)
			{
				Debug.Assert(op == AssignmentOperatorType.Add || op == AssignmentOperatorType.Subtract);
#if DEBUG
				if (target.Type is PointerType ptrType)
				{
					ILInstruction instValue = PointerArithmeticOffset.Detect(inst.Value, ptrType.ElementType, inst.CheckForOverflow);
					Debug.Assert(instValue is not null);
					Debug.Assert(instValue.MatchLdcI(1));
				}
				else
					Debug.Assert(inst.Value.MatchLdcI(1) || inst.Value.MatchLdcF4(1) || inst.Value.MatchLdcF8(1));
#endif
				UnaryOperatorType unary;
				ExpressionType exprType;
				if (op == AssignmentOperatorType.Add)
				{
					unary = UnaryOperatorType.PostIncrement;
					exprType = ExpressionType.PostIncrementAssign;
				}
				else
				{
					unary = UnaryOperatorType.PostDecrement;
					exprType = ExpressionType.PostDecrementAssign;
				}
				resultExpr = new UnaryOperatorExpression(unary, target)
					.WithILInstruction(inst)
					.WithRR(new OperatorResolveResult(target.Type, exprType, target.ResolveResult));
			}
			else
			{
				var value = Translate(inst.Value);
				value = PrepareArithmeticArgument(value, inst.RightInputType, inst.Sign, inst.IsLifted);
				switch (op)
				{
					case AssignmentOperatorType.Add:
					case AssignmentOperatorType.Subtract:
						if (target.Type.Kind == TypeKind.Pointer)
						{
							var pao = GetPointerArithmeticOffset(inst.Value, value, ((PointerType)target.Type).ElementType, inst.CheckForOverflow);
							if (pao != null)
							{
								value = pao.Value;
							}
							else
							{
								value.Expression.AddChild(new Comment("ILSpy Error: GetPointerArithmeticOffset() failed", CommentType.MultiLine), Roles.Comment);
							}
						}
						else
						{
							IType targetType = NullableType.GetUnderlyingType(target.Type).GetEnumUnderlyingType();
							value = ConvertValue(value, targetType);
						}
						break;
					case AssignmentOperatorType.Multiply:
					case AssignmentOperatorType.Divide:
					case AssignmentOperatorType.Modulus:
					case AssignmentOperatorType.BitwiseAnd:
					case AssignmentOperatorType.BitwiseOr:
					case AssignmentOperatorType.ExclusiveOr:
					{
						IType targetType = NullableType.GetUnderlyingType(target.Type);
						value = ConvertValue(value, targetType);
						break;
					}
				}
				resultExpr = new AssignmentExpression(target.Expression, op, value.Expression)
					.WithILInstruction(inst)
					.WithRR(new OperatorResolveResult(target.Type, AssignmentExpression.GetLinqNodeType(op, inst.CheckForOverflow), target.ResolveResult, value.ResolveResult));
			}
			if (AssignmentOperatorMightCheckForOverflow(op) && !inst.UnderlyingResultType.IsFloatType())
			{
				resultExpr.Expression.AddAnnotation(inst.CheckForOverflow ? AddCheckedBlocks.CheckedAnnotation : AddCheckedBlocks.UncheckedAnnotation);
			}
			return resultExpr;

			TranslatedExpression ConvertValue(TranslatedExpression value, IType targetType)
			{
				bool allowImplicitConversion = true;
				if (targetType.GetStackType() == StackType.I)
				{
					// Force explicit cast for (U)IntPtr, keep allowing implicit conversion only for n(u)int
					allowImplicitConversion = targetType.IsCSharpNativeIntegerType();
					targetType = targetType.GetSign() == Sign.Unsigned ? SpecialType.NUInt : SpecialType.NInt;
				}
				if (NullableType.IsNullable(value.Type))
				{
					targetType = NullableType.Create(compilation, targetType);
				}
				return value.ConvertTo(targetType, this, inst.CheckForOverflow, allowImplicitConversion);
			}
		}

		TranslatedExpression HandleCompoundShift(NumericCompoundAssign inst, AssignmentOperatorType op)
		{
			Debug.Assert(inst.EvalMode == CompoundEvalMode.EvaluatesToNewValue);
			ExpressionWithResolveResult target;
			if (inst.TargetKind == CompoundTargetKind.Address)
			{
				target = LdObj(inst.Target, inst.Type);
			}
			else
			{
				target = Translate(inst.Target, inst.Type);
			}
			var value = Translate(inst.Value);

			// Shift operators in C# always expect type 'int' on the right-hand-side
			if (NullableType.IsNullable(value.Type))
			{
				value = value.ConvertTo(NullableType.Create(compilation, compilation.FindType(KnownTypeCode.Int32)), this);
			}
			else
			{
				value = value.ConvertTo(compilation.FindType(KnownTypeCode.Int32), this);
			}

			return new AssignmentExpression(target.Expression, op, value.Expression)
				.WithILInstruction(inst)
				.WithRR(resolver.ResolveAssignment(op, target.ResolveResult, value.ResolveResult));
		}

		static bool AssignmentOperatorMightCheckForOverflow(AssignmentOperatorType op)
		{
			switch (op)
			{
				case AssignmentOperatorType.BitwiseAnd:
				case AssignmentOperatorType.BitwiseOr:
				case AssignmentOperatorType.ExclusiveOr:
				case AssignmentOperatorType.ShiftLeft:
				case AssignmentOperatorType.ShiftRight:
					return false;
				default:
					return true;
			}
		}

		protected internal override TranslatedExpression VisitConv(Conv inst, TranslationContext context)
		{
			Sign hintSign = inst.InputSign;
			if (hintSign == Sign.None)
			{
				hintSign = context.TypeHint.GetSign();
			}
			var arg = Translate(inst.Argument, typeHint: FindArithmeticType(inst.InputType, hintSign));
			IType inputType = NullableType.GetUnderlyingType(arg.Type);
			StackType inputStackType = inst.InputType;
			// Note: we're dealing with two conversions here:
			// a) the implicit conversion from `inputType` to `inputStackType`
			//    (due to the ExpressionBuilder post-condition being flexible with regards to the integer type width)
			//    If this is a widening conversion, I'm calling the argument C# type "oversized".
			//    If this is a narrowing conversion, I'm calling the argument C# type "undersized".
			// b) the actual conversion instruction from `inputStackType` to `inst.TargetType`

			// Also, we need to be very careful with regards to the conversions we emit:
			// In C#, zero vs. sign-extension depends on the input type,
			// but in the ILAst conv instruction it depends on the output type.
			// However, in the conv.ovf instructions, the .NET runtime behavior seems to depend on the input type,
			// in violation of the ECMA-335 spec!

			IType GetType(KnownTypeCode typeCode)
			{
				IType type = compilation.FindType(typeCode);
				// Prefer n(u)int over (U)IntPtr
				if (typeCode == KnownTypeCode.IntPtr && settings.NativeIntegers && !type.Equals(context.TypeHint))
				{
					type = SpecialType.NInt;
				}
				else if (typeCode == KnownTypeCode.UIntPtr && settings.NativeIntegers && !type.Equals(context.TypeHint))
				{
					type = SpecialType.NUInt;
				}
				if (inst.IsLifted)
				{
					type = NullableType.Create(compilation, type);
				}
				return type;
			}

			if (inst.CheckForOverflow || inst.Kind == ConversionKind.IntToFloat)
			{
				// We need to first convert the argument to the expected sign.
				// We also need to perform any input narrowing conversion so that it doesn't get mixed up with the overflow check.
				Debug.Assert(inst.InputSign != Sign.None);
				if (inputType.GetSize() > inputStackType.GetSize() || inputType.GetSign() != inst.InputSign)
				{
					arg = arg.ConvertTo(GetType(inputStackType.ToKnownTypeCode(inst.InputSign)), this);
				}
				// Because casts with overflow check match C# semantics (zero/sign-extension depends on source type),
				// we can just directly cast to the target type.
				return arg.ConvertTo(GetType(inst.TargetType.ToKnownTypeCode()), this, inst.CheckForOverflow)
					.WithILInstruction(inst);
			}

			switch (inst.Kind)
			{
				case ConversionKind.StartGCTracking:
					// A "start gc tracking" conversion is inserted in the ILAst whenever
					// some instruction expects a managed pointer, but we pass an unmanaged pointer.
					// We'll leave the C#-level conversion (from T* to ref T) to the consumer that expects the managed pointer.
					return arg;
				case ConversionKind.StopGCTracking:
					if (inputType.Kind == TypeKind.ByReference)
					{
						if (PointerArithmeticOffset.IsFixedVariable(inst.Argument))
						{
							// cast to corresponding pointer type:
							var pointerType = new PointerType(((ByReferenceType)inputType).ElementType);
							return arg.ConvertTo(pointerType, this).WithILInstruction(inst);
						}
						else
						{
							// emit Unsafe.AsPointer() intrinsic:
							return CallUnsafeIntrinsic("AsPointer",
								arguments: new Expression[] { arg },
								returnType: new PointerType(compilation.FindType(KnownTypeCode.Void)),
								inst: inst);
						}
					}
					else if (arg.Type.GetStackType().IsIntegerType())
					{
						// ConversionKind.StopGCTracking should only be used with managed references,
						// but it's possible that we're supposed to stop tracking something we just started to track.
						return arg;
					}
					else
					{
						goto default;
					}
				case ConversionKind.SignExtend:
					// We just need to ensure the input type before the conversion is signed.
					// Also, if the argument was translated into an oversized C# type,
					// we need to perform the truncatation to the input stack type.
					if (inputType.GetSign() != Sign.Signed || ValueMightBeOversized(arg.ResolveResult, inputStackType))
					{
						// Note that an undersized C# type is handled just fine:
						// If it is unsigned we'll zero-extend it to the width of the inputStackType here,
						// and it is signed we just combine the two sign-extensions into a single sign-extending conversion.
						arg = arg.ConvertTo(GetType(inputStackType.ToKnownTypeCode(Sign.Signed)), this);
					}
					// Then, we can just return the argument as-is: the ExpressionBuilder post-condition allows us
					// to force our parent instruction to handle the actual sign-extension conversion.
					// (our caller may have more information to pick a better fitting target type)
					return arg.WithILInstruction(inst);
				case ConversionKind.ZeroExtend:
					// If overflow check cannot fail, handle this just like sign extension (except for swapped signs)
					if (inputType.GetSign() != Sign.Unsigned || inputType.GetSize() > inputStackType.GetSize())
					{
						arg = arg.ConvertTo(GetType(inputStackType.ToKnownTypeCode(Sign.Unsigned)), this);
					}
					return arg.WithILInstruction(inst);
				case ConversionKind.Nop:
					// no need to generate any C# code for a nop conversion
					return arg.WithILInstruction(inst);
				case ConversionKind.Truncate:
					// Note: there are three sizes involved here:
					// A = inputType.GetSize()
					// B = inputStackType.GetSize()
					// C = inst.TargetType.GetSize().
					// We know that C < B (otherwise this wouldn't be the truncation case).
					// 1) If C < B < A, we just combine the two truncations into one.
					// 2) If C < B = A, there's no input conversion, just the truncation
					// 3) If C <= A < B, all the extended bits get removed again by the truncation.
					// 4) If A < C < B, some extended bits remain even after truncation.
					// In cases 1-3, the overall conversion is a truncation or no-op.
					// In case 4, the overall conversion is a zero/sign extension, but to a smaller
					// size than the original conversion.
					if (inst.TargetType.IsSmallIntegerType())
					{
						// If the target type is a small integer type, IL will implicitly sign- or zero-extend
						// the result after the truncation back to StackType.I4.
						// (which means there's actually 3 conversions involved!)
						// Note that we must handle truncation to small integer types ourselves:
						// our caller only sees the StackType.I4 and doesn't know to truncate to the small type.

						if (inputType.GetSize() <= inst.TargetType.GetSize() && inputType.GetSign() == inst.TargetType.GetSign())
						{
							// There's no actual truncation involved, and the result of the Conv instruction is extended
							// the same way as the original instruction
							// -> we can return arg directly
							return arg.WithILInstruction(inst);
						}
						else
						{
							// We need to actually truncate; *or* we need to change the sign for the remaining extension to I4.
							goto default; // Emit simple cast to inst.TargetType
						}
					}
					else
					{
						Debug.Assert(inst.TargetType.GetSize() == inst.UnderlyingResultType.GetSize());
						// For non-small integer types, we can let the whole unchecked truncation
						// get handled by our caller (using the ExpressionBuilder post-condition).

						// Case 4 (left-over extension from implicit conversion) can also be handled by our caller.
						return arg.WithILInstruction(inst);
					}
				case ConversionKind.Invalid:
					if (inst.InputType == StackType.Unknown && inst.TargetType == IL.PrimitiveType.None && arg.Type.Kind == TypeKind.Unknown)
					{
						// Unknown -> O conversion.
						// Our post-condition allows us to also use expressions with unknown type where O is expected,
						// so avoid introducing an `(object)` cast because we're likely to cast back to the same unknown type,
						// just in a signature context where we know that it's a class type.
						return arg.WithILInstruction(inst);
					}
					goto default;
				default:
				{
					// We need to convert to inst.TargetType, or to an equivalent type.
					IType targetType;
					if (inst.TargetType == NullableType.GetUnderlyingType(context.TypeHint).ToPrimitiveType()
						&& NullableType.IsNullable(context.TypeHint) == inst.IsLifted)
					{
						targetType = context.TypeHint;
					}
					else if (inst.TargetType == IL.PrimitiveType.Ref)
					{
						// converting to unknown ref-type
						targetType = new ByReferenceType(compilation.FindType(KnownTypeCode.Byte));
					}
					else if (inst.TargetType == IL.PrimitiveType.None)
					{
						// convert to some object type
						// (e.g. invalid I4->O conversion)
						targetType = compilation.FindType(KnownTypeCode.Object);
					}
					else
					{
						targetType = GetType(inst.TargetType.ToKnownTypeCode());
					}
					return arg.ConvertTo(targetType, this, inst.CheckForOverflow)
						.WithILInstruction(inst);
				}
			}
		}

		/// <summary>
		/// Gets whether the ResolveResult computes a value that might be oversized for the specified stack type.
		/// </summary>
		bool ValueMightBeOversized(ResolveResult rr, StackType stackType)
		{
			IType inputType = NullableType.GetUnderlyingType(rr.Type);
			if (inputType.GetSize() <= stackType.GetSize())
			{
				// The input type is smaller or equal to the stack type,
				// it can't be an oversized value.
				return false;
			}
			if (rr is OperatorResolveResult orr)
			{
				if (stackType == StackType.I && orr.OperatorType == ExpressionType.Subtract
					&& orr.Operands.Count == 2
					&& orr.Operands[0].Type.Kind == TypeKind.Pointer
					&& orr.Operands[1].Type.Kind == TypeKind.Pointer)
				{
					// Even though a pointer subtraction produces a value of type long in C#,
					// the value will always fit in a native int.
					return false;
				}
			}
			// We don't have any information about the value, so it might be oversized.
			return true;
		}

		protected internal override TranslatedExpression VisitCall(Call inst, TranslationContext context)
		{
			return WrapInRef(new CallBuilder(this, typeSystem, settings, stringBuilder).Build(inst), inst.Method.ReturnType);
		}

		protected internal override TranslatedExpression VisitCallVirt(CallVirt inst, TranslationContext context)
		{
			return WrapInRef(new CallBuilder(this, typeSystem, settings, stringBuilder).Build(inst), inst.Method.ReturnType);
		}

		TranslatedExpression WrapInRef(TranslatedExpression expr, IType type)
		{
			if (type.Kind == TypeKind.ByReference)
			{
				return new DirectionExpression(FieldDirection.Ref, expr.Expression)
					.WithoutILInstruction()
					.WithRR(new ByReferenceResolveResult(expr.ResolveResult, ReferenceKind.Ref));
			}
			return expr;
		}

		internal bool IsCurrentOrContainingType(ITypeDefinition type)
		{
			var currentTypeDefinition = decompilationContext.CurrentTypeDefinition;
			while (currentTypeDefinition != null)
			{
				if (type == currentTypeDefinition)
					return true;
				currentTypeDefinition = currentTypeDefinition.DeclaringTypeDefinition;
			}
			return false;
		}

		internal bool IsBaseTypeOfCurrentType(ITypeDefinition type)
		{
			return decompilationContext.CurrentTypeDefinition.GetAllBaseTypeDefinitions().Any(t => t == type);
		}

		internal ExpressionWithResolveResult TranslateFunction(IType delegateType, ILFunction function)
		{
			var method = function.Method?.MemberDefinition as IMethod;

			// Create AnonymousMethodExpression and prepare parameters
			AnonymousMethodExpression ame = new AnonymousMethodExpression();
			ame.IsAsync = function.IsAsync;
			ame.Parameters.AddRange(MakeParameters(function.Parameters, function));
			ame.HasParameterList = ame.Parameters.Count > 0;
			var builder = new StatementBuilder(
				typeSystem,
				this.decompilationContext,
				function,
				settings,
				statementBuilder.decompileRun,
				stringBuilder,
				cancellationToken
			);
			var body = builder.ConvertAsBlock(function.Body);

			Comment prev = null;
			foreach (string warning in function.Warnings)
			{
				body.InsertChildAfter(prev, prev = new Comment(warning), Roles.Comment);
			}
			var attributeSections = new List<AttributeSection>();
			foreach (var attr in method?.GetAttributes() ?? Enumerable.Empty<IAttribute>())
			{
				if (attr.AttributeType.IsKnownType(KnownAttribute.CompilerGenerated))
					continue;
				if (function.IsAsync)
				{
					if (attr.AttributeType.IsKnownType(KnownAttribute.AsyncStateMachine))
						continue;
					if (attr.AttributeType.IsKnownType(KnownAttribute.DebuggerStepThrough))
						continue;
				}
				attributeSections.Add(new AttributeSection(astBuilder.ConvertAttribute(attr)));
			}
			foreach (var attr in method?.GetReturnTypeAttributes() ?? Enumerable.Empty<IAttribute>())
			{
				attributeSections.Add(new AttributeSection(astBuilder.ConvertAttribute(attr)) { AttributeTarget = "return" });
			}

			bool isLambda = false;
			if (ame.Parameters.Any(p => p.Type.IsNull))
			{
				// if there is an anonymous type involved, we are forced to use a lambda expression.
				isLambda = true;
			}
			else if (attributeSections.Count > 0 || ame.Parameters.Any(p => p.Attributes.Any()))
			{
				// C# 10 lambdas can have attributes, but anonymous methods cannot
				isLambda = true;
			}
			else if (settings.UseLambdaSyntax && ame.Parameters.All(p => p.ParameterModifier == ParameterModifier.None))
			{
				// otherwise use lambda only if an expression lambda is possible
				isLambda = (body.Statements.Count == 1 && body.Statements.Single() is ReturnStatement);
			}
			// Remove the parameter list from an AnonymousMethodExpression if the parameters are not used in the method body
			var parameterReferencingIdentifiers =
				from ident in body.Descendants.OfType<IdentifierExpression>()
				let v = ident.GetILVariable()
				where v != null && v.Function == function && v.Kind == VariableKind.Parameter
				select ident;
			if (!isLambda && !parameterReferencingIdentifiers.Any())
			{
				ame.AddAnnotation(ame.Parameters.GetAllRecursiveILSpans());
				ame.Parameters.Clear();
				ame.HasParameterList = false;
			}

			var dbgBuilder = CSharpAstMethodBodyBuilder.CreateMethodDebugInfoBuilder(function, statementBuilder.decompileRun.Context.SettingsVersion);

			Expression replacement;
			IType inferredReturnType;
			if (isLambda)
			{
				LambdaExpression lambda = new LambdaExpression();
				lambda.Attributes.AddRange(attributeSections);
				lambda.IsAsync = ame.IsAsync;
				lambda.CopyAnnotationsFrom(ame);
				ame.Parameters.MoveTo(lambda.Parameters);
				if (body.Statements.Count == 1 && body.Statements.Single() is ReturnStatement returnStmt)
				{
					var stmtILSpans = returnStmt.GetAllILSpans();
					if (stmtILSpans.Count > 0)
						returnStmt.Expression.AddAnnotation(stmtILSpans);
					lambda.Body = returnStmt.Expression.Detach();
					inferredReturnType = lambda.Body.GetResolveResult().Type;
				}
				else
				{
					lambda.Body = body;
					inferredReturnType = InferReturnType(body);
				}
				lambda.Body.WithAnnotation(dbgBuilder);
				replacement = lambda;
			}
			else
			{
				ame.WithAnnotation(dbgBuilder);
				ame.Body = body;
				inferredReturnType = InferReturnType(body);
				replacement = ame;
			}
			if (ame.IsAsync)
			{
				inferredReturnType = GetTaskType(inferredReturnType);
			}

			replacement.AddAnnotation(function.ILSpans);

			var rr = new DecompiledLambdaResolveResult(
				function, delegateType, inferredReturnType,
				hasParameterList: isLambda || ame.HasParameterList,
				isAnonymousMethod: !isLambda,
				isImplicitlyTyped: ame.Parameters.Any(p => p.Type.IsNull));

			TranslatedExpression translatedLambda = replacement.WithILInstruction(function).WithRR(rr);
			return new CastExpression(ConvertType(delegateType), translatedLambda)
				.WithRR(new ConversionResolveResult(delegateType, rr, LambdaConversion.Instance));
		}

		protected internal override TranslatedExpression VisitILFunction(ILFunction function, TranslationContext context)
		{
			return TranslateFunction(function.DelegateType, function)
				.WithILInstruction(function);
		}

		IType InferReturnType(BlockStatement body)
		{
			var returnExpressions = new List<ResolveResult>();
			CollectReturnExpressions(body);
			var ti = new TypeInference(compilation, resolver.conversions);
			return ti.GetBestCommonType(returnExpressions, out _);
			// Failure to infer a return type does not make the lambda invalid,
			// so we can ignore the 'success' value

			void CollectReturnExpressions(AstNode node)
			{
				if (node is ReturnStatement ret)
				{
					if (!ret.Expression.IsNull)
					{
						returnExpressions.Add(ret.Expression.GetResolveResult());
					}
				}
				else if (node is LambdaExpression || node is AnonymousMethodExpression)
				{
					// do not recurse into nested lambdas
					return;
				}
				foreach (var child in node.Children)
				{
					CollectReturnExpressions(child);
				}
			}
		}

		IType GetTaskType(IType resultType)
		{
			if (resultType.Kind == TypeKind.Unknown)
				return SpecialType.UnknownType;
			if (resultType.Kind == TypeKind.Void)
				return compilation.FindType(KnownTypeCode.Task);

			ITypeDefinition def = compilation.FindType(KnownTypeCode.TaskOfT).GetDefinition();
			if (def != null)
				return new ParameterizedType(def, new[] { resultType });
			else
				return SpecialType.UnknownType;
		}

		IEnumerable<ParameterDeclaration> MakeParameters(IReadOnlyList<IParameter> parameters, ILFunction function)
		{
			var variables = function.Variables.Where(v => v.Kind == VariableKind.Parameter).ToDictionary(v => v.Index);
			int i = 0;
			foreach (var parameter in parameters)
			{
				var pd = astBuilder.ConvertParameter(parameter);
				if (string.IsNullOrEmpty(pd.Name) && !pd.Type.IsArgList())
				{
					// needs to be consistent with logic in ILReader.CreateILVarable(ParameterDefinition)
					pd.NameToken.Name = "P_" + i;
				}
				if (settings.AnonymousTypes && parameter.Type.ContainsAnonymousType())
					pd.Type = null;
				if (variables.TryGetValue(i, out var v))
					pd.AddAnnotation(new ILVariableResolveResult(v, parameters[i].Type));
				yield return pd;
				i++;
			}
		}

		protected internal override TranslatedExpression VisitBlockContainer(BlockContainer container, TranslationContext context)
		{
			var oldReturnContainer = statementBuilder.currentReturnContainer;
			var oldResultType = statementBuilder.currentResultType;
			var oldIsIterator = statementBuilder.currentIsIterator;

			statementBuilder.currentReturnContainer = container;
			statementBuilder.currentResultType = context.TypeHint;
			statementBuilder.currentIsIterator = false;
			try
			{
				var body = statementBuilder.ConvertAsBlock(container);
				var comment = new Comment(" Could not convert BlockContainer to single expression");
				body.InsertChildAfter(null, comment, Roles.Comment);
				// set ILVariable.UsesInitialValue for any variables being used inside the container
				foreach (var stloc in container.Descendants.OfType<StLoc>())
					stloc.Variable.UsesInitialValue = true;
				var ame = new AnonymousMethodExpression { Body = body };
				var systemFuncType = compilation.FindType(typeof(Func<>));
				var blockReturnType = InferReturnType(body);
				var delegateType = new ParameterizedType(systemFuncType, blockReturnType);
				var invocationTarget = new CastExpression(ConvertType(delegateType), ame);
				ResolveResult rr;
				// This might happen when trying to decompile an assembly built for a target framework
				// where System.Func<T> does not exist yet.
				if (systemFuncType.Kind == TypeKind.Unknown)
				{
					rr = new ResolveResult(blockReturnType);
				}
				else
				{
					var invokeMethod = delegateType.GetDelegateInvokeMethod();
					rr = new CSharpInvocationResolveResult(
						new ResolveResult(delegateType),
						invokeMethod,
						EmptyList<ResolveResult>.Instance);
				}
				// TODO: MemberRef annotation
				return new InvocationExpression(new MemberReferenceExpression(invocationTarget, "Invoke"))
					.WithILInstruction(container)
					.WithRR(rr);
			}
			finally
			{
				statementBuilder.currentReturnContainer = oldReturnContainer;
				statementBuilder.currentResultType = oldResultType;
				statementBuilder.currentIsIterator = oldIsIterator;
			}
		}

		internal TranslatedExpression TranslateTarget(ILInstruction target, bool nonVirtualInvocation,
			bool memberStatic, IType memberDeclaringType)
		{
			// If references are missing member.IsStatic might not be set correctly.
			// Additionally check target for null, in order to avoid a crash.
			if (!memberStatic && target != null)
			{
				if (ShouldUseBaseReference())
				{
					var baseReferenceType = resolver.CurrentTypeDefinition.DirectBaseTypes
						.FirstOrDefault(t => t.Kind != TypeKind.Interface);
					return new BaseReferenceExpression().WithAnnotation((baseReferenceType ?? memberDeclaringType)?.OriginalMember)
						.WithILInstruction(target)
						.WithRR(new ThisResolveResult(baseReferenceType ?? memberDeclaringType, nonVirtualInvocation));
				}
				else
				{
					IType targetTypeHint = memberDeclaringType;
					if (CallInstruction.ExpectedTypeForThisPointer(memberDeclaringType) == StackType.Ref)
					{
						if (target.ResultType == StackType.Ref)
						{
							targetTypeHint = new ByReferenceType(targetTypeHint);
						}
						else
						{
							targetTypeHint = new PointerType(targetTypeHint);
						}
					}
					var translatedTarget = Translate(target, targetTypeHint);
					if (CallInstruction.ExpectedTypeForThisPointer(memberDeclaringType) == StackType.Ref)
					{
						// When accessing members on value types, ensure we use a reference of the correct type,
						// and not a pointer or a reference to a different type (issue #1333)
						if (!(translatedTarget.Type is ByReferenceType brt && NormalizeTypeVisitor.TypeErasure.EquivalentTypes(brt.ElementType, memberDeclaringType)))
						{
							translatedTarget = translatedTarget.ConvertTo(new ByReferenceType(memberDeclaringType), this);
						}
					}
					if (translatedTarget.Expression is DirectionExpression)
					{
						// (ref x).member => x.member
						translatedTarget = translatedTarget.UnwrapChild(((DirectionExpression)translatedTarget).Expression);
					}
					else if (translatedTarget.Expression is UnaryOperatorExpression uoe
					  && uoe.Operator == UnaryOperatorType.NullConditional
					  && uoe.Expression is DirectionExpression)
					{
						// (ref x)?.member => x?.member
						translatedTarget = translatedTarget.UnwrapChild(((DirectionExpression)uoe.Expression).Expression);
						// note: we need to create a new ResolveResult for the null-conditional operator,
						// using the underlying type of the input expression without the DirectionExpression
						translatedTarget = new UnaryOperatorExpression(UnaryOperatorType.NullConditional, translatedTarget)
							.WithRR(new ResolveResult(NullableType.GetUnderlyingType(translatedTarget.Type)))
							.WithoutILInstruction();
					}
					translatedTarget = EnsureTargetNotNullable(translatedTarget, target);
					return translatedTarget;
				}
			}
			else
			{
				return new TypeReferenceExpression(ConvertType(memberDeclaringType))
					.WithoutILInstruction()
					.WithRR(new TypeResolveResult(memberDeclaringType));
			}

			bool ShouldUseBaseReference()
			{
				if (!nonVirtualInvocation)
					return false;
				if (!MatchLdThis(target))
					return false;
				if (memberDeclaringType.GetDefinition() == resolver.CurrentTypeDefinition)
					return false;
				return true;
			}

			bool MatchLdThis(ILInstruction inst)
			{
				// ldloc this
				if (inst.MatchLdThis())
					return true;
				if (resolver.CurrentTypeDefinition.Kind == TypeKind.Struct)
				{
					// box T(ldobj T(ldloc this))
					if (!inst.MatchBox(out var arg, out var type))
						return false;
					if (!arg.MatchLdObj(out var arg2, out var type2))
						return false;
					if (!type.Equals(type2) || !type.Equals(resolver.CurrentTypeDefinition))
						return false;
					return arg2.MatchLdThis();
				}
				return false;
			}
		}

		private TranslatedExpression EnsureTargetNotNullable(TranslatedExpression expr, ILInstruction inst)
		{
			/*
			// TODO Improve nullability support so that we do not sprinkle ! operators everywhere.
			// inst is the instruction that got translated into expr.
			if (expr.Type.Nullability == Nullability.Nullable)
			{
				if (expr.Expression is UnaryOperatorExpression uoe && uoe.Operator == UnaryOperatorType.NullConditional)
				{
					return expr;
				}
				if (inst.HasFlag(InstructionFlags.MayUnwrapNull))
				{
					// We can't use ! in the chain of operators after a NullConditional, due to
					// https://github.com/dotnet/roslyn/issues/43659
					return expr;
				}
				return new UnaryOperatorExpression(UnaryOperatorType.SuppressNullableWarning, expr)
					.WithRR(new ResolveResult(expr.Type.ChangeNullability(Nullability.Oblivious)))
					.WithoutILInstruction();
			}
			*/
			return expr;
		}

		protected internal override TranslatedExpression VisitLdObj(LdObj inst, TranslationContext context)
		{
			IType loadType = inst.Type;
			bool loadTypeUsedInGeneric = inst.UnalignedPrefix != 0 || inst.Target.ResultType == StackType.Ref;
			if (context.TypeHint.Kind != TypeKind.Unknown
				&& TypeUtils.IsCompatibleTypeForMemoryAccess(context.TypeHint, loadType)
				&& !(loadTypeUsedInGeneric && context.TypeHint.Kind.IsAnyPointer()))
			{
				loadType = context.TypeHint;
			}
			if (inst.UnalignedPrefix != 0)
			{
				// Use one of: Unsafe.ReadUnaligned<T>(void*)
				//         or: Unsafe.ReadUnaligned<T>(ref byte)
				var pointer = Translate(inst.Target);
				if (pointer.Expression is DirectionExpression)
				{
					pointer = pointer.ConvertTo(new ByReferenceType(compilation.FindType(KnownTypeCode.Byte)), this);
				}
				else
				{
					pointer = pointer.ConvertTo(new PointerType(compilation.FindType(KnownTypeCode.Void)), this, allowImplicitConversion: true);
				}
				return CallUnsafeIntrinsic(
					name: "ReadUnaligned",
					arguments: new Expression[] { pointer },
					returnType: loadType,
					inst: inst,
					typeArguments: new IType[] { loadType }
				);
			}
			var result = LdObj(inst.Target, loadType);
			//if (target.Type.IsSmallIntegerType() && loadType.IsSmallIntegerType() && target.Type.GetSign() != loadType.GetSign())
			//	return result.ConvertTo(loadType, this);
			return result.WithILInstruction(inst);
		}

		ExpressionWithResolveResult LdObj(ILInstruction address, IType loadType)
		{
			IType addressTypeHint = address.ResultType == StackType.Ref ? new ByReferenceType(loadType) : (IType)new PointerType(loadType);
			var target = Translate(address, typeHint: addressTypeHint);
			if (TypeUtils.IsCompatiblePointerTypeForMemoryAccess(target.Type, loadType))
			{
				ExpressionWithResolveResult result;
				if (target.Expression is DirectionExpression dirExpr)
				{
					// we can dereference the managed reference by stripping away the 'ref'
					result = target.UnwrapChild(dirExpr.Expression);
				}
				else if (target.Type is PointerType pointerType)
				{
					if (target.Expression is UnaryOperatorExpression uoe && uoe.Operator == UnaryOperatorType.AddressOf)
					{
						// We can dereference the pointer by stripping away the '&'
						result = target.UnwrapChild(uoe.Expression);
					}
					else
					{
						// Dereference the existing pointer
						result = new UnaryOperatorExpression(UnaryOperatorType.Dereference, target.Expression)
							.WithRR(new ResolveResult(pointerType.ElementType));
					}
				}
				else
				{
					// reference type behind non-DirectionExpression?
					// this case should be impossible, but we can use a pointer cast
					// just to make sure
					target = target.ConvertTo(new PointerType(loadType), this);
					return new UnaryOperatorExpression(UnaryOperatorType.Dereference, target.Expression)
						.WithRR(new ResolveResult(loadType));
				}
				// we don't convert result to inst.Type, because the LdObj type
				// might be inaccurate (it's often System.Object for all reference types),
				// and our parent node should already insert casts where necessary
				return result;
			}
			else
			{
				// We need to cast the pointer type:
				if (target.Expression is DirectionExpression)
				{
					target = target.ConvertTo(new ByReferenceType(loadType), this);
				}
				else
				{
					target = target.ConvertTo(new PointerType(loadType), this);
				}
				if (target.Expression is DirectionExpression dirExpr)
				{
					return target.UnwrapChild(dirExpr.Expression);
				}
				else
				{
					return new UnaryOperatorExpression(UnaryOperatorType.Dereference, target.Expression)
						.WithRR(new ResolveResult(loadType));
				}
			}
		}

		protected internal override TranslatedExpression VisitStObj(StObj inst, TranslationContext context)
		{
			if (inst.UnalignedPrefix != 0)
			{
				return UnalignedStObj(inst);
			}

			IType pointerTypeHint = inst.Target.ResultType == StackType.Ref ? new ByReferenceType(inst.Type) : (IType)new PointerType(inst.Type);
			var pointer = Translate(inst.Target, typeHint: pointerTypeHint);
			TranslatedExpression target;
			TranslatedExpression value = default;
			IType memoryType;
			// Check if we need to cast to pointer type:
			if (TypeUtils.IsCompatiblePointerTypeForMemoryAccess(pointer.Type, inst.Type))
			{
				// cast not necessary, we can use the existing type
				memoryType = ((TypeWithElementType)pointer.Type).ElementType;
			}
			else
			{
				// We need to introduce a pointer cast
				value = Translate(inst.Value, typeHint: inst.Type);
				if (TypeUtils.IsCompatibleTypeForMemoryAccess(value.Type, inst.Type))
				{
					memoryType = value.Type;
				}
				else
				{
					memoryType = inst.Type;
				}
				if (pointer.Expression is DirectionExpression)
				{
					pointer = pointer.ConvertTo(new ByReferenceType(memoryType), this);
				}
				else
				{
					pointer = pointer.ConvertTo(new PointerType(memoryType), this);
				}
			}

			if (pointer.Expression is DirectionExpression)
			{
				// we can deference the managed reference by stripping away the 'ref'
				target = pointer.UnwrapChild(((DirectionExpression)pointer.Expression).Expression);
			}
			else
			{
				if (pointer.Expression is UnaryOperatorExpression uoe && uoe.Operator == UnaryOperatorType.AddressOf)
				{
					// *&ptr -> ptr
					target = pointer.UnwrapChild(uoe.Expression);
				}
				else
				{
					target = new UnaryOperatorExpression(UnaryOperatorType.Dereference, pointer.Expression)
						.WithoutILInstruction()
						.WithRR(new ResolveResult(memoryType));
				}
			}
			if (value.Expression == null)
			{
				value = Translate(inst.Value, typeHint: target.Type);
			}
			if (target.Expression is DirectionExpression dirExpr && target.ResolveResult is ByReferenceResolveResult lhsRefRR)
			{
				// ref (re-)assignment, emit "ref (a = ref b)".
				target = target.UnwrapChild(dirExpr.Expression);
				value = value.ConvertTo(lhsRefRR.Type, this, allowImplicitConversion: true);
				var assign = new AssignmentExpression(target.Expression, value.Expression)
					.WithRR(new OperatorResolveResult(target.Type, ExpressionType.Assign, lhsRefRR, value.ResolveResult));
				return new DirectionExpression(FieldDirection.Ref, assign)
					.WithoutILInstruction().WithRR(lhsRefRR);
			}
			else
			{
				return Assignment(target, value).WithILInstruction(inst);
			}
		}

		private TranslatedExpression UnalignedStObj(StObj inst)
		{
			// "unaligned.1; stobj" -> decompile to a call of
			//    Unsafe.WriteUnaligned<T>(void*, T)
			// or Unsafe.WriteUnaligned<T>(ref byte, T)
			var pointer = Translate(inst.Target);
			var value = Translate(inst.Value, typeHint: inst.Type);
			if (pointer.Expression is DirectionExpression)
			{
				pointer = pointer.ConvertTo(new ByReferenceType(compilation.FindType(KnownTypeCode.Byte)), this);
			}
			else
			{
				pointer = pointer.ConvertTo(new PointerType(compilation.FindType(KnownTypeCode.Void)), this, allowImplicitConversion: true);
			}
			if (!TypeUtils.IsCompatibleTypeForMemoryAccess(value.Type, inst.Type))
			{
				value = value.ConvertTo(inst.Type, this);
			}
			return CallUnsafeIntrinsic(
				name: "WriteUnaligned",
				arguments: new Expression[] { pointer, value },
				returnType: compilation.FindType(KnownTypeCode.Void),
				inst: inst
			);
		}

		protected internal override TranslatedExpression VisitLdLen(LdLen inst, TranslationContext context)
		{
			IType arrayType = compilation.FindType(KnownTypeCode.Array);
			TranslatedExpression arrayExpr = Translate(inst.Array, typeHint: arrayType);
			if (arrayExpr.Type.Kind != TypeKind.Array)
			{
				arrayExpr = arrayExpr.ConvertTo(arrayType, this);
			}
			arrayExpr = EnsureTargetNotNullable(arrayExpr, inst.Array);
			string memberName;
			KnownTypeCode code;
			dnlib.DotNet.IMDTokenProvider dnlibMember;
			if (inst.ResultType == StackType.I4)
			{
				memberName = "Length";
				code = KnownTypeCode.Int32;
				dnlibMember = Create_SystemArray_get_Length();
			}
			else
			{
				memberName = "LongLength";
				code = KnownTypeCode.Int64;
				dnlibMember = Create_SystemArray_get_LongLength();
			}
			IProperty member = arrayType.GetProperties(p => p.Name == memberName).FirstOrDefault();
			ResolveResult rr = member == null
				? new ResolveResult(compilation.FindType(code))
				: new MemberResolveResult(arrayExpr.ResolveResult, member);
			return new MemberReferenceExpression {
				MemberNameToken = Identifier.Create(memberName).WithAnnotation(BoxedTextColor.InstanceProperty),
				Target = arrayExpr.Expression
			}.WithAnnotation(dnlibMember).WithILInstruction(inst).WithRR(rr);
		}

		dnlib.DotNet.IMDTokenProvider Create_SystemArray_get_Length()
		{
			if (Create_SystemArray_get_Length_result_initd)
				return Create_SystemArray_get_Length_result;
			Create_SystemArray_get_Length_result_initd = true;

			const string propName = "Length";
			var module = typeSystem.MainModule.metadata;
			var corLib = typeSystem.MainModule.metadata.CorLibTypes;
			var type = corLib.GetTypeRef("System", "Array");
			var retType = corLib.Int32;
			var mr = new dnlib.DotNet.MemberRefUser(module, "get_" + propName, dnlib.DotNet.MethodSig.CreateInstance(retType), type);
			Create_SystemArray_get_Length_result = mr;
			var md = mr.ResolveMethod();
			if (md == null || md.DeclaringType == null)
				return mr;
			var prop = md.DeclaringType.FindProperty(propName);
			if (prop == null)
				return mr;

			Create_SystemArray_get_Length_result = prop;
			return prop;
		}
		dnlib.DotNet.IMDTokenProvider Create_SystemArray_get_Length_result;
		bool Create_SystemArray_get_Length_result_initd;

		dnlib.DotNet.IMDTokenProvider Create_SystemArray_get_LongLength()
		{
			if (Create_SystemArray_get_LongLength_result_initd)
				return Create_SystemArray_get_LongLength_result;
			Create_SystemArray_get_LongLength_result_initd = true;

			const string propName = "LongLength";
			var module = typeSystem.MainModule.metadata;
			var corLib = typeSystem.MainModule.metadata.CorLibTypes;
			var type = corLib.GetTypeRef("System", "Array");
			var retType = corLib.Int64;
			var mr = new dnlib.DotNet.MemberRefUser(module, "get_" + propName, dnlib.DotNet.MethodSig.CreateInstance(retType), type);
			Create_SystemArray_get_LongLength_result = mr;
			var md = mr.ResolveMethod();
			if (md == null || md.DeclaringType == null)
				return mr;
			var prop = md.DeclaringType.FindProperty(propName);
			if (prop == null)
				return mr;

			Create_SystemArray_get_LongLength_result = prop;
			return prop;
		}
		dnlib.DotNet.IMDTokenProvider Create_SystemArray_get_LongLength_result;
		bool Create_SystemArray_get_LongLength_result_initd;

		protected internal override TranslatedExpression VisitLdFlda(LdFlda inst, TranslationContext context)
		{
			if (settings.FixedBuffers && inst.Field.Name == "FixedElementField"
				&& inst.Target is LdFlda nestedLdFlda
				&& CSharpDecompiler.IsFixedField(nestedLdFlda.Field, out var elementType, out _))
			{
				Expression fieldAccess = ConvertField(nestedLdFlda.Field, nestedLdFlda.Target);
				var mrr = (MemberResolveResult)fieldAccess.GetResolveResult();
				fieldAccess.RemoveAnnotations<ResolveResult>();
				var result = fieldAccess.WithRR(new MemberResolveResult(mrr.TargetResult, mrr.Member, new PointerType(elementType)))
					.WithILInstruction(inst);
				if (inst.ResultType == StackType.Ref)
				{
					// `target.field` has pointer-type.
					if (inst.SlotInfo == PinnedRegion.InitSlot || inst.Parent is Conv { TargetType: IL.PrimitiveType.U })
					{
						// Convert pointer to ref if we're in a context where we're going to convert
						// the ref back to a pointer.
						return result.ConvertTo(new ByReferenceType(elementType), this);
					}
					else
					{
						// We can't use `ref *target.field` unless `target` is non-movable,
						// but we can use `ref target.field[0]`.
						var arrayAccess = new IndexerExpression(result, new PrimitiveExpression(0))
							.WithRR(new ResolveResult(elementType));
						return new DirectionExpression(FieldDirection.Ref, arrayAccess)
							.WithoutILInstruction().WithRR(new ByReferenceResolveResult(arrayAccess.ResolveResult, ReferenceKind.Ref));
					}
				}
				else
				{
					return result;
				}
			}
			TranslatedExpression expr;
			if (TupleTransform.MatchTupleFieldAccess(inst, out IType underlyingTupleType, out var target, out int position))
			{
				var translatedTarget = TranslateTarget(target,
					nonVirtualInvocation: true,
					memberStatic: false,
					memberDeclaringType: underlyingTupleType);
				if (translatedTarget.Type is TupleType tupleType && NormalizeTypeVisitor.TypeErasure.EquivalentTypes(tupleType, underlyingTupleType) && position <= tupleType.ElementNames.Length)
				{
					string elementName = tupleType.ElementNames[position - 1];
					if (elementName == null)
					{
						elementName = "Item" + position;
					}
					// tupleType.ElementTypes are more accurate w.r.t. nullability/dynamic than inst.Field.Type
					var rr = new MemberResolveResult(translatedTarget.ResolveResult, inst.Field,
						returnTypeOverride: tupleType.ElementTypes[position - 1]);

					expr = new MemberReferenceExpression {
						Target = translatedTarget,
						MemberNameToken = Identifier.Create(elementName).WithAnnotation(inst.Field.OriginalMember)
					}.WithAnnotation(inst.Field.OriginalMember).WithRR(rr).WithILInstruction(inst);
				}
				else
				{
					expr = ConvertField(inst.Field, inst.Target).WithILInstruction(inst);
				}
			}
			else
			{
				expr = ConvertField(inst.Field, inst.Target).WithILInstruction(inst);
			}
			if (inst.ResultType == StackType.I)
			{
				// ldflda producing native pointer
				return new UnaryOperatorExpression(UnaryOperatorType.AddressOf, expr)
					.WithoutILInstruction().WithRR(new ResolveResult(new PointerType(expr.Type)));
			}
			else
			{
				// ldflda producing managed pointer
				return new DirectionExpression(FieldDirection.Ref, expr)
					.WithoutILInstruction().WithRR(new ByReferenceResolveResult(expr.ResolveResult, ReferenceKind.Ref));
			}
		}

		protected internal override TranslatedExpression VisitLdsFlda(LdsFlda inst, TranslationContext context)
		{
			var expr = ConvertField(inst.Field).WithILInstruction(inst);
			return new DirectionExpression(FieldDirection.Ref, expr)
				.WithoutILInstruction().WithRR(new ByReferenceResolveResult(expr.ResolveResult, ReferenceKind.Ref));
		}

		protected internal override TranslatedExpression VisitLdElema(LdElema inst, TranslationContext context)
		{
			TranslatedExpression arrayExpr = Translate(inst.Array);
			var arrayType = arrayExpr.Type as ArrayType;
			if (arrayType == null || !TypeUtils.IsCompatibleTypeForMemoryAccess(arrayType.ElementType, inst.Type))
			{
				arrayType = new ArrayType(compilation, inst.Type, inst.Indices.Count);
				arrayExpr = arrayExpr.ConvertTo(arrayType, this);
			}
			IndexerExpression indexerExpr;
			if (inst.WithSystemIndex)
			{
				var systemIndex = compilation.FindType(KnownTypeCode.Index);
				indexerExpr = new IndexerExpression(
					arrayExpr, inst.Indices.Select(i => Translate(i, typeHint: systemIndex).ConvertTo(systemIndex, this).Expression)
				);
			}
			else
			{
				indexerExpr = new IndexerExpression(
					arrayExpr, inst.Indices.Select(i => TranslateArrayIndex(i).Expression)
				);
			}
			TranslatedExpression expr = indexerExpr.WithILInstruction(inst).WithRR(new ResolveResult(arrayType.ElementType));
			return new DirectionExpression(FieldDirection.Ref, expr)
				.WithoutILInstruction().WithRR(new ByReferenceResolveResult(expr.ResolveResult, ReferenceKind.Ref));
		}

		TranslatedExpression TranslateArrayIndex(ILInstruction i)
		{
			var input = Translate(i);
			return ConvertArrayIndex(input, i.ResultType, allowIntPtr: false);
		}

		TranslatedExpression ConvertArrayIndex(TranslatedExpression input, StackType stackType, bool allowIntPtr)
		{
			if (input.Type.GetSize() > stackType.GetSize())
			{
				// truncate oversized result
				return input.ConvertTo(FindType(stackType, input.Type.GetSign()), this);
			}
			if (input.Type.IsCSharpPrimitiveIntegerType() || input.Type.IsCSharpNativeIntegerType())
			{
				// can be used as array index as-is
				return input;
			}
			if (allowIntPtr && (input.Type.IsKnownType(KnownTypeCode.IntPtr) || input.Type.IsKnownType(KnownTypeCode.UIntPtr)))
			{
				return input;
			}
			if (stackType != StackType.I4 && input.Type.GetStackType() == StackType.I4)
			{
				// prefer casting to int if that's big enough
				stackType = StackType.I4;
			}
			IType targetType = FindArithmeticType(stackType, input.Type.GetSign());
			return input.ConvertTo(targetType, this);
		}

		internal static bool IsUnboxAnyWithIsInst(UnboxAny unboxAny, IsInst isInst)
		{
			return unboxAny.Type.Equals(isInst.Type)
				&& (unboxAny.Type.IsKnownType(KnownTypeCode.NullableOfT) || isInst.Type.IsReferenceType == true);
		}

		protected internal override TranslatedExpression VisitUnboxAny(UnboxAny inst, TranslationContext context)
		{
			TranslatedExpression arg;
			if (inst.Argument is IsInst isInst && IsUnboxAnyWithIsInst(inst, isInst))
			{
				// unbox.any T(isinst T(expr)) ==> expr as T
				// This is used for generic types and nullable value types
				arg = UnwrapBoxingConversion(Translate(isInst.Argument));
				return new AsExpression(arg, ConvertType(inst.Type))
					.WithILInstruction(inst)
					.WithRR(new ConversionResolveResult(inst.Type, arg.ResolveResult, Conversion.TryCast));
			}

			arg = Translate(inst.Argument);
			IType targetType = inst.Type;
			if (targetType.Kind == TypeKind.TypeParameter)
			{
				var rr = resolver.ResolveCast(targetType, arg.ResolveResult);
				if (rr.IsError)
				{
					// C# 6.2.7 Explicit conversions involving type parameters:
					// if we can't directly convert to a type parameter,
					// try via its effective base class.
					arg = arg.ConvertTo(((ITypeParameter)targetType).EffectiveBaseClass, this);
				}
			}
			else
			{
				// Before unboxing arg must be a object
				arg = arg.ConvertTo(compilation.FindType(KnownTypeCode.Object), this);
			}

			return new CastExpression(ConvertType(targetType), arg.Expression)
				.WithILInstruction(inst)
				.WithRR(new ConversionResolveResult(targetType, arg.ResolveResult, Conversion.UnboxingConversion));
		}

		protected internal override TranslatedExpression VisitUnbox(Unbox inst, TranslationContext context)
		{
			var arg = Translate(inst.Argument);
			var castExpression = new CastExpression(ConvertType(inst.Type), arg.Expression)
				.WithRR(new ConversionResolveResult(inst.Type, arg.ResolveResult, Conversion.UnboxingConversion));
			return new DirectionExpression(FieldDirection.Ref, castExpression)
				.WithILInstruction(inst)
				.WithRR(new ByReferenceResolveResult(castExpression.ResolveResult, ReferenceKind.Ref));
		}

		protected internal override TranslatedExpression VisitBox(Box inst, TranslationContext context)
		{
			IType targetType = inst.Type;
			var arg = Translate(inst.Argument, typeHint: targetType);
			if (settings.NativeIntegers && !arg.Type.Equals(targetType))
			{
				if (targetType.IsKnownType(KnownTypeCode.IntPtr))
				{
					targetType = SpecialType.NInt;
				}
				else if (targetType.IsKnownType(KnownTypeCode.UIntPtr))
				{
					targetType = SpecialType.NUInt;
				}
			}
			arg = arg.ConvertTo(targetType, this);
			var obj = compilation.FindType(KnownTypeCode.Object);
			return new CastExpression(ConvertType(obj), arg.Expression)
				.WithILInstruction(inst)
				.WithRR(new ConversionResolveResult(obj, arg.ResolveResult, Conversion.BoxingConversion));
		}

		protected internal override TranslatedExpression VisitCastClass(CastClass inst, TranslationContext context)
		{
			return Translate(inst.Argument).ConvertTo(inst.Type, this);
		}

		protected internal override TranslatedExpression VisitExpressionTreeCast(ExpressionTreeCast inst, TranslationContext context)
		{
			return Translate(inst.Argument).ConvertTo(inst.Type, this, inst.IsChecked);
		}

		protected internal override TranslatedExpression VisitArglist(Arglist inst, TranslationContext context)
		{
			return new UndocumentedExpression { UndocumentedExpressionType = UndocumentedExpressionType.ArgListAccess }
			.WithILInstruction(inst)
				.WithRR(new TypeResolveResult(compilation.FindType(new TopLevelTypeName("System", "RuntimeArgumentHandle"))));
		}

		protected internal override TranslatedExpression VisitMakeRefAny(MakeRefAny inst, TranslationContext context)
		{
			var arg = Translate(inst.Argument).Expression;
			if (arg is DirectionExpression)
			{
				arg = ((DirectionExpression)arg).Expression;
			}
			return new UndocumentedExpression {
				UndocumentedExpressionType = UndocumentedExpressionType.MakeRef,
				Arguments = { arg.Detach() }
			}
			.WithILInstruction(inst)
				.WithRR(new TypeResolveResult(compilation.FindType(KnownTypeCode.TypedReference)));
		}

		protected internal override TranslatedExpression VisitRefAnyType(RefAnyType inst, TranslationContext context)
		{
			// TODO: MemberRef annotation
			return new MemberReferenceExpression(new UndocumentedExpression {
				UndocumentedExpressionType = UndocumentedExpressionType.RefType,
				Arguments = { Translate(inst.Argument).Expression.Detach() }
			}, "TypeHandle")
				.WithILInstruction(inst)
				.WithRR(new TypeResolveResult(compilation.FindType(new TopLevelTypeName("System", "RuntimeTypeHandle"))));
		}

		protected internal override TranslatedExpression VisitRefAnyValue(RefAnyValue inst, TranslationContext context)
		{
			var expr = new UndocumentedExpression {
				UndocumentedExpressionType = UndocumentedExpressionType.RefValue,
				Arguments = { Translate(inst.Argument).Expression, new TypeReferenceExpression(ConvertType(inst.Type)) }
			}.WithRR(new ResolveResult(inst.Type));
			return new DirectionExpression(FieldDirection.Ref, expr.WithILInstruction(inst)).WithoutILInstruction()
				.WithRR(new ByReferenceResolveResult(expr.ResolveResult, ReferenceKind.Ref));
		}

		protected internal override TranslatedExpression VisitBlock(Block block, TranslationContext context)
		{
			switch (block.Kind)
			{
				case BlockKind.ArrayInitializer:
					return TranslateArrayInitializer(block);
				case BlockKind.StackAllocInitializer:
					return TranslateStackAllocInitializer(block, context.TypeHint);
				case BlockKind.CollectionInitializer:
				case BlockKind.ObjectInitializer:
					return TranslateObjectAndCollectionInitializer(block);
				case BlockKind.WithInitializer:
					return TranslateWithInitializer(block);
				case BlockKind.CallInlineAssign:
					return TranslateSetterCallAssignment(block);
				case BlockKind.CallWithNamedArgs:
					return TranslateCallWithNamedArgs(block);
				case BlockKind.InterpolatedString:
					return TranslateInterpolatedString(block);
				default:
					return ErrorExpression("Unknown block type: " + block.Kind);
			}
		}

		private TranslatedExpression TranslateInterpolatedString(Block block)
		{
			var content = new List<InterpolatedStringContent>();

			for (int i = 1; i < block.Instructions.Count; i++)
			{
				var call = (Call)block.Instructions[i];
				switch (call.Method.Name)
				{
					case "AppendLiteral":
						content.Add(new InterpolatedStringText(((LdStr)call.Arguments[1]).Value.Replace("{", "{{").Replace("}", "}}")));
						break;
					case "AppendFormatted" when call.Arguments.Count == 2:
						content.Add(new Interpolation(Translate(call.Arguments[1])));
						break;
					case "AppendFormatted" when call.Arguments.Count == 3 && call.Arguments[2] is LdStr ldstr:
						content.Add(new Interpolation(Translate(call.Arguments[1]), suffix: ldstr.Value));
						break;
					case "AppendFormatted" when call.Arguments.Count == 3 && call.Arguments[2] is LdcI4 ldci4:
						content.Add(new Interpolation(Translate(call.Arguments[1]), alignment: ldci4.Value));
						break;
					case "AppendFormatted" when call.Arguments.Count == 4 && call.Arguments[2] is LdcI4 ldci4 && call.Arguments[3] is LdStr ldstr:
						content.Add(new Interpolation(Translate(call.Arguments[1]), ldci4.Value, ldstr.Value));
						break;
					default:
						throw new NotSupportedException();
				}
			}

			return new InterpolatedStringExpression(content)
				.WithILInstruction(block)
				.WithRR(new ResolveResult(compilation.FindType(KnownTypeCode.String)));
		}

		private TranslatedExpression TranslateCallWithNamedArgs(Block block)
		{
			return WrapInRef(
				new CallBuilder(this, typeSystem, settings, stringBuilder).CallWithNamedArgs(block),
				((CallInstruction)block.FinalInstruction).Method.ReturnType);
		}

		private TranslatedExpression TranslateSetterCallAssignment(Block block)
		{
			if (!block.MatchInlineAssignBlock(out var call, out var value))
			{
				// should never happen unless the ILAst is invalid
				return ErrorExpression("Error: MatchInlineAssignBlock() returned false");
			}
			var arguments = call.Arguments.ToList();
			arguments[arguments.Count - 1] = value;
			return new CallBuilder(this, typeSystem, settings, stringBuilder)
				.Build(call.OpCode, call.Method, arguments)
				.WithILInstruction(call);
		}

		TranslatedExpression TranslateObjectAndCollectionInitializer(Block block)
		{
			var stloc = block.Instructions.FirstOrDefault() as StLoc;
			var final = block.FinalInstruction as LdLoc;
			// Check basic structure of block
			if (stloc == null || final == null || stloc.Variable != final.Variable
				|| stloc.Variable.Kind != VariableKind.InitializerTarget)
				throw new ArgumentException("given Block is invalid!");
			InitializedObjectResolveResult initObjRR;
			TranslatedExpression expr;
			// Detect type of initializer
			switch (stloc.Value)
			{
				case NewObj newObjInst:
					initObjRR = new InitializedObjectResolveResult(newObjInst.Method.DeclaringType);
					expr = new CallBuilder(this, typeSystem, settings, stringBuilder).Build(newObjInst);
					break;
				case DefaultValue defaultVal:
					initObjRR = new InitializedObjectResolveResult(defaultVal.Type);
					expr = new ObjectCreateExpression(ConvertType(defaultVal.Type))
						.WithILInstruction(defaultVal)
						.WithRR(new TypeResolveResult(defaultVal.Type));
					break;
				case Block callWithNamedArgs when callWithNamedArgs.Kind == BlockKind.CallWithNamedArgs:
					expr = TranslateCallWithNamedArgs(callWithNamedArgs);
					initObjRR = new InitializedObjectResolveResult(expr.Type);
					break;
				case Call c when c.Method.FullNameIs("System.Activator", "CreateInstance") && c.Method.TypeArguments.Count == 1:
					IType type = c.Method.TypeArguments[0];
					initObjRR = new InitializedObjectResolveResult(type);
					expr = new ObjectCreateExpression(ConvertType(type))
						.WithILInstruction(c)
						.WithRR(new TypeResolveResult(type));
					break;
				default:
					throw new ArgumentException("given Block is invalid!");
			}
			var oce = (ObjectCreateExpression)expr.Expression;
			oce.Initializer = BuildArrayInitializerExpression(block, initObjRR);
			return expr.WithILInstruction(block);
		}

		private ArrayInitializerExpression BuildArrayInitializerExpression(Block block, InitializedObjectResolveResult initObjRR)
		{
			var elementsStack = new Stack<List<TranslatedExpression>>();
			var elements = new List<TranslatedExpression>(block.Instructions.Count);
			elementsStack.Push(elements);
			List<IL.Transforms.AccessPathElement> currentPath = null;
			var indexVariables = new Dictionary<ILVariable, ILInstruction>();
			foreach (var inst in block.Instructions.Skip(1))
			{
				// Collect indexer variables (for C# 6 dictionary initializers)
				if (inst is StLoc indexStore)
				{
					indexVariables.Add(indexStore.Variable, indexStore.Value);
					continue;
				}
				// Get current path
				var info = IL.Transforms.AccessPathElement.GetAccessPath(inst, initObjRR.Type, settings: settings);
				// This should not happen, because the IL transform should not create invalid access paths,
				// but we leave it here as sanity check.
				if (info.Kind == IL.Transforms.AccessPathKind.Invalid)
					continue;
				// Calculate "difference" to previous path
				if (currentPath == null)
				{
					currentPath = info.Path;
				}
				else
				{
					int minLen = Math.Min(currentPath.Count, info.Path.Count);
					int firstDifferenceIndex = 0;
					while (firstDifferenceIndex < minLen && info.Path[firstDifferenceIndex] == currentPath[firstDifferenceIndex])
						firstDifferenceIndex++;
					while (elementsStack.Count - 1 > firstDifferenceIndex)
					{
						var methodElement = currentPath[elementsStack.Count - 1];
						var pathElement = currentPath[elementsStack.Count - 2];
						var values = elementsStack.Pop();
						elementsStack.Peek().Add(MakeInitializerAssignment(initObjRR, methodElement, pathElement, values, indexVariables));
					}
					currentPath = info.Path;
				}
				// Fill the stack with empty expression lists
				while (elementsStack.Count < currentPath.Count)
					elementsStack.Push(new List<TranslatedExpression>());
				var lastElement = currentPath.Last();
				var memberRR = new MemberResolveResult(initObjRR, lastElement.Member);
				switch (info.Kind)
				{
					case IL.Transforms.AccessPathKind.Adder:
						Debug.Assert(lastElement.Member is IMethod);
						elementsStack.Peek().Add(
							new CallBuilder(this, typeSystem, settings, stringBuilder)
								.BuildCollectionInitializerExpression(lastElement.OpCode, (IMethod)lastElement.Member, initObjRR, info.Values)
								.WithILInstruction(inst)
						);
						break;
					case IL.Transforms.AccessPathKind.Setter:
						Debug.Assert(lastElement.Member is IProperty || lastElement.Member is IField);
						if (lastElement.Indices?.Length > 0)
						{
							var property = (IProperty)lastElement.Member;
							Debug.Assert(property.IsIndexer);
							Debug.Assert(property.Setter != null, $"Indexer property {property} has no setter");
							elementsStack.Peek().Add(
								new CallBuilder(this, typeSystem, settings, stringBuilder)
									.BuildDictionaryInitializerExpression(lastElement.OpCode, property.Setter, initObjRR, GetIndices(lastElement.Indices, indexVariables).ToList(), info.Values.Single())
									.WithILInstruction(inst)
							);
						}
						else
						{
							var value = Translate(info.Values.Single(), typeHint: memberRR.Type)
								.ConvertTo(memberRR.Type, this, allowImplicitConversion: true);
							var named = new NamedExpression {
								NameToken = Identifier.Create(lastElement.Member.Name).WithAnnotation(lastElement.Member.OriginalMember),
								Expression = value
							}.WithAnnotation(lastElement.Member.OriginalMember);
							var assignment = named
											 .WithILInstruction(inst).WithRR(memberRR);
							elementsStack.Peek().Add(assignment);
						}
						break;
				}
			}
			while (elementsStack.Count > 1)
			{
				var methodElement = currentPath[elementsStack.Count - 1];
				var pathElement = currentPath[elementsStack.Count - 2];
				var values = elementsStack.Pop();
				elementsStack.Peek().Add(
					MakeInitializerAssignment(initObjRR, methodElement, pathElement, values, indexVariables)
				);
			}
			return new ArrayInitializerExpression(elements.SelectArray(e => e.Expression));
		}

		IEnumerable<ILInstruction> GetIndices(IEnumerable<ILInstruction> indices, Dictionary<ILVariable, ILInstruction> indexVariables)
		{
			foreach (var inst in indices)
			{
				if (inst is LdLoc ld && indexVariables.TryGetValue(ld.Variable, out var newInst))
					yield return newInst;
				else
					yield return inst;
			}
		}

		TranslatedExpression MakeInitializerAssignment(InitializedObjectResolveResult rr, IL.Transforms.AccessPathElement memberPath,
			IL.Transforms.AccessPathElement valuePath, List<TranslatedExpression> values,
			Dictionary<ILVariable, ILInstruction> indexVariables)
		{
			TranslatedExpression value;
			if (memberPath.Member is IMethod method && method.Name == "Add")
			{
				value = new ArrayInitializerExpression(values.Select(v => v.Expression))
					.WithRR(new ResolveResult(SpecialType.UnknownType))
					.WithoutILInstruction();
			}
			else if (values.Count == 1 && !(values[0].Expression is AssignmentExpression || values[0].Expression is NamedExpression))
			{
				value = values[0];
			}
			else
			{
				value = new ArrayInitializerExpression(values.Select(v => v.Expression))
					.WithRR(new ResolveResult(SpecialType.UnknownType))
					.WithoutILInstruction();
			}
			if (valuePath.Indices?.Length > 0)
			{
				Expression index = new IndexerExpression(null, GetIndices(valuePath.Indices, indexVariables).Select(i => Translate(i).Expression));
				return new AssignmentExpression(index, value)
					.WithRR(new MemberResolveResult(rr, valuePath.Member))
					.WithoutILInstruction();
			}
			else
			{
				var named = new NamedExpression {
					NameToken = Identifier.Create(valuePath.Member.Name).WithAnnotation(valuePath.Member.OriginalMember),
					Expression = value
				}.WithAnnotation(valuePath.Member.OriginalMember);
				return named.WithRR(new MemberResolveResult(rr, valuePath.Member)).WithoutILInstruction();
			}
		}

		class ArrayInitializer
		{
			public ArrayInitializer(ArrayInitializerExpression expression)
			{
				this.Expression = expression;
				this.CurrentElementCount = 0;
			}

			public ArrayInitializerExpression Expression;
			// HACK: avoid using Expression.Elements.Count: https://github.com/icsharpcode/ILSpy/issues/1202
			public int CurrentElementCount;
		}

		TranslatedExpression TranslateArrayInitializer(Block block)
		{
			var stloc = block.Instructions.FirstOrDefault() as StLoc;
			var final = block.FinalInstruction as LdLoc;
			if (stloc == null || final == null || !stloc.Value.MatchNewArr(out IType type))
				throw new ArgumentException("given Block is invalid!");
			if (stloc.Variable != final.Variable || stloc.Variable.Kind != VariableKind.InitializerTarget)
				throw new ArgumentException("given Block is invalid!");
			var newArr = (NewArr)stloc.Value;

			var translatedDimensions = newArr.Indices.SelectArray(i => Translate(i));

			if (!translatedDimensions.All(dim => dim.ResolveResult.IsCompileTimeConstant))
				throw new ArgumentException("given Block is invalid!");
			int dimensions = newArr.Indices.Count;
			int[] dimensionSizes = translatedDimensions.SelectArray(dim => (int)dim.ResolveResult.ConstantValue);
			var container = new Stack<ArrayInitializer>();
			var root = new ArrayInitializer(new ArrayInitializerExpression());
			container.Push(root);
			var elementResolveResults = new List<ResolveResult>();

			for (int i = 1; i < block.Instructions.Count; i++)
			{
				if (!block.Instructions[i].MatchStObj(out ILInstruction target, out ILInstruction value, out IType t) || !type.Equals(t))
					throw new ArgumentException("given Block is invalid!");
				if (!target.MatchLdElema(out t, out ILInstruction array) || !type.Equals(t))
					throw new ArgumentException("given Block is invalid!");
				if (!array.MatchLdLoc(out ILVariable v) || v != final.Variable)
					throw new ArgumentException("given Block is invalid!");
				while (container.Count < dimensions)
				{
					var aie = new ArrayInitializerExpression();
					var parentInitializer = container.Peek();
					if (parentInitializer.CurrentElementCount > 0)
						parentInitializer.Expression.AddChild(new CSharpTokenNode(TextLocation.Empty, Roles.Comma), Roles.Comma);
					parentInitializer.Expression.Elements.Add(aie);
					parentInitializer.CurrentElementCount++;
					container.Push(new ArrayInitializer(aie));
				}
				TranslatedExpression val;
				var old = astBuilder.UseSpecialConstants;
				try
				{
					astBuilder.UseSpecialConstants = !type.IsCSharpPrimitiveIntegerType() && !type.IsKnownType(KnownTypeCode.Decimal);
					val = Translate(value, typeHint: type).ConvertTo(type, this, allowImplicitConversion: true);
				}
				finally
				{
					astBuilder.UseSpecialConstants = old;
				}
				var currentInitializer = container.Peek();
				if (currentInitializer.CurrentElementCount > 0)
					currentInitializer.Expression.AddChild(new CSharpTokenNode(TextLocation.Empty, Roles.Comma), Roles.Comma);
				currentInitializer.Expression.Elements.Add(val);
				currentInitializer.CurrentElementCount++;
				elementResolveResults.Add(val.ResolveResult);
				while (container.Count > 0 && container.Peek().CurrentElementCount == dimensionSizes[container.Count - 1])
				{
					container.Pop();
				}
			}
			ArraySpecifier[] additionalSpecifiers;
			AstType typeExpression;
			if (settings.AnonymousTypes && type.ContainsAnonymousType())
			{
				typeExpression = null;
				additionalSpecifiers = new[] { new ArraySpecifier() };
			}
			else
			{
				typeExpression = ConvertType(type);
				if (typeExpression is ComposedType compType && compType.ArraySpecifiers.Count > 0)
				{
					additionalSpecifiers = compType.ArraySpecifiers.Select(a => (ArraySpecifier)a.Clone()).ToArray();
					compType.ArraySpecifiers.Clear();
				}
				else
				{
					additionalSpecifiers = Empty<ArraySpecifier>.Array;
				}
			}
			var expr = new ArrayCreateExpression {
				Type = typeExpression,
				Initializer = root.Expression
			};
			expr.AdditionalArraySpecifiers.AddRange(additionalSpecifiers);
			if (!type.ContainsAnonymousType())
				expr.Arguments.AddRange(newArr.Indices.Select(i => Translate(i).Expression));
			return expr.WithILInstruction(block)
				.WithRR(new ArrayCreateResolveResult(new ArrayType(compilation, type, dimensions), newArr.Indices.Select(i => Translate(i).ResolveResult).ToArray(), elementResolveResults));
		}

		TranslatedExpression TranslateStackAllocInitializer(Block block, IType typeHint)
		{
			var stloc = block.Instructions.FirstOrDefault() as StLoc;
			var final = block.FinalInstruction as LdLoc;
			if (stloc == null || final == null || stloc.Variable != final.Variable || stloc.Variable.Kind != VariableKind.InitializerTarget)
				throw new ArgumentException("given Block is invalid!");
			StackAllocExpression stackAllocExpression;
			IType elementType;
			if (block.Instructions.Count < 2 || !block.Instructions[1].MatchStObj(out _, out _, out var t))
				throw new ArgumentException("given Block is invalid!");
			if (typeHint is PointerType pt && !TypeUtils.IsCompatibleTypeForMemoryAccess(t, pt.ElementType))
			{
				typeHint = new PointerType(t);
			}
			switch (stloc.Value)
			{
				case LocAlloc locAlloc:
					stackAllocExpression = TranslateLocAlloc(locAlloc, typeHint, out elementType);
					break;
				case LocAllocSpan locAllocSpan:
					stackAllocExpression = TranslateLocAllocSpan(locAllocSpan, typeHint, out elementType);
					break;
				default:
					throw new ArgumentException("given Block is invalid!");
			}
			var initializer = stackAllocExpression.Initializer = new ArrayInitializerExpression();
			var pointerType = new PointerType(elementType);
			long expectedOffset = 0;

			for (int i = 1; i < block.Instructions.Count; i++)
			{
				// stobj type(binary.add.i(ldloc I_0, conv i4->i <sign extend> (ldc.i4 offset)), value)
				if (!block.Instructions[i].MatchStObj(out var target, out var value, out t) || !TypeUtils.IsCompatibleTypeForMemoryAccess(elementType, t))
					throw new ArgumentException("given Block is invalid!");
				long offset = 0;
				target = target.UnwrapConv(ConversionKind.StopGCTracking);

				if (!target.MatchLdLoc(stloc.Variable))
				{
					if (!target.MatchBinaryNumericInstruction(BinaryNumericOperator.Add, out var left, out var right))
						throw new ArgumentException("given Block is invalid!");
					var binary = (BinaryNumericInstruction)target;
					left = left.UnwrapConv(ConversionKind.StopGCTracking);
					var offsetInst = PointerArithmeticOffset.Detect(right, pointerType.ElementType, binary.CheckForOverflow);
					if (!left.MatchLdLoc(final.Variable) || offsetInst == null)
						throw new ArgumentException("given Block is invalid!");
					if (!offsetInst.MatchLdcI(out offset))
						throw new ArgumentException("given Block is invalid!");
				}
				while (expectedOffset < offset)
				{
					initializer.Elements.Add(Translate(IL.Transforms.TransformArrayInitializers.GetNullExpression(elementType), typeHint: elementType));
					expectedOffset++;
				}
				var val = Translate(value, typeHint: elementType).ConvertTo(elementType, this, allowImplicitConversion: true);
				initializer.Elements.Add(val);
				expectedOffset++;
			}
			return stackAllocExpression.WithILInstruction(block)
				.WithRR(new ResolveResult(stloc.Variable.Type));
		}

		TranslatedExpression TranslateWithInitializer(Block block)
		{
			var stloc = block.Instructions.FirstOrDefault() as StLoc;
			var final = block.FinalInstruction as LdLoc;
			if (stloc == null || final == null || stloc.Variable != final.Variable || stloc.Variable.Kind != VariableKind.InitializerTarget)
				throw new ArgumentException("given Block is invalid!");

			WithInitializerExpression withInitializerExpression = new WithInitializerExpression();
			withInitializerExpression.Expression = Translate(stloc.Value, stloc.Variable.Type);
			withInitializerExpression.Initializer = BuildArrayInitializerExpression(block, new InitializedObjectResolveResult(stloc.Variable.Type));

			return withInitializerExpression.WithILInstruction(block)
				.WithRR(new ResolveResult(stloc.Variable.Type));
		}

		/// <summary>
		/// If expr is a constant integer expression, and its value fits into type,
		/// convert the expression into the target type.
		/// Otherwise, returns the expression unmodified.
		/// </summary>
		TranslatedExpression AdjustConstantExpressionToType(TranslatedExpression expr, IType typeHint)
		{
			var newRR = AdjustConstantToType(expr.ResolveResult, typeHint);
			if (newRR == expr.ResolveResult)
			{
				return expr;
			}
			else
			{
				return ConvertConstantValue(newRR, allowImplicitConversion: true).WithILInstruction(expr.ILInstructions);
			}
		}

		private ResolveResult AdjustConstantToType(ResolveResult rr, IType typeHint)
		{
			if (!rr.IsCompileTimeConstant)
			{
				return rr;
			}
			typeHint = NullableType.GetUnderlyingType(typeHint);
			if (rr.Type.Equals(typeHint))
			{
				return rr;
			}
			// Convert to type hint, if this is possible without loss of accuracy
			if (typeHint.IsKnownType(KnownTypeCode.Boolean))
			{
				if (object.Equals(rr.ConstantValue, 0) || object.Equals(rr.ConstantValue, 0u))
				{
					rr = new ConstantResolveResult(typeHint, false);
				}
				else if (object.Equals(rr.ConstantValue, 1) || object.Equals(rr.ConstantValue, 1u))
				{
					rr = new ConstantResolveResult(typeHint, true);
				}
			}
			else if (typeHint.Kind == TypeKind.Enum || typeHint.IsKnownType(KnownTypeCode.Char) || typeHint.IsCSharpSmallIntegerType())
			{
				var castRR = resolver.WithCheckForOverflow(true).ResolveCast(typeHint, rr);
				if (castRR.IsCompileTimeConstant && !castRR.IsError)
				{
					rr = castRR;
				}
			}
			else if (typeHint.Kind.IsAnyPointer() && (object.Equals(rr.ConstantValue, 0) || object.Equals(rr.ConstantValue, 0u)))
			{
				rr = new ConstantResolveResult(typeHint, null);
			}
			return rr;
		}

		protected internal override TranslatedExpression VisitNullCoalescingInstruction(NullCoalescingInstruction inst, TranslationContext context)
		{
			var value = Translate(inst.ValueInst);
			var fallback = Translate(inst.FallbackInst);
			fallback = AdjustConstantExpressionToType(fallback, value.Type);
			var rr = resolver.ResolveBinaryOperator(BinaryOperatorType.NullCoalescing, value.ResolveResult, fallback.ResolveResult);
			if (rr.IsError)
			{
				IType targetType;
				if (fallback.Expression is ThrowExpression && fallback.Type.Equals(SpecialType.NoType))
				{
					targetType = NullableType.GetUnderlyingType(value.Type);
				}
				else if (!value.Type.Equals(SpecialType.NullType) && !fallback.Type.Equals(SpecialType.NullType) && !value.Type.Equals(fallback.Type))
				{
					targetType = compilation.FindType(inst.UnderlyingResultType);
				}
				else
				{
					targetType = value.Type.Equals(SpecialType.NullType) ? fallback.Type : value.Type;
				}
				if (inst.Kind != NullCoalescingKind.Ref)
				{
					value = value.ConvertTo(NullableType.Create(compilation, targetType), this);
				}
				else
				{
					value = value.ConvertTo(targetType, this);
				}
				if (inst.Kind == NullCoalescingKind.Nullable)
				{
					value = value.ConvertTo(NullableType.Create(compilation, targetType), this);
				}
				else
				{
					fallback = fallback.ConvertTo(targetType, this);
				}
				rr = new ResolveResult(targetType);
			}
			return new BinaryOperatorExpression(value, BinaryOperatorType.NullCoalescing, fallback)
				.WithILInstruction(inst)
				.WithRR(rr);
		}

		protected internal override TranslatedExpression VisitIfInstruction(IfInstruction inst, TranslationContext context)
		{
			var condition = TranslateCondition(inst.Condition);
			var trueBranch = Translate(inst.TrueInst, typeHint: context.TypeHint);
			var falseBranch = Translate(inst.FalseInst, typeHint: context.TypeHint);
			BinaryOperatorType op = BinaryOperatorType.Any;
			TranslatedExpression rhs = default(TranslatedExpression);

			if (inst.MatchLogicAnd(out var lhsInst, out var rhsInst) && !rhsInst.MatchLdcI4(1))
			{
				op = BinaryOperatorType.ConditionalAnd;
				Debug.Assert(rhsInst == inst.TrueInst);
				rhs = trueBranch;
			}
			else if (inst.MatchLogicOr(out lhsInst, out rhsInst) && !rhsInst.MatchLdcI4(0))
			{
				op = BinaryOperatorType.ConditionalOr;
				Debug.Assert(rhsInst == inst.FalseInst);
				rhs = falseBranch;
			}
			// ILAst LogicAnd/LogicOr can return a different value than 0 or 1
			// if the rhs is evaluated.
			// We can only correctly translate it to C# if the rhs is of type boolean:
			if (op != BinaryOperatorType.Any && (rhs.Type.IsKnownType(KnownTypeCode.Boolean) || IfInstruction.IsInConditionSlot(inst)))
			{
				if (rhs.Type.GetStackType().GetSize() > 4)
				{
					rhs = rhs.ConvertTo(FindType(StackType.I4, rhs.Type.GetSign()), this);
				}
				rhs = rhs.ConvertToBoolean(this);
				return new BinaryOperatorExpression(condition, op, rhs)
					.WithILInstruction(inst)
					.WithRR(new ResolveResult(compilation.FindType(KnownTypeCode.Boolean)));
			}

			condition = condition.UnwrapImplicitBoolConversion();
			trueBranch = AdjustConstantExpressionToType(trueBranch, falseBranch.Type);
			falseBranch = AdjustConstantExpressionToType(falseBranch, trueBranch.Type);

			var rr = resolver.ResolveConditional(condition.ResolveResult, trueBranch.ResolveResult, falseBranch.ResolveResult);
			if (rr.IsError)
			{
				IType targetType;
				if (!trueBranch.Type.Equals(SpecialType.NullType) && !falseBranch.Type.Equals(SpecialType.NullType) && !trueBranch.Type.Equals(falseBranch.Type))
				{
					targetType = typeInference.GetBestCommonType(new[] { trueBranch.ResolveResult, falseBranch.ResolveResult }, out bool success);
					if (!success || targetType.GetStackType() != inst.ResultType)
					{
						// Figure out the target type based on inst.ResultType.
						if (context.TypeHint.Kind != TypeKind.Unknown && context.TypeHint.GetStackType() == inst.ResultType)
						{
							targetType = context.TypeHint;
						}
						else if (inst.ResultType == StackType.Ref)
						{
							// targetType should be a ref-type
							if (trueBranch.Type.Kind == TypeKind.ByReference)
							{
								targetType = trueBranch.Type;
							}
							else if (falseBranch.Type.Kind == TypeKind.ByReference)
							{
								targetType = falseBranch.Type;
							}
							else
							{
								// fall back to 'ref byte' if we can't determine a referenced type otherwise
								targetType = new ByReferenceType(compilation.FindType(KnownTypeCode.Byte));
							}
						}
						else
						{
							targetType = FindType(inst.ResultType, context.TypeHint.GetSign());
						}
					}
				}
				else
				{
					targetType = trueBranch.Type.Equals(SpecialType.NullType) ? falseBranch.Type : trueBranch.Type;
				}
				trueBranch = trueBranch.ConvertTo(targetType, this);
				falseBranch = falseBranch.ConvertTo(targetType, this);
				rr = new ResolveResult(targetType);
			}
			if (rr.Type.Kind == TypeKind.ByReference)
			{
				// C# conditional ref looks like this:
				// ref (arr != null ? ref trueBranch : ref falseBranch);
				var conditionalResolveResult = new ResolveResult(((ByReferenceType)rr.Type).ElementType);
				return new DirectionExpression(FieldDirection.Ref,
					new ConditionalExpression(condition.Expression, trueBranch.Expression, falseBranch.Expression)
						.WithILInstruction(inst)
						.WithRR(conditionalResolveResult)
				).WithoutILInstruction().WithRR(new ByReferenceResolveResult(conditionalResolveResult, ReferenceKind.Ref));
			}
			else
			{
				return new ConditionalExpression(condition.Expression, trueBranch.Expression, falseBranch.Expression)
					.WithILInstruction(inst)
					.WithRR(rr);
			}
		}

		protected internal override TranslatedExpression VisitSwitchInstruction(SwitchInstruction inst, TranslationContext context)
		{
			TranslatedExpression value;
			IType type;
			if (inst.Value is StringToInt strToInt)
			{
				value = Translate(strToInt.Argument)
					.ConvertTo(
						typeSystem.FindType(KnownTypeCode.String),
						this,
						allowImplicitConversion: false // switch-expression does not support implicit conversions
					);
				type = compilation.FindType(KnownTypeCode.String);
			}
			else
			{
				strToInt = null;
				value = Translate(inst.Value);
				if (inst.Type != null)
				{
					value = value.ConvertTo(inst.Type, this, allowImplicitConversion: true);
				}
				type = value.Type;
			}

			IL.SwitchSection defaultSection = inst.GetDefaultSection();
			SwitchExpression switchExpr = new SwitchExpression();
			switchExpr.Expression = value;
			switchExpr.AddAnnotation(inst.EndILSpans);
			IType resultType;
			if (context.TypeHint.Kind != TypeKind.Unknown && context.TypeHint.GetStackType() == inst.ResultType)
			{
				resultType = context.TypeHint;
			}
			else
			{
				resultType = compilation.FindType(inst.ResultType);
			}

			foreach (var section in inst.Sections)
			{
				if (section == defaultSection)
					continue;
				var ses = new SwitchExpressionSection();
				if (section.HasNullLabel)
				{
					Debug.Assert(section.Labels.IsEmpty);
					ses.Pattern = new NullReferenceExpression();
				}
				else
				{
					long val = section.Labels.Values.Single();
					var rr = statementBuilder.CreateTypedCaseLabel(val, type, strToInt?.Map).Single();
					ses.Pattern = astBuilder.ConvertConstantValue(rr);
				}
				ses.Body = TranslateSectionBody(section);
				switchExpr.SwitchSections.Add(ses);
			}

			var defaultSES = new SwitchExpressionSection();
			defaultSES.Pattern = new IdentifierExpression("_");
			defaultSES.Body = TranslateSectionBody(defaultSection);
			switchExpr.SwitchSections.Add(defaultSES);

			return switchExpr.WithILInstruction(inst).WithRR(new ResolveResult(resultType));

			Expression TranslateSectionBody(IL.SwitchSection section)
			{
				var body = Translate(section.Body, resultType);
				return body.ConvertTo(resultType, this, allowImplicitConversion: true);
			}
		}

		protected internal override TranslatedExpression VisitAddressOf(AddressOf inst, TranslationContext context)
		{
			var classification = ILInlining.ClassifyExpression(inst.Value);
			var value = Translate(inst.Value, inst.Type);
			value = value.ConvertTo(inst.Type, this);
			// ILAst AddressOf copies the value to a temporary, but when invoking a method in C#
			// on a mutable lvalue, we would end up modifying the original lvalue, not just the copy.
			// We solve this by introducing a "redundant" cast. Casts are classified as rvalue
			// and ensure that the C# compiler will also create a copy.
			if (classification == ExpressionClassification.MutableLValue
				&& !CanIgnoreCopy()
				&& value.Expression is not CastExpression)
			{
				value = new CastExpression(ConvertType(inst.Type), value.Expression)
					.WithoutILInstruction()
					.WithRR(new ConversionResolveResult(inst.Type, value.ResolveResult, Conversion.IdentityConversion));
			}
			return new DirectionExpression(FieldDirection.Ref, value)
				.WithILInstruction(inst)
				.WithRR(new ByReferenceResolveResult(value.ResolveResult, ReferenceKind.Ref));

			bool CanIgnoreCopy()
			{
				ILInstruction loadAddress = inst;
				while (loadAddress.Parent is LdFlda parent)
				{
					loadAddress = parent;
				}
				if (loadAddress.Parent is LdObj)
				{
					// Ignore copy, never introduce a cast
					return true;
				}
				return false;
			}
		}

		protected internal override TranslatedExpression VisitAwait(Await inst, TranslationContext context)
		{
			IType expectedType = null;
			if (inst.GetAwaiterMethod != null)
			{
				if (inst.GetAwaiterMethod.IsStatic)
				{
					expectedType = inst.GetAwaiterMethod.Parameters.FirstOrDefault()?.Type;
				}
				else
				{
					expectedType = inst.GetAwaiterMethod.DeclaringType;
				}
			}

			var value = Translate(inst.Value, typeHint: expectedType);
			if (value.Expression is DirectionExpression)
			{
				// we can deference the managed reference by stripping away the 'ref'
				value = value.UnwrapChild(((DirectionExpression)value.Expression).Expression);
			}
			if (expectedType != null)
			{
				value = value.ConvertTo(expectedType, this, allowImplicitConversion: true);
			}
			return new UnaryOperatorExpression(UnaryOperatorType.Await, value.Expression)
				.WithILInstruction(inst)
				.WithRR(new ResolveResult(inst.GetResultMethod?.ReturnType ?? SpecialType.UnknownType));
		}

		protected internal override TranslatedExpression VisitNullableRewrap(NullableRewrap inst, TranslationContext context)
		{
			var arg = Translate(inst.Argument);
			IType type = arg.Type;
			if (NullableType.IsNonNullableValueType(type))
			{
				type = NullableType.Create(compilation, type);
			}
			return new UnaryOperatorExpression(UnaryOperatorType.NullConditionalRewrap, arg)
				.WithILInstruction(inst)
				.WithRR(new ResolveResult(type));
		}

		protected internal override TranslatedExpression VisitNullableUnwrap(NullableUnwrap inst, TranslationContext context)
		{
			var arg = Translate(inst.Argument);
			if (inst.RefInput && !inst.RefOutput && arg.Expression is DirectionExpression dir)
			{
				arg = arg.UnwrapChild(dir.Expression);
			}
			return new UnaryOperatorExpression(UnaryOperatorType.NullConditional, arg)
				.WithILInstruction(inst)
				.WithRR(new ResolveResult(NullableType.GetUnderlyingType(arg.Type)));
		}

		protected internal override TranslatedExpression VisitDynamicConvertInstruction(DynamicConvertInstruction inst, TranslationContext context)
		{
			var operand = Translate(inst.Argument).ConvertTo(SpecialType.Dynamic, this);
			var result = new CastExpression(ConvertType(inst.Type), operand)
				.WithILInstruction(inst)
				.WithRR(new ConversionResolveResult(
					inst.Type, operand.ResolveResult,
					inst.IsExplicit ? Conversion.ExplicitDynamicConversion : Conversion.ImplicitDynamicConversion
				));
			result.Expression.AddAnnotation(inst.IsChecked ? AddCheckedBlocks.CheckedAnnotation : AddCheckedBlocks.UncheckedAnnotation);
			return result;
		}

		protected internal override TranslatedExpression VisitDynamicGetIndexInstruction(DynamicGetIndexInstruction inst, TranslationContext context)
		{
			var target = TranslateDynamicTarget(inst.Arguments[0], inst.ArgumentInfo[0]);
			var arguments = TranslateDynamicArguments(inst.Arguments.Skip(1), inst.ArgumentInfo.Skip(1)).ToList();
			return new IndexerExpression(target, arguments.Select(a => a.Expression))
				.WithILInstruction(inst)
				.WithRR(new DynamicInvocationResolveResult(target.ResolveResult, DynamicInvocationType.Indexing, arguments.Select(a => a.ResolveResult).ToArray()));
		}

		protected internal override TranslatedExpression VisitDynamicGetMemberInstruction(DynamicGetMemberInstruction inst, TranslationContext context)
		{
			var target = TranslateDynamicTarget(inst.Target, inst.TargetArgumentInfo);
			return new MemberReferenceExpression(target, inst.Name)
				.WithILInstruction(inst)
				.WithRR(new DynamicMemberResolveResult(target.ResolveResult, inst.Name));
		}

		protected internal override TranslatedExpression VisitDynamicInvokeConstructorInstruction(DynamicInvokeConstructorInstruction inst, TranslationContext context)
		{
			if (!(inst.ArgumentInfo[0].HasFlag(CSharpArgumentInfoFlags.IsStaticType) && IL.Transforms.TransformExpressionTrees.MatchGetTypeFromHandle(inst.Arguments[0], out var constructorType)))
				return ErrorExpression("Could not detect static type for DynamicInvokeConstructorInstruction");
			var arguments = TranslateDynamicArguments(inst.Arguments.Skip(1), inst.ArgumentInfo.Skip(1)).ToList();
			//var names = inst.ArgumentInfo.Skip(1).Select(a => a.Name).ToArray();
			return new ObjectCreateExpression(ConvertType(constructorType), arguments.Select(a => a.Expression))
				.WithILInstruction(inst).WithRR(new ResolveResult(constructorType));
		}

		protected internal override TranslatedExpression VisitDynamicInvokeMemberInstruction(DynamicInvokeMemberInstruction inst, TranslationContext context)
		{
			Expression targetExpr;
			var target = TranslateDynamicTarget(inst.Arguments[0], inst.ArgumentInfo[0]);
			if (inst.BinderFlags.HasFlag(CSharpBinderFlags.InvokeSimpleName) && target.Expression is ThisReferenceExpression)
			{
				targetExpr = IdentifierExpression.Create(inst.Name, BoxedTextColor.InstanceMethod);
				((IdentifierExpression)targetExpr).TypeArguments.AddRange(inst.TypeArguments.Select(ConvertType));
			}
			else
			{
				MemberReferenceExpression mre;
				targetExpr = mre = new MemberReferenceExpression(target, inst.Name, inst.TypeArguments.Select(ConvertType));
				mre.MemberNameToken.AddAnnotation(inst.ArgumentInfo[0].HasFlag(CSharpArgumentInfoFlags.IsStaticType)
					? BoxedTextColor.StaticMethod
					: BoxedTextColor.InstanceMethod);
			}
			var arguments = TranslateDynamicArguments(inst.Arguments.Skip(1), inst.ArgumentInfo.Skip(1)).ToList();
			return new InvocationExpression(targetExpr, arguments.Select(a => a.Expression))
				.WithILInstruction(inst)
				.WithRR(new DynamicInvocationResolveResult(target.ResolveResult, DynamicInvocationType.Invocation, arguments.Select(a => a.ResolveResult).ToArray()));
		}

		protected internal override TranslatedExpression VisitDynamicInvokeInstruction(DynamicInvokeInstruction inst, TranslationContext context)
		{
			var target = TranslateDynamicTarget(inst.Arguments[0], inst.ArgumentInfo[0]);
			var arguments = TranslateDynamicArguments(inst.Arguments.Skip(1), inst.ArgumentInfo.Skip(1)).ToList();
			return new InvocationExpression(target, arguments.Select(a => a.Expression))
				.WithILInstruction(inst)
				.WithRR(new DynamicInvocationResolveResult(target.ResolveResult, DynamicInvocationType.Invocation, arguments.Select(a => a.ResolveResult).ToArray()));
		}

		TranslatedExpression TranslateDynamicTarget(ILInstruction inst, CSharpArgumentInfo argumentInfo)
		{
			Debug.Assert(!argumentInfo.HasFlag(CSharpArgumentInfoFlags.NamedArgument));
			Debug.Assert(!argumentInfo.HasFlag(CSharpArgumentInfoFlags.IsOut));

			if (argumentInfo.HasFlag(CSharpArgumentInfoFlags.IsStaticType) && IL.Transforms.TransformExpressionTrees.MatchGetTypeFromHandle(inst, out var callTargetType))
			{
				return new TypeReferenceExpression(ConvertType(callTargetType))
					.WithoutILInstruction()
					.WithRR(new TypeResolveResult(callTargetType));
			}

			IType targetType = SpecialType.Dynamic;
			if (argumentInfo.HasFlag(CSharpArgumentInfoFlags.UseCompileTimeType))
			{
				targetType = argumentInfo.CompileTimeType;
			}

			var translatedTarget = Translate(inst, targetType).ConvertTo(targetType, this);

			if (argumentInfo.HasFlag(CSharpArgumentInfoFlags.IsRef) && translatedTarget.Expression is DirectionExpression)
			{
				// (ref x).member => x.member
				translatedTarget = translatedTarget.UnwrapChild(((DirectionExpression)translatedTarget).Expression);
			}

			return translatedTarget;
		}

		IEnumerable<TranslatedExpression> TranslateDynamicArguments(IEnumerable<ILInstruction> arguments, IEnumerable<CSharpArgumentInfo> argumentInfo)
		{
			foreach (var (argument, info) in arguments.Zip(argumentInfo))
			{
				yield return TranslateDynamicArgument(argument, info);
			}
		}

		TranslatedExpression TranslateDynamicArgument(ILInstruction argument, CSharpArgumentInfo info)
		{
			Debug.Assert(!info.HasFlag(CSharpArgumentInfoFlags.IsStaticType));

			IType typeHint = SpecialType.Dynamic;
			if (info.HasFlag(CSharpArgumentInfoFlags.UseCompileTimeType))
			{
				typeHint = info.CompileTimeType;
			}
			var translatedExpression = Translate(argument, typeHint);
			if (!(typeHint.Equals(SpecialType.Dynamic) && translatedExpression.Type.Equals(SpecialType.NullType)))
			{
				translatedExpression = translatedExpression.ConvertTo(typeHint, this);
			}
			if (info.HasFlag(CSharpArgumentInfoFlags.IsOut))
			{
				translatedExpression = ChangeDirectionExpressionTo(translatedExpression, ReferenceKind.Out);
			}
			if (info.HasFlag(CSharpArgumentInfoFlags.NamedArgument) && !string.IsNullOrWhiteSpace(info.Name))
			{
				translatedExpression = new TranslatedExpression(new NamedArgumentExpression(info.Name, translatedExpression.Expression));
			}

			return translatedExpression;
		}

		internal static TranslatedExpression ChangeDirectionExpressionTo(TranslatedExpression input, ReferenceKind kind)
		{
			if (!(input.Expression is DirectionExpression dirExpr && input.ResolveResult is ByReferenceResolveResult brrr))
				return input;
			dirExpr.FieldDirection = (FieldDirection)kind;
			dirExpr.RemoveAnnotations<ByReferenceResolveResult>();
			if (brrr.ElementResult == null)
				brrr = new ByReferenceResolveResult(brrr.ElementType, kind);
			else
				brrr = new ByReferenceResolveResult(brrr.ElementResult, kind);
			dirExpr.AddAnnotation(brrr);
			return new TranslatedExpression(dirExpr);
		}

		protected internal override TranslatedExpression VisitDynamicSetIndexInstruction(DynamicSetIndexInstruction inst, TranslationContext context)
		{
			Debug.Assert(inst.Arguments.Count >= 3);
			var target = TranslateDynamicTarget(inst.Arguments[0], inst.ArgumentInfo[0]);
			var arguments = TranslateDynamicArguments(inst.Arguments.Skip(1), inst.ArgumentInfo.Skip(1)).ToList();
			var value = new TranslatedExpression(arguments.Last());
			var indexer = new IndexerExpression(target, arguments.SkipLast(1).Select(a => a.Expression))
				.WithoutILInstruction()
				.WithRR(new DynamicInvocationResolveResult(target.ResolveResult, DynamicInvocationType.Indexing, arguments.SkipLast(1).Select(a => a.ResolveResult).ToArray()));
			return Assignment(indexer, value).WithILInstruction(inst);
		}

		protected internal override TranslatedExpression VisitDynamicSetMemberInstruction(DynamicSetMemberInstruction inst, TranslationContext context)
		{
			var target = TranslateDynamicTarget(inst.Target, inst.TargetArgumentInfo);
			var value = TranslateDynamicArgument(inst.Value, inst.ValueArgumentInfo);
			var member = new MemberReferenceExpression(target, inst.Name)
				.WithoutILInstruction()
				.WithRR(new DynamicMemberResolveResult(target.ResolveResult, inst.Name));
			return Assignment(member, value).WithILInstruction(inst);
		}

		protected internal override TranslatedExpression VisitDynamicBinaryOperatorInstruction(DynamicBinaryOperatorInstruction inst, TranslationContext context)
		{
			switch (inst.Operation)
			{
				case ExpressionType.Add:
				case ExpressionType.AddAssign:
					return CreateBinaryOperator(BinaryOperatorType.Add, isChecked: inst.BinderFlags.HasFlag(CSharpBinderFlags.CheckedContext));
				case ExpressionType.AddChecked:
				case ExpressionType.AddAssignChecked:
					return CreateBinaryOperator(BinaryOperatorType.Add, isChecked: true);
				case ExpressionType.Subtract:
				case ExpressionType.SubtractAssign:
					return CreateBinaryOperator(BinaryOperatorType.Subtract, isChecked: inst.BinderFlags.HasFlag(CSharpBinderFlags.CheckedContext));
				case ExpressionType.SubtractChecked:
				case ExpressionType.SubtractAssignChecked:
					return CreateBinaryOperator(BinaryOperatorType.Subtract, isChecked: true);
				case ExpressionType.Multiply:
				case ExpressionType.MultiplyAssign:
					return CreateBinaryOperator(BinaryOperatorType.Multiply, isChecked: inst.BinderFlags.HasFlag(CSharpBinderFlags.CheckedContext));
				case ExpressionType.MultiplyChecked:
				case ExpressionType.MultiplyAssignChecked:
					return CreateBinaryOperator(BinaryOperatorType.Multiply, isChecked: true);
				case ExpressionType.Divide:
				case ExpressionType.DivideAssign:
					return CreateBinaryOperator(BinaryOperatorType.Divide);
				case ExpressionType.Modulo:
				case ExpressionType.ModuloAssign:
					return CreateBinaryOperator(BinaryOperatorType.Modulus);
				case ExpressionType.Equal:
					return CreateBinaryOperator(BinaryOperatorType.Equality);
				case ExpressionType.NotEqual:
					return CreateBinaryOperator(BinaryOperatorType.InEquality);
				case ExpressionType.LessThan:
					return CreateBinaryOperator(BinaryOperatorType.LessThan);
				case ExpressionType.LessThanOrEqual:
					return CreateBinaryOperator(BinaryOperatorType.LessThanOrEqual);
				case ExpressionType.GreaterThan:
					return CreateBinaryOperator(BinaryOperatorType.GreaterThan);
				case ExpressionType.GreaterThanOrEqual:
					return CreateBinaryOperator(BinaryOperatorType.GreaterThanOrEqual);
				case ExpressionType.And:
				case ExpressionType.AndAssign:
					return CreateBinaryOperator(BinaryOperatorType.BitwiseAnd);
				case ExpressionType.Or:
				case ExpressionType.OrAssign:
					return CreateBinaryOperator(BinaryOperatorType.BitwiseOr);
				case ExpressionType.ExclusiveOr:
				case ExpressionType.ExclusiveOrAssign:
					return CreateBinaryOperator(BinaryOperatorType.ExclusiveOr);
				case ExpressionType.LeftShift:
				case ExpressionType.LeftShiftAssign:
					return CreateBinaryOperator(BinaryOperatorType.ShiftLeft);
				case ExpressionType.RightShift:
				case ExpressionType.RightShiftAssign:
					return CreateBinaryOperator(BinaryOperatorType.ShiftRight);
				default:
					return base.VisitDynamicBinaryOperatorInstruction(inst, context);
			}

			TranslatedExpression CreateBinaryOperator(BinaryOperatorType operatorType, bool? isChecked = null)
			{
				var left = TranslateDynamicArgument(inst.Left, inst.LeftArgumentInfo);
				var right = TranslateDynamicArgument(inst.Right, inst.RightArgumentInfo);
				var boe = new BinaryOperatorExpression(left.Expression, operatorType, right.Expression);
				if (isChecked == true)
					boe.AddAnnotation(AddCheckedBlocks.CheckedAnnotation);
				else if (isChecked == false)
					boe.AddAnnotation(AddCheckedBlocks.UncheckedAnnotation);
				return boe.WithILInstruction(inst).WithRR(new ResolveResult(SpecialType.Dynamic));
			}
		}

		protected internal override TranslatedExpression VisitDynamicLogicOperatorInstruction(DynamicLogicOperatorInstruction inst, TranslationContext context)
		{
			BinaryOperatorType operatorType;
			if (inst.Operation == ExpressionType.AndAlso)
			{
				operatorType = BinaryOperatorType.ConditionalAnd;
			}
			else if (inst.Operation == ExpressionType.OrElse)
			{
				operatorType = BinaryOperatorType.ConditionalOr;
			}
			else
			{
				Debug.Fail("Unknown operation for DynamicLogicOperatorInstruction");
				return base.VisitDynamicLogicOperatorInstruction(inst, context);
			}
			var left = TranslateDynamicArgument(inst.Left, inst.LeftArgumentInfo);
			var right = TranslateDynamicArgument(inst.Right, inst.RightArgumentInfo);
			var boe = new BinaryOperatorExpression(left.Expression, operatorType, right.Expression);
			return boe.WithILInstruction(inst).WithRR(new ResolveResult(SpecialType.Dynamic));
		}

		protected internal override TranslatedExpression VisitDynamicUnaryOperatorInstruction(DynamicUnaryOperatorInstruction inst, TranslationContext context)
		{
			switch (inst.Operation)
			{
				case ExpressionType.Not:
					return CreateUnaryOperator(UnaryOperatorType.Not);
				case ExpressionType.Decrement:
					return CreateUnaryOperator(UnaryOperatorType.Decrement, isChecked: inst.BinderFlags.HasFlag(CSharpBinderFlags.CheckedContext));
				case ExpressionType.Increment:
					return CreateUnaryOperator(UnaryOperatorType.Increment, isChecked: inst.BinderFlags.HasFlag(CSharpBinderFlags.CheckedContext));
				case ExpressionType.Negate:
					return CreateUnaryOperator(UnaryOperatorType.Minus, isChecked: inst.BinderFlags.HasFlag(CSharpBinderFlags.CheckedContext));
				case ExpressionType.NegateChecked:
					return CreateUnaryOperator(UnaryOperatorType.Minus, isChecked: true);
				case ExpressionType.UnaryPlus:
					return CreateUnaryOperator(UnaryOperatorType.Plus, isChecked: inst.BinderFlags.HasFlag(CSharpBinderFlags.CheckedContext));
				case ExpressionType.IsTrue:
					var operand = TranslateDynamicArgument(inst.Operand, inst.OperandArgumentInfo);
					Expression expr;
					if (inst.SlotInfo == IfInstruction.ConditionSlot)
					{
						// We rely on the context implicitly invoking "operator true".
						expr = new UnaryOperatorExpression(UnaryOperatorType.IsTrue, operand);
					}
					else
					{
						// Create a dummy conditional to ensure "operator true" will be invoked.
						expr = new ConditionalExpression(operand, new PrimitiveExpression(true), new PrimitiveExpression(false));
					}
					return expr.WithILInstruction(inst)
						.WithRR(new ResolveResult(compilation.FindType(KnownTypeCode.Boolean)));
				case ExpressionType.IsFalse:
					operand = TranslateDynamicArgument(inst.Operand, inst.OperandArgumentInfo);
					// Create a dummy conditional to ensure "operator false" will be invoked.
					expr = new ConditionalExpression(operand, new PrimitiveExpression(false), new PrimitiveExpression(true));
					return expr.WithILInstruction(inst)
						.WithRR(new ResolveResult(compilation.FindType(KnownTypeCode.Boolean)));
				default:
					return base.VisitDynamicUnaryOperatorInstruction(inst, context);
			}

			TranslatedExpression CreateUnaryOperator(UnaryOperatorType operatorType, bool? isChecked = null)
			{
				var operand = TranslateDynamicArgument(inst.Operand, inst.OperandArgumentInfo);
				var uoe = new UnaryOperatorExpression(operatorType, operand.Expression);
				if (isChecked == true)
					uoe.AddAnnotation(AddCheckedBlocks.CheckedAnnotation);
				else if (isChecked == false)
					uoe.AddAnnotation(AddCheckedBlocks.UncheckedAnnotation);
				return uoe.WithILInstruction(inst).WithRR(new ResolveResult(SpecialType.Dynamic));
			}
		}

		protected internal override TranslatedExpression VisitDynamicCompoundAssign(DynamicCompoundAssign inst, TranslationContext context)
		{
			ExpressionWithResolveResult target;
			if (inst.TargetKind == CompoundTargetKind.Address)
			{
				target = LdObj(inst.Target, SpecialType.Dynamic);
			}
			else
			{
				target = TranslateDynamicArgument(inst.Target, inst.TargetArgumentInfo);
			}
			var value = TranslateDynamicArgument(inst.Value, inst.ValueArgumentInfo);

			var ae = new AssignmentExpression(target, AssignmentExpression.GetAssignmentOperatorTypeFromExpressionType(inst.Operation).Value, value);
			if (inst.BinderFlags.HasFlag(CSharpBinderFlags.CheckedContext))
				ae.AddAnnotation(AddCheckedBlocks.CheckedAnnotation);
			else
				ae.AddAnnotation(AddCheckedBlocks.UncheckedAnnotation);
			return ae.WithILInstruction(inst)
				.WithRR(new OperatorResolveResult(SpecialType.Dynamic, inst.Operation, new[] { target.ResolveResult, value.ResolveResult }));
		}

		protected internal override TranslatedExpression VisitLdFtn(LdFtn inst, TranslationContext context)
		{
			ExpressionWithResolveResult delegateRef = new CallBuilder(this, typeSystem, settings, stringBuilder).BuildMethodReference(inst.Method, isVirtual: false);
			if (!inst.Method.IsStatic)
			{
				// C# 9 function pointers don't support instance methods
				return new InvocationExpression(new IdentifierExpression("__ldftn"), delegateRef)
					.WithRR(new ResolveResult(new PointerType(compilation.FindType(KnownTypeCode.Void))))
					.WithILInstruction(inst);
			}
			// C# 9 function pointer
			var ftp = new FunctionPointerType(
				typeSystem.MainModule,
				// TODO: calling convention
				dnlib.DotNet.CallingConvention.Default, ImmutableArray.Create<IType>(),
				inst.Method.ReturnType, inst.Method.ReturnTypeIsRefReadOnly,
				inst.Method.Parameters.SelectImmutableArray(p => p.Type),
				inst.Method.Parameters.SelectImmutableArray(p => p.ReferenceKind)
			);
			ExpressionWithResolveResult addressOf = new UnaryOperatorExpression(
				UnaryOperatorType.AddressOf,
				delegateRef
			).WithRR(new ResolveResult(SpecialType.NoType)).WithILInstruction(inst);
			var conversion = Conversion.MethodGroupConversion(
				inst.Method, isVirtualMethodLookup: false, delegateCapturesFirstArgument: false);
			return new CastExpression(ConvertType(ftp), addressOf)
				.WithRR(new ConversionResolveResult(ftp, addressOf.ResolveResult, conversion))
				.WithoutILInstruction();
		}

		protected internal override TranslatedExpression VisitLdVirtFtn(LdVirtFtn inst, TranslationContext context)
		{
			// C# 9 function pointers don't support instance methods
			ExpressionWithResolveResult delegateRef = new CallBuilder(this, typeSystem, settings, stringBuilder).BuildMethodReference(inst.Method, isVirtual: true);
			return new InvocationExpression(new IdentifierExpression("__ldvirtftn"), delegateRef)
				.WithRR(new ResolveResult(new PointerType(compilation.FindType(KnownTypeCode.Void))))
				.WithILInstruction(inst);
		}

		protected internal override TranslatedExpression VisitCallIndirect(CallIndirect inst, TranslationContext context)
		{
			if (inst.IsInstance)
			{
				return ErrorExpression("calli with instance method signature not supportd");
			}

			var functionPointer = Translate(inst.FunctionPointer, typeHint: inst.FunctionPointerType);
			if (!NormalizeTypeVisitor.TypeErasure.EquivalentTypes(functionPointer.Type, inst.FunctionPointerType))
			{
				functionPointer = functionPointer.ConvertTo(inst.FunctionPointerType, this);
			}
			var fpt = (FunctionPointerType)functionPointer.Type.SkipModifiers();
			var invocation = new InvocationExpression();
			invocation.Target = functionPointer;
			foreach (var (argInst, (paramType, paramRefKind)) in inst.Arguments.Zip(fpt.ParameterTypes.Zip(fpt.ParameterReferenceKinds)))
			{
				var arg = Translate(argInst, typeHint: paramType).ConvertTo(paramType, this, allowImplicitConversion: true);
				if (paramRefKind != ReferenceKind.None)
				{
					arg = ChangeDirectionExpressionTo(arg, paramRefKind);
				}
				invocation.Arguments.Add(arg);
			}
			if (fpt.ReturnType.SkipModifiers() is ByReferenceType brt)
			{
				var rr = new ResolveResult(brt.ElementType);
				return new DirectionExpression(
					FieldDirection.Ref,
					invocation.WithRR(rr).WithILInstruction(inst)
				).WithRR(new ByReferenceResolveResult(rr, ReferenceKind.Ref)).WithoutILInstruction();
			}
			else
			{
				return invocation.WithRR(new ResolveResult(fpt.ReturnType)).WithILInstruction(inst);
			}
		}

		protected internal override TranslatedExpression VisitDeconstructInstruction(DeconstructInstruction inst, TranslationContext context)
		{
			IType rhsType = inst.Pattern.Variable.Type;
			var rhs = Translate(inst.Pattern.TestedOperand, rhsType);
			rhs = rhs.ConvertTo(rhsType, this); // TODO allowImplicitConversion
			var assignments = inst.Assignments.Instructions;
			int assignmentPos = 0;
			var inits = inst.Init;
			int initPos = 0;

			Dictionary<ILVariable, ILVariable> conversionMapping = new Dictionary<ILVariable, ILVariable>();

			foreach (var conv in inst.Conversions.Instructions)
			{
				if (!DeconstructInstruction.IsConversionStLoc(conv, out var outputVariable, out var inputVariable))
					continue;
				conversionMapping.Add(inputVariable, outputVariable);
			}


			var lhs = ConstructTuple(inst.Pattern);
			return new AssignmentExpression(lhs, rhs)
				.WithILInstruction(inst)
				.WithRR(new ResolveResult(compilation.FindType(KnownTypeCode.Void)));

			TupleExpression ConstructTuple(MatchInstruction matchInstruction)
			{
				var expr = new TupleExpression();
				foreach (var subPattern in matchInstruction.SubPatterns.Cast<MatchInstruction>())
				{
					if (subPattern.IsVar)
					{
						if (subPattern.HasDesignator)
						{
							if (!conversionMapping.TryGetValue(subPattern.Variable, out ILVariable value))
							{
								value = subPattern.Variable;
							}
							expr.Elements.Add(ConstructAssignmentTarget(assignments[assignmentPos], value));
							assignmentPos++;
						}
						else
							expr.Elements.Add(new IdentifierExpression("_"));
					}
					else
					{
						expr.Elements.Add(ConstructTuple(subPattern));
					}
				}
				return expr;
			}

			TranslatedExpression ConstructAssignmentTarget(ILInstruction assignment, ILVariable value)
			{
				switch (assignment)
				{
					case StLoc stloc:
						Debug.Assert(stloc.Value.MatchLdLoc(value));
						break;
					case CallInstruction call:
						for (int i = 0; i < call.Arguments.Count - 1; i++)
						{
							ReplaceAssignmentTarget(call.Arguments[i]);
						}
						Debug.Assert(call.Arguments.Last().MatchLdLoc(value));
						break;
					case StObj stobj:
						var target = stobj.Target;
						while (target.MatchLdFlda(out var nestedTarget, out _))
							target = nestedTarget;
						ReplaceAssignmentTarget(target);
						Debug.Assert(stobj.Value.MatchLdLoc(value));
						break;
					default:
						throw new NotSupportedException();
				}
				var expr = Translate(assignment);
				return expr.UnwrapChild(((AssignmentExpression)expr).Left);
			}

			void ReplaceAssignmentTarget(ILInstruction target)
			{
				if (target.MatchLdLoc(out var v)
					&& v.Kind == VariableKind.DeconstructionInitTemporary)
				{
					Debug.Assert(inits[initPos].Variable == v);
					var valueInstr = inits[initPos].Value;
					if (statementBuilder.decompileRun.Context.CalculateILSpans)
						target.AddSelfAndChildrenRecursiveILSpans(valueInstr.ILSpans);
					target.ReplaceWith(valueInstr);
					initPos++;
				}
			}
		}

		protected internal override TranslatedExpression VisitMatchInstruction(MatchInstruction inst, TranslationContext context)
		{
			var left = Translate(inst.TestedOperand);
			var right = TranslatePattern(inst);

			return new BinaryOperatorExpression(left, BinaryOperatorType.IsPattern, right)
				.WithRR(new ResolveResult(compilation.FindType(KnownTypeCode.Boolean)))
				.WithILInstruction(inst);
		}

		ExpressionWithILInstruction TranslatePattern(ILInstruction pattern)
		{
			switch (pattern)
			{
				case MatchInstruction matchInstruction:
					if (!matchInstruction.CheckType)
						throw new NotImplementedException();
					if (matchInstruction.IsDeconstructCall)
						throw new NotImplementedException();
					if (matchInstruction.IsDeconstructTuple)
						throw new NotImplementedException();
					if (matchInstruction.SubPatterns.Any())
						throw new NotImplementedException();
					if (matchInstruction.HasDesignator)
					{
						SingleVariableDesignation designator = new SingleVariableDesignation { Identifier = matchInstruction.Variable.Name };
						designator.AddAnnotation(new ILVariableResolveResult(matchInstruction.Variable));
						return new DeclarationExpression {
							Type = ConvertType(matchInstruction.Variable.Type),
							Designation = designator
						}.WithILInstruction(matchInstruction);
					}
					else
					{
						return new TypeReferenceExpression(ConvertType(matchInstruction.Variable.Type))
							.WithILInstruction(matchInstruction);
					}
				default:
					throw new NotImplementedException();
			}
		}

		protected internal override TranslatedExpression VisitInvalidBranch(InvalidBranch inst, TranslationContext context)
		{
			string message = "Error";
			if (inst.StartILOffset != 0)
			{
				message += $" near IL_{inst.StartILOffset:X4}";
			}
			if (!string.IsNullOrEmpty(inst.Message))
			{
				message += ": " + inst.Message;
			}
			return ErrorExpression(message);
		}

		protected internal override TranslatedExpression VisitInvalidExpression(InvalidExpression inst, TranslationContext context)
		{
			string message = inst.Severity;
			if (inst.StartILOffset != 0)
			{
				message += $" near IL_{inst.StartILOffset:X4}";
			}
			if (!string.IsNullOrEmpty(inst.Message))
			{
				message += ": " + inst.Message;
			}
			return ErrorExpression(message);
		}

		protected override TranslatedExpression Default(ILInstruction inst, TranslationContext context)
		{
			return InlineAssembly(inst);
		}

		TranslatedExpression InlineAssembly(ILInstruction inst)
		{
			var arguments = new List<Expression>();
			foreach (ILInstruction ilInstruction in inst.Children)
				arguments.Add(Translate(ilInstruction));
			return new InvocationExpression(IdentifierExpression.Create(inst.OpCode.ToString(), BoxedTextColor.OpCode), arguments)
				   .WithILInstruction(inst).WithRR(ErrorResolveResult.UnknownError);
		}

		static TranslatedExpression ErrorExpression(string message)
		{
			var e = new ErrorExpression();
			e.AddChild(new Comment(message, CommentType.MultiLine), Roles.Comment);
			return e.WithoutILInstruction().WithRR(ErrorResolveResult.UnknownError);
		}
	}
}<|MERGE_RESOLUTION|>--- conflicted
+++ resolved
@@ -379,19 +379,15 @@
 				mrr = new MemberResolveResult(target.ResolveResult, field);
 			}
 
-<<<<<<< HEAD
 			Identifier id = Identifier.Create(field.Name).WithAnnotation(field.OriginalMember);
+			ExpressionWithResolveResult expr;
 			if (requireTarget)
 			{
-				return new MemberReferenceExpression { Target = target, MemberNameToken = id }.WithAnnotation(field.OriginalMember)
+				expr = new MemberReferenceExpression { Target = target, MemberNameToken = id }.WithAnnotation(field.OriginalMember)
 					.WithRR(mrr);
 			}
-
-			return new IdentifierExpression { IdentifierToken = id }.WithAnnotation(field.OriginalMember).WithRR(mrr);
-=======
-			var expr = requireTarget
-				? new MemberReferenceExpression(target, field.Name).WithRR(mrr)
-				: new IdentifierExpression(field.Name).WithRR(mrr);
+			else
+				expr = new IdentifierExpression { IdentifierToken = id }.WithAnnotation(field.OriginalMember).WithRR(mrr);
 
 			if (field.Type.Kind == TypeKind.ByReference)
 			{
@@ -400,7 +396,6 @@
 			}
 
 			return expr;
->>>>>>> 1eda1686
 		}
 
 		TranslatedExpression IsType(IsInst inst)
