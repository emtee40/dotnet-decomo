--- conflicted
+++ resolved
@@ -311,17 +311,9 @@
 				IMethod ctorMethod = staticCtor.GetSymbol() as IMethod;
 				if (ctorMethod?.MetadataToken is MethodDef ctorMethodDef)
 				{
-<<<<<<< HEAD
 					bool declaringTypeIsBeforeFieldInit = ctorMethodDef.DeclaringType.IsBeforeFieldInit;
-					while (true)
-=======
-					var metadata = context.TypeSystem.MainModule.PEFile.Metadata;
-					SRM.MethodDefinition ctorMethodDef = metadata.GetMethodDefinition((SRM.MethodDefinitionHandle)ctorMethod.MetadataToken);
-					SRM.TypeDefinition declaringType = metadata.GetTypeDefinition(ctorMethodDef.GetDeclaringType());
-					bool declaringTypeIsBeforeFieldInit = declaringType.HasFlag(TypeAttributes.BeforeFieldInit);
 					int pos = 0;
 					while (pos < staticCtor.Body.Statements.Count)
->>>>>>> 1e009404
 					{
 						ExpressionStatement es = staticCtor.Body.Statements.ElementAtOrDefault(pos) as ExpressionStatement;
 						if (es == null)
