﻿// Copyright (c) 2011 AlphaSierraPapa for the SharpDevelop Team
// 
// Permission is hereby granted, free of charge, to any person obtaining a copy of this
// software and associated documentation files (the "Software"), to deal in the Software
// without restriction, including without limitation the rights to use, copy, modify, merge,
// publish, distribute, sublicense, and/or sell copies of the Software, and to permit persons
// to whom the Software is furnished to do so, subject to the following conditions:
// 
// The above copyright notice and this permission notice shall be included in all copies or
// substantial portions of the Software.
// 
// THE SOFTWARE IS PROVIDED "AS IS", WITHOUT WARRANTY OF ANY KIND, EXPRESS OR IMPLIED,
// INCLUDING BUT NOT LIMITED TO THE WARRANTIES OF MERCHANTABILITY, FITNESS FOR A PARTICULAR
// PURPOSE AND NONINFRINGEMENT. IN NO EVENT SHALL THE AUTHORS OR COPYRIGHT HOLDERS BE LIABLE
// FOR ANY CLAIM, DAMAGES OR OTHER LIABILITY, WHETHER IN AN ACTION OF CONTRACT, TORT OR
// OTHERWISE, ARISING FROM, OUT OF OR IN CONNECTION WITH THE SOFTWARE OR THE USE OR OTHER
// DEALINGS IN THE SOFTWARE.

using System.Diagnostics;

using ICSharpCode.Decompiler.CSharp.Syntax;
using ICSharpCode.Decompiler.TypeSystem;

namespace ICSharpCode.Decompiler.CSharp.Transforms
{
	/// <summary>
	/// Base class for AST visitors that need the current type/method context info.
	/// </summary>
	public abstract class ContextTrackingVisitor<TResult> : DepthFirstAstVisitor<TResult>
	{
		protected ITypeDefinition currentTypeDefinition;
		protected IMethod currentMethod;

		protected void Initialize(TransformContext context)
		{
			currentTypeDefinition = context.CurrentTypeDefinition;
			currentMethod = context.CurrentMember as IMethod;
		}

		protected void Uninitialize()
		{
			currentTypeDefinition = null;
			currentMethod = null;
		}

		public override TResult VisitTypeDeclaration(TypeDeclaration typeDeclaration)
		{
			ITypeDefinition oldType = currentTypeDefinition;
			try
			{
				currentTypeDefinition = typeDeclaration.GetSymbol() as ITypeDefinition;
				return base.VisitTypeDeclaration(typeDeclaration);
			}
			finally
			{
				currentTypeDefinition = oldType;
			}
		}

		public override TResult VisitMethodDeclaration(MethodDeclaration methodDeclaration)
		{
			var oldMethod = currentMethod;
<<<<<<< HEAD
			try {
				currentMethod = methodDeclaration.GetSymbol() as IMethod;
				return base.VisitMethodDeclaration(methodDeclaration);
			} finally {
=======
			try
			{
				currentMethod = methodDeclaration.GetSymbol() as IMethod;
				return base.VisitMethodDeclaration(methodDeclaration);
			}
			finally
			{
>>>>>>> 41c99e47
				currentMethod = oldMethod;
			}
		}

		public override TResult VisitConstructorDeclaration(ConstructorDeclaration constructorDeclaration)
		{
			var oldMethod = currentMethod;
<<<<<<< HEAD
			try {
				currentMethod = constructorDeclaration.GetSymbol() as IMethod;
				return base.VisitConstructorDeclaration(constructorDeclaration);
			} finally {
=======
			try
			{
				currentMethod = constructorDeclaration.GetSymbol() as IMethod;
				return base.VisitConstructorDeclaration(constructorDeclaration);
			}
			finally
			{
>>>>>>> 41c99e47
				currentMethod = oldMethod;
			}
		}

		public override TResult VisitDestructorDeclaration(DestructorDeclaration destructorDeclaration)
		{
			var oldMethod = currentMethod;
<<<<<<< HEAD
			try {
				currentMethod = destructorDeclaration.GetSymbol() as IMethod;
				return base.VisitDestructorDeclaration(destructorDeclaration);
			} finally {
=======
			try
			{
				currentMethod = destructorDeclaration.GetSymbol() as IMethod;
				return base.VisitDestructorDeclaration(destructorDeclaration);
			}
			finally
			{
>>>>>>> 41c99e47
				currentMethod = oldMethod;
			}
		}

		public override TResult VisitOperatorDeclaration(OperatorDeclaration operatorDeclaration)
		{
			var oldMethod = currentMethod;
<<<<<<< HEAD
			try {
				currentMethod = operatorDeclaration.GetSymbol() as IMethod;
				return base.VisitOperatorDeclaration(operatorDeclaration);
			} finally {
=======
			try
			{
				currentMethod = operatorDeclaration.GetSymbol() as IMethod;
				return base.VisitOperatorDeclaration(operatorDeclaration);
			}
			finally
			{
>>>>>>> 41c99e47
				currentMethod = oldMethod;
			}
		}

		public override TResult VisitAccessor(Accessor accessor)
		{
			var oldMethod = currentMethod;
<<<<<<< HEAD
			try {
				currentMethod = accessor.GetSymbol() as IMethod;
				return base.VisitAccessor(accessor);
			} finally {
=======
			try
			{
				currentMethod = accessor.GetSymbol() as IMethod;
				return base.VisitAccessor(accessor);
			}
			finally
			{
>>>>>>> 41c99e47
				currentMethod = oldMethod;
			}
		}
	}
}<|MERGE_RESOLUTION|>--- conflicted
+++ resolved
@@ -60,12 +60,6 @@
 		public override TResult VisitMethodDeclaration(MethodDeclaration methodDeclaration)
 		{
 			var oldMethod = currentMethod;
-<<<<<<< HEAD
-			try {
-				currentMethod = methodDeclaration.GetSymbol() as IMethod;
-				return base.VisitMethodDeclaration(methodDeclaration);
-			} finally {
-=======
 			try
 			{
 				currentMethod = methodDeclaration.GetSymbol() as IMethod;
@@ -73,7 +67,6 @@
 			}
 			finally
 			{
->>>>>>> 41c99e47
 				currentMethod = oldMethod;
 			}
 		}
@@ -81,12 +74,6 @@
 		public override TResult VisitConstructorDeclaration(ConstructorDeclaration constructorDeclaration)
 		{
 			var oldMethod = currentMethod;
-<<<<<<< HEAD
-			try {
-				currentMethod = constructorDeclaration.GetSymbol() as IMethod;
-				return base.VisitConstructorDeclaration(constructorDeclaration);
-			} finally {
-=======
 			try
 			{
 				currentMethod = constructorDeclaration.GetSymbol() as IMethod;
@@ -94,7 +81,6 @@
 			}
 			finally
 			{
->>>>>>> 41c99e47
 				currentMethod = oldMethod;
 			}
 		}
@@ -102,12 +88,6 @@
 		public override TResult VisitDestructorDeclaration(DestructorDeclaration destructorDeclaration)
 		{
 			var oldMethod = currentMethod;
-<<<<<<< HEAD
-			try {
-				currentMethod = destructorDeclaration.GetSymbol() as IMethod;
-				return base.VisitDestructorDeclaration(destructorDeclaration);
-			} finally {
-=======
 			try
 			{
 				currentMethod = destructorDeclaration.GetSymbol() as IMethod;
@@ -115,7 +95,6 @@
 			}
 			finally
 			{
->>>>>>> 41c99e47
 				currentMethod = oldMethod;
 			}
 		}
@@ -123,12 +102,6 @@
 		public override TResult VisitOperatorDeclaration(OperatorDeclaration operatorDeclaration)
 		{
 			var oldMethod = currentMethod;
-<<<<<<< HEAD
-			try {
-				currentMethod = operatorDeclaration.GetSymbol() as IMethod;
-				return base.VisitOperatorDeclaration(operatorDeclaration);
-			} finally {
-=======
 			try
 			{
 				currentMethod = operatorDeclaration.GetSymbol() as IMethod;
@@ -136,7 +109,6 @@
 			}
 			finally
 			{
->>>>>>> 41c99e47
 				currentMethod = oldMethod;
 			}
 		}
@@ -144,12 +116,6 @@
 		public override TResult VisitAccessor(Accessor accessor)
 		{
 			var oldMethod = currentMethod;
-<<<<<<< HEAD
-			try {
-				currentMethod = accessor.GetSymbol() as IMethod;
-				return base.VisitAccessor(accessor);
-			} finally {
-=======
 			try
 			{
 				currentMethod = accessor.GetSymbol() as IMethod;
@@ -157,7 +123,6 @@
 			}
 			finally
 			{
->>>>>>> 41c99e47
 				currentMethod = oldMethod;
 			}
 		}
