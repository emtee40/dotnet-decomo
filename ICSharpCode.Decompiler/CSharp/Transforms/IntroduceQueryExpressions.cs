﻿// Copyright (c) 2011 AlphaSierraPapa for the SharpDevelop Team
//
// Permission is hereby granted, free of charge, to any person obtaining a copy of this
// software and associated documentation files (the "Software"), to deal in the Software
// without restriction, including without limitation the rights to use, copy, modify, merge,
// publish, distribute, sublicense, and/or sell copies of the Software, and to permit persons
// to whom the Software is furnished to do so, subject to the following conditions:
//
// The above copyright notice and this permission notice shall be included in all copies or
// substantial portions of the Software.
//
// THE SOFTWARE IS PROVIDED "AS IS", WITHOUT WARRANTY OF ANY KIND, EXPRESS OR IMPLIED,
// INCLUDING BUT NOT LIMITED TO THE WARRANTIES OF MERCHANTABILITY, FITNESS FOR A PARTICULAR
// PURPOSE AND NONINFRINGEMENT. IN NO EVENT SHALL THE AUTHORS OR COPYRIGHT HOLDERS BE LIABLE
// FOR ANY CLAIM, DAMAGES OR OTHER LIABILITY, WHETHER IN AN ACTION OF CONTRACT, TORT OR
// OTHERWISE, ARISING FROM, OUT OF OR IN CONNECTION WITH THE SOFTWARE OR THE USE OR OTHER
// DEALINGS IN THE SOFTWARE.

using System;
using System.Diagnostics;
using System.Linq;

using ICSharpCode.Decompiler.CSharp.Syntax;

namespace ICSharpCode.Decompiler.CSharp.Transforms
{
	/// <summary>
	/// Decompiles query expressions.
	/// Based on C# 4.0 spec, §7.16.2 Query expression translation
	/// </summary>
	public class IntroduceQueryExpressions : IAstTransform
	{
		TransformContext context;

		public void Run(AstNode rootNode, TransformContext context)
		{
			if (!context.Settings.QueryExpressions)
				return;
			this.context = context;
			DecompileQueries(rootNode);
			// After all queries were decompiled, detect degenerate queries (queries not property terminated with 'select' or 'group')
			// and fix them, either by adding a degenerate select, or by combining them with another query.
			foreach (QueryExpression query in rootNode.Descendants.OfType<QueryExpression>())
			{
				QueryFromClause fromClause = (QueryFromClause)query.Clauses.First();
				if (IsDegenerateQuery(query))
				{
					// introduce select for degenerate query
					query.Clauses.Add(new QuerySelectClause { Expression = new IdentifierExpression(fromClause.Identifier).CopyAnnotationsFrom(fromClause) });
				}
				// See if the data source of this query is a degenerate query,
				// and combine the queries if possible.
				QueryExpression innerQuery = fromClause.Expression as QueryExpression;
				while (IsDegenerateQuery(innerQuery))
				{
					QueryFromClause innerFromClause = (QueryFromClause)innerQuery.Clauses.First();
					if (fromClause.Identifier != innerFromClause.Identifier)
						break;
					// Replace the fromClause with all clauses from the inner query
					fromClause.Remove();
					QueryClause insertionPos = null;
					foreach (var clause in innerQuery.Clauses)
					{
						query.Clauses.InsertAfter(insertionPos, insertionPos = clause.Detach());
					}
					fromClause = innerFromClause;
					innerQuery = fromClause.Expression as QueryExpression;
				}
			}
		}

		bool IsDegenerateQuery(QueryExpression query)
		{
			if (query == null)
				return false;
			var lastClause = query.Clauses.LastOrDefault();
			return !(lastClause is QuerySelectClause || lastClause is QueryGroupClause);
		}

		void DecompileQueries(AstNode node)
		{
			Expression query = DecompileQuery(node as InvocationExpression);
			if (query != null)
			{
				if (node.Parent is ExpressionStatement && CanUseDiscardAssignment())
					query = new AssignmentExpression(new IdentifierExpression("_"), query);
				node.ReplaceWith(query);
			}

			AstNode next;
<<<<<<< HEAD
			for (AstNode child = (query ?? node).FirstChild; child != null; child = next) {
=======
			for (AstNode child = (query ?? node).FirstChild; child != null; child = next)
			{
>>>>>>> 41c99e47
				// store reference to next child before transformation
				next = child.NextSibling;
				DecompileQueries(child);
			}
		}

		bool CanUseDiscardAssignment()
		{
			// TODO : check whether there exists a variable named '_' in scope.
			return context.Settings.Discards;
		}

		QueryExpression DecompileQuery(InvocationExpression invocation)
		{
			if (invocation == null)
				return null;
			MemberReferenceExpression mre = invocation.Target as MemberReferenceExpression;
			if (mre == null || IsNullConditional(mre.Target))
				return null;
<<<<<<< HEAD
			switch (mre.MemberName) {
				case "Select": {
						if (invocation.Arguments.Count != 1)
							return null;
						if (!IsComplexQuery(mre))
							return null;
						Expression expr = invocation.Arguments.Single();
						if (MatchSimpleLambda(expr, out ParameterDeclaration parameter, out Expression body)) {
							QueryExpression query = new QueryExpression();
							query.Clauses.Add(MakeFromClause(parameter, mre.Target.Detach()));
							query.Clauses.Add(new QuerySelectClause { Expression = WrapExpressionInParenthesesIfNecessary(body.Detach(), parameter.Name) }.CopyAnnotationsFrom(expr));
=======
			switch (mre.MemberName)
			{
				case "Select":
				{
					if (invocation.Arguments.Count != 1)
						return null;
					if (!IsComplexQuery(mre))
						return null;
					Expression expr = invocation.Arguments.Single();
					if (MatchSimpleLambda(expr, out ParameterDeclaration parameter, out Expression body))
					{
						QueryExpression query = new QueryExpression();
						query.Clauses.Add(MakeFromClause(parameter, mre.Target.Detach()));
						query.Clauses.Add(new QuerySelectClause { Expression = WrapExpressionInParenthesesIfNecessary(body.Detach(), parameter.Name) }.CopyAnnotationsFrom(expr));
						return query;
					}
					return null;
				}
				case "GroupBy":
				{
					if (invocation.Arguments.Count == 2)
					{
						Expression keyLambda = invocation.Arguments.ElementAt(0);
						Expression projectionLambda = invocation.Arguments.ElementAt(1);
						if (MatchSimpleLambda(keyLambda, out ParameterDeclaration parameter1, out Expression keySelector)
							&& MatchSimpleLambda(projectionLambda, out ParameterDeclaration parameter2, out Expression elementSelector)
							&& parameter1.Name == parameter2.Name)
						{
							QueryExpression query = new QueryExpression();
							query.Clauses.Add(MakeFromClause(parameter1, mre.Target.Detach()));
							var queryGroupClause = new QueryGroupClause {
								Projection = elementSelector.Detach(),
								Key = keySelector.Detach()
							};
							queryGroupClause.AddAnnotation(new QueryGroupClauseAnnotation(keyLambda.Annotation<IL.ILFunction>(), projectionLambda.Annotation<IL.ILFunction>()));
							query.Clauses.Add(queryGroupClause);
>>>>>>> 41c99e47
							return query;
						}
					}
					else if (invocation.Arguments.Count == 1)
					{
<<<<<<< HEAD
						if (invocation.Arguments.Count == 2) {
							Expression keyLambda = invocation.Arguments.ElementAt(0);
							Expression projectionLambda = invocation.Arguments.ElementAt(1);
							if (MatchSimpleLambda(keyLambda, out ParameterDeclaration parameter1, out Expression keySelector)
								&& MatchSimpleLambda(projectionLambda, out ParameterDeclaration parameter2, out Expression elementSelector)
								&& parameter1.Name == parameter2.Name) {
								QueryExpression query = new QueryExpression();
								query.Clauses.Add(MakeFromClause(parameter1, mre.Target.Detach()));
								var queryGroupClause = new QueryGroupClause {
									Projection = elementSelector.Detach(),
									Key = keySelector.Detach()
								};
								queryGroupClause.AddAnnotation(new QueryGroupClauseAnnotation(keyLambda.Annotation<IL.ILFunction>(), projectionLambda.Annotation<IL.ILFunction>()));
								query.Clauses.Add(queryGroupClause);
								return query;
							}
						} else if (invocation.Arguments.Count == 1) {
							Expression lambda = invocation.Arguments.Single();
							if (MatchSimpleLambda(lambda, out ParameterDeclaration parameter, out Expression keySelector)) {
								QueryExpression query = new QueryExpression();
								query.Clauses.Add(MakeFromClause(parameter, mre.Target.Detach()));
								query.Clauses.Add(new QueryGroupClause { Projection = new IdentifierExpression(parameter.Name).CopyAnnotationsFrom(parameter), Key = keySelector.Detach() });
								return query;
							}
=======
						Expression lambda = invocation.Arguments.Single();
						if (MatchSimpleLambda(lambda, out ParameterDeclaration parameter, out Expression keySelector))
						{
							QueryExpression query = new QueryExpression();
							query.Clauses.Add(MakeFromClause(parameter, mre.Target.Detach()));
							query.Clauses.Add(new QueryGroupClause { Projection = new IdentifierExpression(parameter.Name).CopyAnnotationsFrom(parameter), Key = keySelector.Detach() });
							return query;
>>>>>>> 41c99e47
						}
					}
					return null;
				}
				case "SelectMany":
<<<<<<< HEAD
					{
						if (invocation.Arguments.Count != 2)
							return null;
						var fromExpressionLambda = invocation.Arguments.ElementAt(0);
						if (!MatchSimpleLambda(fromExpressionLambda, out ParameterDeclaration parameter, out Expression collectionSelector))
							return null;
						if (IsNullConditional(collectionSelector))
							return null;
						LambdaExpression lambda = invocation.Arguments.ElementAt(1) as LambdaExpression;
						if (lambda != null && lambda.Parameters.Count == 2 && lambda.Body is Expression) {
							ParameterDeclaration p1 = lambda.Parameters.ElementAt(0);
							ParameterDeclaration p2 = lambda.Parameters.ElementAt(1);
							if (p1.Name == parameter.Name) {
								QueryExpression query = new QueryExpression();
								query.Clauses.Add(MakeFromClause(p1, mre.Target.Detach()));
								query.Clauses.Add(MakeFromClause(p2, collectionSelector.Detach()).CopyAnnotationsFrom(fromExpressionLambda));
								query.Clauses.Add(new QuerySelectClause { Expression = WrapExpressionInParenthesesIfNecessary(((Expression)lambda.Body).Detach(), parameter.Name) });
								return query;
							}
						}
=======
				{
					if (invocation.Arguments.Count != 2)
>>>>>>> 41c99e47
						return null;
					var fromExpressionLambda = invocation.Arguments.ElementAt(0);
					if (!MatchSimpleLambda(fromExpressionLambda, out ParameterDeclaration parameter, out Expression collectionSelector))
						return null;
					if (IsNullConditional(collectionSelector))
						return null;
					LambdaExpression lambda = invocation.Arguments.ElementAt(1) as LambdaExpression;
					if (lambda != null && lambda.Parameters.Count == 2 && lambda.Body is Expression)
					{
<<<<<<< HEAD
						if (invocation.Arguments.Count != 1)
							return null;
						if (!IsComplexQuery(mre))
							return null;
						Expression expr = invocation.Arguments.Single();
						if (MatchSimpleLambda(expr, out ParameterDeclaration parameter, out Expression body)) {
							QueryExpression query = new QueryExpression();
							query.Clauses.Add(MakeFromClause(parameter, mre.Target.Detach()));
							query.Clauses.Add(new QueryWhereClause { Condition = body.Detach() }.CopyAnnotationsFrom(expr));
=======
						ParameterDeclaration p1 = lambda.Parameters.ElementAt(0);
						ParameterDeclaration p2 = lambda.Parameters.ElementAt(1);
						if (p1.Name == parameter.Name)
						{
							QueryExpression query = new QueryExpression();
							query.Clauses.Add(MakeFromClause(p1, mre.Target.Detach()));
							query.Clauses.Add(MakeFromClause(p2, collectionSelector.Detach()).CopyAnnotationsFrom(fromExpressionLambda));
							query.Clauses.Add(new QuerySelectClause { Expression = WrapExpressionInParenthesesIfNecessary(((Expression)lambda.Body).Detach(), parameter.Name) });
>>>>>>> 41c99e47
							return query;
						}
					}
					return null;
				}
				case "Where":
				{
					if (invocation.Arguments.Count != 1)
						return null;
					if (!IsComplexQuery(mre))
						return null;
					Expression expr = invocation.Arguments.Single();
					if (MatchSimpleLambda(expr, out ParameterDeclaration parameter, out Expression body))
					{
						QueryExpression query = new QueryExpression();
						query.Clauses.Add(MakeFromClause(parameter, mre.Target.Detach()));
						query.Clauses.Add(new QueryWhereClause { Condition = body.Detach() }.CopyAnnotationsFrom(expr));
						return query;
					}
					return null;
				}
				case "OrderBy":
				case "OrderByDescending":
				case "ThenBy":
				case "ThenByDescending":
				{
					if (invocation.Arguments.Count != 1)
						return null;
					if (!IsComplexQuery(mre))
						return null;
					var lambda = invocation.Arguments.Single();
					if (MatchSimpleLambda(lambda, out ParameterDeclaration parameter, out Expression orderExpression))
					{
<<<<<<< HEAD
						if (invocation.Arguments.Count != 1)
							return null;
						if (!IsComplexQuery(mre))
							return null;
						var lambda = invocation.Arguments.Single();
						if (MatchSimpleLambda(lambda, out ParameterDeclaration parameter, out Expression orderExpression)) {
							if (ValidateThenByChain(invocation, parameter.Name)) {
								QueryOrderClause orderClause = new QueryOrderClause();
								while (mre.MemberName == "ThenBy" || mre.MemberName == "ThenByDescending") {
									// insert new ordering at beginning
									orderClause.Orderings.InsertAfter(
										null, new QueryOrdering {
											Expression = orderExpression.Detach(),
											Direction = (mre.MemberName == "ThenBy" ? QueryOrderingDirection.None : QueryOrderingDirection.Descending)
										}.CopyAnnotationsFrom(lambda));

									InvocationExpression tmp = (InvocationExpression)mre.Target;
									mre = (MemberReferenceExpression)tmp.Target;
									lambda = tmp.Arguments.Single();
									MatchSimpleLambda(lambda, out parameter, out orderExpression);
								}
=======
						if (ValidateThenByChain(invocation, parameter.Name))
						{
							QueryOrderClause orderClause = new QueryOrderClause();
							while (mre.MemberName == "ThenBy" || mre.MemberName == "ThenByDescending")
							{
>>>>>>> 41c99e47
								// insert new ordering at beginning
								orderClause.Orderings.InsertAfter(
									null, new QueryOrdering {
										Expression = orderExpression.Detach(),
<<<<<<< HEAD
										Direction = (mre.MemberName == "OrderBy" ? QueryOrderingDirection.None : QueryOrderingDirection.Descending)
									}.CopyAnnotationsFrom(lambda));

								QueryExpression query = new QueryExpression();
								query.Clauses.Add(MakeFromClause(parameter, mre.Target.Detach()));
								query.Clauses.Add(orderClause);
								return query;
=======
										Direction = (mre.MemberName == "ThenBy" ? QueryOrderingDirection.None : QueryOrderingDirection.Descending)
									}.CopyAnnotationsFrom(lambda));

								InvocationExpression tmp = (InvocationExpression)mre.Target;
								mre = (MemberReferenceExpression)tmp.Target;
								lambda = tmp.Arguments.Single();
								MatchSimpleLambda(lambda, out parameter, out orderExpression);
>>>>>>> 41c99e47
							}
							// insert new ordering at beginning
							orderClause.Orderings.InsertAfter(
								null, new QueryOrdering {
									Expression = orderExpression.Detach(),
									Direction = (mre.MemberName == "OrderBy" ? QueryOrderingDirection.None : QueryOrderingDirection.Descending)
								}.CopyAnnotationsFrom(lambda));

							QueryExpression query = new QueryExpression();
							query.Clauses.Add(MakeFromClause(parameter, mre.Target.Detach()));
							query.Clauses.Add(orderClause);
							return query;
						}
					}
					return null;
				}
				case "Join":
				case "GroupJoin":
				{
					if (invocation.Arguments.Count != 4)
						return null;
					Expression source1 = mre.Target;
					Expression source2 = invocation.Arguments.ElementAt(0);
					if (IsNullConditional(source2))
						return null;
					Expression outerLambda = invocation.Arguments.ElementAt(1);
					if (!MatchSimpleLambda(outerLambda, out ParameterDeclaration element1, out Expression key1))
						return null;
					Expression innerLambda = invocation.Arguments.ElementAt(2);
					if (!MatchSimpleLambda(innerLambda, out ParameterDeclaration element2, out Expression key2))
						return null;
					LambdaExpression lambda = invocation.Arguments.ElementAt(3) as LambdaExpression;
					if (lambda != null && lambda.Parameters.Count == 2 && lambda.Body is Expression)
					{
<<<<<<< HEAD
						if (invocation.Arguments.Count != 4)
							return null;
						Expression source1 = mre.Target;
						Expression source2 = invocation.Arguments.ElementAt(0);
						if (IsNullConditional(source2))
							return null;
						Expression outerLambda = invocation.Arguments.ElementAt(1);
						if (!MatchSimpleLambda(outerLambda, out ParameterDeclaration element1, out Expression key1))
							return null;
						Expression innerLambda = invocation.Arguments.ElementAt(2);
						if (!MatchSimpleLambda(innerLambda, out ParameterDeclaration element2, out Expression key2))
							return null;
						LambdaExpression lambda = invocation.Arguments.ElementAt(3) as LambdaExpression;
						if (lambda != null && lambda.Parameters.Count == 2 && lambda.Body is Expression)
						{
							ParameterDeclaration p1 = lambda.Parameters.ElementAt(0);
							ParameterDeclaration p2 = lambda.Parameters.ElementAt(1);
							if (p1.Name == element1.Name && (p2.Name == element2.Name || mre.MemberName == "GroupJoin"))
							{
								QueryExpression query = new QueryExpression();
								query.Clauses.Add(MakeFromClause(element1, source1.Detach()));
								QueryJoinClause joinClause = new QueryJoinClause();
								joinClause.JoinIdentifier = element2.Name;    // join elementName2
								joinClause.JoinIdentifierToken.CopyAnnotationsFrom(element2);
								joinClause.InExpression = source2.Detach();  // in source2
								joinClause.OnExpression = key1.Detach();     // on key1
								joinClause.EqualsExpression = key2.Detach(); // equals key2
								if (mre.MemberName == "GroupJoin")
								{
									joinClause.IntoIdentifier = p2.Name; // into p2.Name
									joinClause.IntoIdentifierToken.CopyAnnotationsFrom(p2);
								}
								joinClause.AddAnnotation(new QueryJoinClauseAnnotation(outerLambda.Annotation<IL.ILFunction>(), innerLambda.Annotation<IL.ILFunction>()));
								query.Clauses.Add(joinClause);
								query.Clauses.Add(new QuerySelectClause { Expression = ((Expression)lambda.Body).Detach() }.CopyAnnotationsFrom(lambda));
								return query;
=======
						ParameterDeclaration p1 = lambda.Parameters.ElementAt(0);
						ParameterDeclaration p2 = lambda.Parameters.ElementAt(1);
						if (p1.Name == element1.Name && (p2.Name == element2.Name || mre.MemberName == "GroupJoin"))
						{
							QueryExpression query = new QueryExpression();
							query.Clauses.Add(MakeFromClause(element1, source1.Detach()));
							QueryJoinClause joinClause = new QueryJoinClause();
							joinClause.JoinIdentifier = element2.Name;    // join elementName2
							joinClause.JoinIdentifierToken.CopyAnnotationsFrom(element2);
							joinClause.InExpression = source2.Detach();  // in source2
							joinClause.OnExpression = key1.Detach();     // on key1
							joinClause.EqualsExpression = key2.Detach(); // equals key2
							if (mre.MemberName == "GroupJoin")
							{
								joinClause.IntoIdentifier = p2.Name; // into p2.Name
								joinClause.IntoIdentifierToken.CopyAnnotationsFrom(p2);
>>>>>>> 41c99e47
							}
							joinClause.AddAnnotation(new QueryJoinClauseAnnotation(outerLambda.Annotation<IL.ILFunction>(), innerLambda.Annotation<IL.ILFunction>()));
							query.Clauses.Add(joinClause);
							query.Clauses.Add(new QuerySelectClause { Expression = ((Expression)lambda.Body).Detach() }.CopyAnnotationsFrom(lambda));
							return query;
						}
					}
					return null;
				}
				default:
					return null;
			}
		}

		static bool IsComplexQuery(MemberReferenceExpression mre)
		{
			return ((mre.Target is InvocationExpression && mre.Parent is InvocationExpression) || mre.Parent?.Parent is QueryClause);
		}

		QueryFromClause MakeFromClause(ParameterDeclaration parameter, Expression body)
		{
			QueryFromClause fromClause = new QueryFromClause {
				Identifier = parameter.Name,
				Expression = body
			};
			fromClause.CopyAnnotationsFrom(parameter);
			return fromClause;
		}

		class ApplyAnnotationVisitor : DepthFirstAstVisitor<AstNode>
		{
			private LetIdentifierAnnotation annotation;
			private string identifier;

			public ApplyAnnotationVisitor(LetIdentifierAnnotation annotation, string identifier)
			{
				this.annotation = annotation;
				this.identifier = identifier;
			}

			public override AstNode VisitIdentifier(Identifier identifier)
			{
				if (identifier.Name == this.identifier)
					identifier.AddAnnotation(annotation);
				return identifier;
			}
		}

		bool IsNullConditional(Expression target)
		{
			return target is UnaryOperatorExpression uoe && uoe.Operator == UnaryOperatorType.NullConditional;
		}

		/// <summary>
		/// This fixes #437: Decompilation of query expression loses material parentheses
		/// We wrap the expression in parentheses if:
		/// - the Select-call is explicit (see caller(s))
		/// - the expression is a plain identifier matching the parameter name
		/// </summary>
		Expression WrapExpressionInParenthesesIfNecessary(Expression expression, string parameterName)
		{
			if (expression is IdentifierExpression ident && parameterName.Equals(ident.Identifier, StringComparison.Ordinal))
				return new ParenthesizedExpression(expression);
			return expression;
		}

		/// <summary>
		/// Ensure that all ThenBy's are correct, and that the list of ThenBy's is terminated by an 'OrderBy' invocation.
		/// </summary>
		bool ValidateThenByChain(InvocationExpression invocation, string expectedParameterName)
		{
			if (invocation == null || invocation.Arguments.Count != 1)
				return false;
			if (!(invocation.Target is MemberReferenceExpression mre))
				return false;
			if (!MatchSimpleLambda(invocation.Arguments.Single(), out ParameterDeclaration parameter, out _))
				return false;
			if (parameter.Name != expectedParameterName)
				return false;

			if (mre.MemberName == "OrderBy" || mre.MemberName == "OrderByDescending")
				return !IsNullConditional(mre.Target);
			else if (mre.MemberName == "ThenBy" || mre.MemberName == "ThenByDescending")
				return ValidateThenByChain(mre.Target as InvocationExpression, expectedParameterName);
			else
				return false;
		}

		/// <summary>Matches simple lambdas of the form "a => b"</summary>
		bool MatchSimpleLambda(Expression expr, out ParameterDeclaration parameter, out Expression body)
		{
<<<<<<< HEAD
			if (expr is LambdaExpression lambda && lambda.Parameters.Count == 1 && lambda.Body is Expression) {
				ParameterDeclaration p = lambda.Parameters.Single();
				if (p.ParameterModifier == ParameterModifier.None) {
=======
			if (expr is LambdaExpression lambda && lambda.Parameters.Count == 1 && lambda.Body is Expression)
			{
				ParameterDeclaration p = lambda.Parameters.Single();
				if (p.ParameterModifier == ParameterModifier.None)
				{
>>>>>>> 41c99e47
					parameter = p;
					body = (Expression)lambda.Body;
					return true;
				}
			}
			parameter = null;
			body = null;
			return false;
		}
	}
}<|MERGE_RESOLUTION|>--- conflicted
+++ resolved
@@ -88,12 +88,8 @@
 			}
 
 			AstNode next;
-<<<<<<< HEAD
-			for (AstNode child = (query ?? node).FirstChild; child != null; child = next) {
-=======
 			for (AstNode child = (query ?? node).FirstChild; child != null; child = next)
 			{
->>>>>>> 41c99e47
 				// store reference to next child before transformation
 				next = child.NextSibling;
 				DecompileQueries(child);
@@ -113,19 +109,6 @@
 			MemberReferenceExpression mre = invocation.Target as MemberReferenceExpression;
 			if (mre == null || IsNullConditional(mre.Target))
 				return null;
-<<<<<<< HEAD
-			switch (mre.MemberName) {
-				case "Select": {
-						if (invocation.Arguments.Count != 1)
-							return null;
-						if (!IsComplexQuery(mre))
-							return null;
-						Expression expr = invocation.Arguments.Single();
-						if (MatchSimpleLambda(expr, out ParameterDeclaration parameter, out Expression body)) {
-							QueryExpression query = new QueryExpression();
-							query.Clauses.Add(MakeFromClause(parameter, mre.Target.Detach()));
-							query.Clauses.Add(new QuerySelectClause { Expression = WrapExpressionInParenthesesIfNecessary(body.Detach(), parameter.Name) }.CopyAnnotationsFrom(expr));
-=======
 			switch (mre.MemberName)
 			{
 				case "Select":
@@ -162,38 +145,11 @@
 							};
 							queryGroupClause.AddAnnotation(new QueryGroupClauseAnnotation(keyLambda.Annotation<IL.ILFunction>(), projectionLambda.Annotation<IL.ILFunction>()));
 							query.Clauses.Add(queryGroupClause);
->>>>>>> 41c99e47
 							return query;
 						}
 					}
 					else if (invocation.Arguments.Count == 1)
 					{
-<<<<<<< HEAD
-						if (invocation.Arguments.Count == 2) {
-							Expression keyLambda = invocation.Arguments.ElementAt(0);
-							Expression projectionLambda = invocation.Arguments.ElementAt(1);
-							if (MatchSimpleLambda(keyLambda, out ParameterDeclaration parameter1, out Expression keySelector)
-								&& MatchSimpleLambda(projectionLambda, out ParameterDeclaration parameter2, out Expression elementSelector)
-								&& parameter1.Name == parameter2.Name) {
-								QueryExpression query = new QueryExpression();
-								query.Clauses.Add(MakeFromClause(parameter1, mre.Target.Detach()));
-								var queryGroupClause = new QueryGroupClause {
-									Projection = elementSelector.Detach(),
-									Key = keySelector.Detach()
-								};
-								queryGroupClause.AddAnnotation(new QueryGroupClauseAnnotation(keyLambda.Annotation<IL.ILFunction>(), projectionLambda.Annotation<IL.ILFunction>()));
-								query.Clauses.Add(queryGroupClause);
-								return query;
-							}
-						} else if (invocation.Arguments.Count == 1) {
-							Expression lambda = invocation.Arguments.Single();
-							if (MatchSimpleLambda(lambda, out ParameterDeclaration parameter, out Expression keySelector)) {
-								QueryExpression query = new QueryExpression();
-								query.Clauses.Add(MakeFromClause(parameter, mre.Target.Detach()));
-								query.Clauses.Add(new QueryGroupClause { Projection = new IdentifierExpression(parameter.Name).CopyAnnotationsFrom(parameter), Key = keySelector.Detach() });
-								return query;
-							}
-=======
 						Expression lambda = invocation.Arguments.Single();
 						if (MatchSimpleLambda(lambda, out ParameterDeclaration parameter, out Expression keySelector))
 						{
@@ -201,37 +157,13 @@
 							query.Clauses.Add(MakeFromClause(parameter, mre.Target.Detach()));
 							query.Clauses.Add(new QueryGroupClause { Projection = new IdentifierExpression(parameter.Name).CopyAnnotationsFrom(parameter), Key = keySelector.Detach() });
 							return query;
->>>>>>> 41c99e47
 						}
 					}
 					return null;
 				}
 				case "SelectMany":
-<<<<<<< HEAD
-					{
-						if (invocation.Arguments.Count != 2)
-							return null;
-						var fromExpressionLambda = invocation.Arguments.ElementAt(0);
-						if (!MatchSimpleLambda(fromExpressionLambda, out ParameterDeclaration parameter, out Expression collectionSelector))
-							return null;
-						if (IsNullConditional(collectionSelector))
-							return null;
-						LambdaExpression lambda = invocation.Arguments.ElementAt(1) as LambdaExpression;
-						if (lambda != null && lambda.Parameters.Count == 2 && lambda.Body is Expression) {
-							ParameterDeclaration p1 = lambda.Parameters.ElementAt(0);
-							ParameterDeclaration p2 = lambda.Parameters.ElementAt(1);
-							if (p1.Name == parameter.Name) {
-								QueryExpression query = new QueryExpression();
-								query.Clauses.Add(MakeFromClause(p1, mre.Target.Detach()));
-								query.Clauses.Add(MakeFromClause(p2, collectionSelector.Detach()).CopyAnnotationsFrom(fromExpressionLambda));
-								query.Clauses.Add(new QuerySelectClause { Expression = WrapExpressionInParenthesesIfNecessary(((Expression)lambda.Body).Detach(), parameter.Name) });
-								return query;
-							}
-						}
-=======
 				{
 					if (invocation.Arguments.Count != 2)
->>>>>>> 41c99e47
 						return null;
 					var fromExpressionLambda = invocation.Arguments.ElementAt(0);
 					if (!MatchSimpleLambda(fromExpressionLambda, out ParameterDeclaration parameter, out Expression collectionSelector))
@@ -241,17 +173,6 @@
 					LambdaExpression lambda = invocation.Arguments.ElementAt(1) as LambdaExpression;
 					if (lambda != null && lambda.Parameters.Count == 2 && lambda.Body is Expression)
 					{
-<<<<<<< HEAD
-						if (invocation.Arguments.Count != 1)
-							return null;
-						if (!IsComplexQuery(mre))
-							return null;
-						Expression expr = invocation.Arguments.Single();
-						if (MatchSimpleLambda(expr, out ParameterDeclaration parameter, out Expression body)) {
-							QueryExpression query = new QueryExpression();
-							query.Clauses.Add(MakeFromClause(parameter, mre.Target.Detach()));
-							query.Clauses.Add(new QueryWhereClause { Condition = body.Detach() }.CopyAnnotationsFrom(expr));
-=======
 						ParameterDeclaration p1 = lambda.Parameters.ElementAt(0);
 						ParameterDeclaration p2 = lambda.Parameters.ElementAt(1);
 						if (p1.Name == parameter.Name)
@@ -260,7 +181,6 @@
 							query.Clauses.Add(MakeFromClause(p1, mre.Target.Detach()));
 							query.Clauses.Add(MakeFromClause(p2, collectionSelector.Detach()).CopyAnnotationsFrom(fromExpressionLambda));
 							query.Clauses.Add(new QuerySelectClause { Expression = WrapExpressionInParenthesesIfNecessary(((Expression)lambda.Body).Detach(), parameter.Name) });
->>>>>>> 41c99e47
 							return query;
 						}
 					}
@@ -294,48 +214,15 @@
 					var lambda = invocation.Arguments.Single();
 					if (MatchSimpleLambda(lambda, out ParameterDeclaration parameter, out Expression orderExpression))
 					{
-<<<<<<< HEAD
-						if (invocation.Arguments.Count != 1)
-							return null;
-						if (!IsComplexQuery(mre))
-							return null;
-						var lambda = invocation.Arguments.Single();
-						if (MatchSimpleLambda(lambda, out ParameterDeclaration parameter, out Expression orderExpression)) {
-							if (ValidateThenByChain(invocation, parameter.Name)) {
-								QueryOrderClause orderClause = new QueryOrderClause();
-								while (mre.MemberName == "ThenBy" || mre.MemberName == "ThenByDescending") {
-									// insert new ordering at beginning
-									orderClause.Orderings.InsertAfter(
-										null, new QueryOrdering {
-											Expression = orderExpression.Detach(),
-											Direction = (mre.MemberName == "ThenBy" ? QueryOrderingDirection.None : QueryOrderingDirection.Descending)
-										}.CopyAnnotationsFrom(lambda));
-
-									InvocationExpression tmp = (InvocationExpression)mre.Target;
-									mre = (MemberReferenceExpression)tmp.Target;
-									lambda = tmp.Arguments.Single();
-									MatchSimpleLambda(lambda, out parameter, out orderExpression);
-								}
-=======
 						if (ValidateThenByChain(invocation, parameter.Name))
 						{
 							QueryOrderClause orderClause = new QueryOrderClause();
 							while (mre.MemberName == "ThenBy" || mre.MemberName == "ThenByDescending")
 							{
->>>>>>> 41c99e47
 								// insert new ordering at beginning
 								orderClause.Orderings.InsertAfter(
 									null, new QueryOrdering {
 										Expression = orderExpression.Detach(),
-<<<<<<< HEAD
-										Direction = (mre.MemberName == "OrderBy" ? QueryOrderingDirection.None : QueryOrderingDirection.Descending)
-									}.CopyAnnotationsFrom(lambda));
-
-								QueryExpression query = new QueryExpression();
-								query.Clauses.Add(MakeFromClause(parameter, mre.Target.Detach()));
-								query.Clauses.Add(orderClause);
-								return query;
-=======
 										Direction = (mre.MemberName == "ThenBy" ? QueryOrderingDirection.None : QueryOrderingDirection.Descending)
 									}.CopyAnnotationsFrom(lambda));
 
@@ -343,7 +230,6 @@
 								mre = (MemberReferenceExpression)tmp.Target;
 								lambda = tmp.Arguments.Single();
 								MatchSimpleLambda(lambda, out parameter, out orderExpression);
->>>>>>> 41c99e47
 							}
 							// insert new ordering at beginning
 							orderClause.Orderings.InsertAfter(
@@ -378,44 +264,6 @@
 					LambdaExpression lambda = invocation.Arguments.ElementAt(3) as LambdaExpression;
 					if (lambda != null && lambda.Parameters.Count == 2 && lambda.Body is Expression)
 					{
-<<<<<<< HEAD
-						if (invocation.Arguments.Count != 4)
-							return null;
-						Expression source1 = mre.Target;
-						Expression source2 = invocation.Arguments.ElementAt(0);
-						if (IsNullConditional(source2))
-							return null;
-						Expression outerLambda = invocation.Arguments.ElementAt(1);
-						if (!MatchSimpleLambda(outerLambda, out ParameterDeclaration element1, out Expression key1))
-							return null;
-						Expression innerLambda = invocation.Arguments.ElementAt(2);
-						if (!MatchSimpleLambda(innerLambda, out ParameterDeclaration element2, out Expression key2))
-							return null;
-						LambdaExpression lambda = invocation.Arguments.ElementAt(3) as LambdaExpression;
-						if (lambda != null && lambda.Parameters.Count == 2 && lambda.Body is Expression)
-						{
-							ParameterDeclaration p1 = lambda.Parameters.ElementAt(0);
-							ParameterDeclaration p2 = lambda.Parameters.ElementAt(1);
-							if (p1.Name == element1.Name && (p2.Name == element2.Name || mre.MemberName == "GroupJoin"))
-							{
-								QueryExpression query = new QueryExpression();
-								query.Clauses.Add(MakeFromClause(element1, source1.Detach()));
-								QueryJoinClause joinClause = new QueryJoinClause();
-								joinClause.JoinIdentifier = element2.Name;    // join elementName2
-								joinClause.JoinIdentifierToken.CopyAnnotationsFrom(element2);
-								joinClause.InExpression = source2.Detach();  // in source2
-								joinClause.OnExpression = key1.Detach();     // on key1
-								joinClause.EqualsExpression = key2.Detach(); // equals key2
-								if (mre.MemberName == "GroupJoin")
-								{
-									joinClause.IntoIdentifier = p2.Name; // into p2.Name
-									joinClause.IntoIdentifierToken.CopyAnnotationsFrom(p2);
-								}
-								joinClause.AddAnnotation(new QueryJoinClauseAnnotation(outerLambda.Annotation<IL.ILFunction>(), innerLambda.Annotation<IL.ILFunction>()));
-								query.Clauses.Add(joinClause);
-								query.Clauses.Add(new QuerySelectClause { Expression = ((Expression)lambda.Body).Detach() }.CopyAnnotationsFrom(lambda));
-								return query;
-=======
 						ParameterDeclaration p1 = lambda.Parameters.ElementAt(0);
 						ParameterDeclaration p2 = lambda.Parameters.ElementAt(1);
 						if (p1.Name == element1.Name && (p2.Name == element2.Name || mre.MemberName == "GroupJoin"))
@@ -432,7 +280,6 @@
 							{
 								joinClause.IntoIdentifier = p2.Name; // into p2.Name
 								joinClause.IntoIdentifierToken.CopyAnnotationsFrom(p2);
->>>>>>> 41c99e47
 							}
 							joinClause.AddAnnotation(new QueryJoinClauseAnnotation(outerLambda.Annotation<IL.ILFunction>(), innerLambda.Annotation<IL.ILFunction>()));
 							query.Clauses.Add(joinClause);
@@ -524,17 +371,11 @@
 		/// <summary>Matches simple lambdas of the form "a => b"</summary>
 		bool MatchSimpleLambda(Expression expr, out ParameterDeclaration parameter, out Expression body)
 		{
-<<<<<<< HEAD
-			if (expr is LambdaExpression lambda && lambda.Parameters.Count == 1 && lambda.Body is Expression) {
-				ParameterDeclaration p = lambda.Parameters.Single();
-				if (p.ParameterModifier == ParameterModifier.None) {
-=======
 			if (expr is LambdaExpression lambda && lambda.Parameters.Count == 1 && lambda.Body is Expression)
 			{
 				ParameterDeclaration p = lambda.Parameters.Single();
 				if (p.ParameterModifier == ParameterModifier.None)
 				{
->>>>>>> 41c99e47
 					parameter = p;
 					body = (Expression)lambda.Body;
 					return true;
