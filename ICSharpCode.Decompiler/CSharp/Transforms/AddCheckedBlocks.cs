--- conflicted
+++ resolved
@@ -315,14 +315,9 @@
 				nodesUncheckedContext += stmtResult.NodesToInsertInUncheckedContext;
 				costUncheckedContextCheckedBlockOpen += stmtResult.CostInCheckedContext;
 				nodesUncheckedContextCheckedBlockOpen += stmtResult.NodesToInsertInCheckedContext;
-<<<<<<< HEAD
-				
-				if (statement is LabelStatement || statement is LocalFunctionDeclarationStatement) {
-=======
 
 				if (statement is LabelStatement || statement is LocalFunctionDeclarationStatement)
 				{
->>>>>>> 41c99e47
 					// We can't move labels into blocks because that might cause goto-statements
 					// to be unable to jump to the labels.
 					// Also, we can't move local functions into blocks, because that might cause
