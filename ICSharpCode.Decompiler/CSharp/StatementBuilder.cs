﻿// Copyright (c) 2014 Daniel Grunwald
//
// Permission is hereby granted, free of charge, to any person obtaining a copy of this
// software and associated documentation files (the "Software"), to deal in the Software
// without restriction, including without limitation the rights to use, copy, modify, merge,
// publish, distribute, sublicense, and/or sell copies of the Software, and to permit persons
// to whom the Software is furnished to do so, subject to the following conditions:
//
// The above copyright notice and this permission notice shall be included in all copies or
// substantial portions of the Software.
//
// THE SOFTWARE IS PROVIDED "AS IS", WITHOUT WARRANTY OF ANY KIND, EXPRESS OR IMPLIED,
// INCLUDING BUT NOT LIMITED TO THE WARRANTIES OF MERCHANTABILITY, FITNESS FOR A PARTICULAR
// PURPOSE AND NONINFRINGEMENT. IN NO EVENT SHALL THE AUTHORS OR COPYRIGHT HOLDERS BE LIABLE
// FOR ANY CLAIM, DAMAGES OR OTHER LIABILITY, WHETHER IN AN ACTION OF CONTRACT, TORT OR
// OTHERWISE, ARISING FROM, OUT OF OR IN CONNECTION WITH THE SOFTWARE OR THE USE OR OTHER
// DEALINGS IN THE SOFTWARE.

using System.Diagnostics;
using ICSharpCode.Decompiler.IL;
using System.Collections.Generic;
using System.Linq;
using ICSharpCode.Decompiler.CSharp.Syntax;
using ICSharpCode.Decompiler.Semantics;
using ICSharpCode.Decompiler.TypeSystem;
using ICSharpCode.Decompiler.Util;
using System;
using System.Threading;
using ICSharpCode.Decompiler.IL.Transforms;
using ICSharpCode.Decompiler.CSharp.Syntax.PatternMatching;

namespace ICSharpCode.Decompiler.CSharp
{
	class StatementBuilder : ILVisitor<Statement>
	{
		internal readonly ExpressionBuilder exprBuilder;
		readonly ILFunction currentFunction;
		readonly IDecompilerTypeSystem typeSystem;
		readonly DecompilerSettings settings;
		readonly CancellationToken cancellationToken;

		public StatementBuilder(IDecompilerTypeSystem typeSystem, ITypeResolveContext decompilationContext, ILFunction currentFunction, DecompilerSettings settings, CancellationToken cancellationToken)
		{
			Debug.Assert(typeSystem != null && decompilationContext != null);
			this.exprBuilder = new ExpressionBuilder(typeSystem, decompilationContext, currentFunction, settings, cancellationToken);
			this.currentFunction = currentFunction;
			this.typeSystem = typeSystem;
			this.settings = settings;
			this.cancellationToken = cancellationToken;
		}

		public Statement Convert(ILInstruction inst)
		{
			cancellationToken.ThrowIfCancellationRequested();
			return inst.AcceptVisitor(this);
		}

		public BlockStatement ConvertAsBlock(ILInstruction inst)
		{
			Statement stmt = Convert(inst);
			return stmt as BlockStatement ?? new BlockStatement { stmt };
		}

		protected override Statement Default(ILInstruction inst)
		{
			return new ExpressionStatement(exprBuilder.Translate(inst));
		}

<<<<<<< HEAD
		protected internal override Statement VisitStLoc(StLoc inst)
		{
			var expr = exprBuilder.Translate(inst);
			// strip top-level ref on ref re-assignment
			if (expr.Expression is DirectionExpression dirExpr) {
				expr = expr.UnwrapChild(dirExpr.Expression);
			}
			return new ExpressionStatement(expr);
		}

=======
>>>>>>> 2c984108
		protected internal override Statement VisitNop(Nop inst)
		{
			var stmt = new EmptyStatement();
			if (inst.Comment != null) {
				stmt.AddChild(new Comment(inst.Comment), Roles.Comment);
			}
			return stmt;
		}

		protected internal override Statement VisitIfInstruction(IfInstruction inst)
		{
			var condition = exprBuilder.TranslateCondition(inst.Condition);
			var trueStatement = Convert(inst.TrueInst);
			var falseStatement = inst.FalseInst.OpCode == OpCode.Nop ? null : Convert(inst.FalseInst);
			return new IfElseStatement(condition, trueStatement, falseStatement);
		}

		IEnumerable<ConstantResolveResult> CreateTypedCaseLabel(long i, IType type, List<(string Key, int Value)> map = null)
		{
			object value;
			// unpack nullable type, if necessary:
			// we need to do this in all cases, because there are nullable bools and enum types as well.
			type = NullableType.GetUnderlyingType(type);
			if (type.IsKnownType(KnownTypeCode.Boolean)) {
				value = i != 0;
			} else if (type.IsKnownType(KnownTypeCode.String) && map != null) {
				var keys = map.Where(entry => entry.Value == i).Select(entry => entry.Key);
				foreach (var key in keys)
					yield return new ConstantResolveResult(type, key);
				yield break;
			} else if (type.Kind == TypeKind.Enum) {
				var enumType = type.GetDefinition().EnumUnderlyingType;
				TypeCode typeCode = ReflectionHelper.GetTypeCode(enumType);
				if (typeCode != TypeCode.Empty) {
					value = CSharpPrimitiveCast.Cast(typeCode, i, false);
				} else {
					value = i;
				}
			} else {
				TypeCode typeCode = ReflectionHelper.GetTypeCode(type);
				if (typeCode != TypeCode.Empty) {
					value = CSharpPrimitiveCast.Cast(typeCode, i, false);
				} else {
					value = i;
				}
			}
			yield return new ConstantResolveResult(type, value);
		}

		protected internal override Statement VisitSwitchInstruction(SwitchInstruction inst)
		{
			return TranslateSwitch(null, inst);
		}

		SwitchStatement TranslateSwitch(BlockContainer switchContainer, SwitchInstruction inst)
		{
			var oldBreakTarget = breakTarget;
			breakTarget = switchContainer; // 'break' within a switch would only leave the switch
			var oldCaseLabelMapping = caseLabelMapping;
			caseLabelMapping = new Dictionary<Block, ConstantResolveResult>();

			TranslatedExpression value;
			var strToInt = inst.Value as StringToInt;
			if (strToInt != null) {
				value = exprBuilder.Translate(strToInt.Argument);
			} else {
				value = exprBuilder.Translate(inst.Value);
			}

			// Pick the section with the most labels as default section.
			IL.SwitchSection defaultSection = inst.Sections.First();
			foreach (var section in inst.Sections) {
				if (section.Labels.Count() > defaultSection.Labels.Count()) {
					defaultSection = section;
				}
			}

			var stmt = new SwitchStatement() { Expression = value };
			Dictionary<IL.SwitchSection, Syntax.SwitchSection> translationDictionary = new Dictionary<IL.SwitchSection, Syntax.SwitchSection>();
			// initialize C# switch sections.
			foreach (var section in inst.Sections) {
				// This is used in the block-label mapping.
				ConstantResolveResult firstValueResolveResult;
				var astSection = new Syntax.SwitchSection();
				// Create case labels:
				if (section == defaultSection) {
					astSection.CaseLabels.Add(new CaseLabel());
					firstValueResolveResult = null;
				} else {
					var values = section.Labels.Values.SelectMany(i => CreateTypedCaseLabel(i, value.Type, strToInt?.Map)).ToArray();
					if (section.HasNullLabel) {
						astSection.CaseLabels.Add(new CaseLabel(new NullReferenceExpression()));
						firstValueResolveResult = new ConstantResolveResult(SpecialType.NullType, null);
					} else {
						Debug.Assert(values.Length > 0);
						firstValueResolveResult = values[0];
					}
					astSection.CaseLabels.AddRange(values.Select(label => new CaseLabel(exprBuilder.ConvertConstantValue(label, allowImplicitConversion: true))));
				}
				switch (section.Body) {
					case Branch br:
						// we can only inline the block, if all branches are in the switchContainer.
						if (br.TargetContainer == switchContainer && switchContainer.Descendants.OfType<Branch>().Where(b => b.TargetBlock == br.TargetBlock).All(b => BlockContainer.FindClosestSwitchContainer(b) == switchContainer))
							caseLabelMapping.Add(br.TargetBlock, firstValueResolveResult);
						break;
					default:
						break;
				}
				translationDictionary.Add(section, astSection);
				stmt.SwitchSections.Add(astSection);
			}
			foreach (var section in inst.Sections) {
				var astSection = translationDictionary[section];
				switch (section.Body) {
					case Branch br:
						// we can only inline the block, if all branches are in the switchContainer.
						if (br.TargetContainer == switchContainer && switchContainer.Descendants.OfType<Branch>().Where(b => b.TargetBlock == br.TargetBlock).All(b => BlockContainer.FindClosestSwitchContainer(b) == switchContainer))
							ConvertSwitchSectionBody(astSection, br.TargetBlock);
						else
							ConvertSwitchSectionBody(astSection, section.Body);
						break;
					case Leave leave:
						if (astSection.CaseLabels.Count == 1 && astSection.CaseLabels.First().Expression.IsNull && leave.TargetContainer == switchContainer) {
							stmt.SwitchSections.Remove(astSection);
							break;
						}
						goto default;
					default:
						ConvertSwitchSectionBody(astSection, section.Body);
						break;
				}
			}
			if (switchContainer != null && stmt.SwitchSections.Count > 0) {
				// Translate any remaining blocks:
				var lastSectionStatements = stmt.SwitchSections.Last().Statements;
				foreach (var block in switchContainer.Blocks.Skip(1)) {
					if (caseLabelMapping.ContainsKey(block)) continue;
					lastSectionStatements.Add(new LabelStatement { Label = block.Label });
					foreach (var nestedInst in block.Instructions) {
						var nestedStmt = Convert(nestedInst);
						if (nestedStmt is BlockStatement b) {
							foreach (var nested in b.Statements)
								lastSectionStatements.Add(nested.Detach());
						} else {
							lastSectionStatements.Add(nestedStmt);
						}
					}
					Debug.Assert(block.FinalInstruction.OpCode == OpCode.Nop);
				}
				if (endContainerLabels.TryGetValue(switchContainer, out string label)) {
					lastSectionStatements.Add(new LabelStatement { Label = label });
					lastSectionStatements.Add(new BreakStatement());
				}
			}

			breakTarget = oldBreakTarget;
			caseLabelMapping = oldCaseLabelMapping;
			return stmt;
		}

		private void ConvertSwitchSectionBody(Syntax.SwitchSection astSection, ILInstruction bodyInst)
		{
			var body = Convert(bodyInst);
			astSection.Statements.Add(body);
			if (!bodyInst.HasFlag(InstructionFlags.EndPointUnreachable)) {
				// we need to insert 'break;'
				BlockStatement block = body as BlockStatement;
				if (block != null) {
					block.Add(new BreakStatement());
				} else {
					astSection.Statements.Add(new BreakStatement());
				}
			}
		}

		/// <summary>Target block that a 'continue;' statement would jump to</summary>
		Block continueTarget;
		/// <summary>Number of ContinueStatements that were created for the current continueTarget</summary>
		int continueCount;
		/// <summary>Maps blocks to cases.</summary>
		Dictionary<Block, ConstantResolveResult> caseLabelMapping;

		protected internal override Statement VisitBranch(Branch inst)
		{
			if (inst.TargetBlock == continueTarget) {
				continueCount++;
				return new ContinueStatement();
			}
			if (caseLabelMapping != null && caseLabelMapping.TryGetValue(inst.TargetBlock, out var label)) {
				if (label == null)
					return new GotoDefaultStatement();
				return new GotoCaseStatement() { LabelExpression = exprBuilder.ConvertConstantValue(label, allowImplicitConversion: true) };
			}
			return new GotoStatement(inst.TargetLabel);
		}

		/// <summary>Target container that a 'break;' statement would break out of</summary>
		BlockContainer breakTarget;
		/// <summary>Dictionary from BlockContainer to label name for 'goto of_container';</summary>
		readonly Dictionary<BlockContainer, string> endContainerLabels = new Dictionary<BlockContainer, string>();

		protected internal override Statement VisitLeave(Leave inst)
		{
			if (inst.TargetContainer == breakTarget)
				return new BreakStatement();
			if (inst.IsLeavingFunction) {
				if (currentFunction.IsIterator)
					return new YieldBreakStatement();
				else if (!inst.Value.MatchNop()) {
					IType targetType = currentFunction.IsAsync ? currentFunction.AsyncReturnType : currentFunction.ReturnType;
					return new ReturnStatement(exprBuilder.Translate(inst.Value, typeHint: targetType).ConvertTo(targetType, exprBuilder, allowImplicitConversion: true));
				} else
					return new ReturnStatement();
			}
			string label;
			if (!endContainerLabels.TryGetValue(inst.TargetContainer, out label)) {
				label = "end_" + inst.TargetLabel;
				endContainerLabels.Add(inst.TargetContainer, label);
			}
			return new GotoStatement(label);
		}

		protected internal override Statement VisitThrow(Throw inst)
		{
			return new ThrowStatement(exprBuilder.Translate(inst.Argument));
		}

		protected internal override Statement VisitRethrow(Rethrow inst)
		{
			return new ThrowStatement();
		}

		protected internal override Statement VisitYieldReturn(YieldReturn inst)
		{
			var elementType = currentFunction.ReturnType.GetElementTypeFromIEnumerable(typeSystem, true, out var isGeneric);
			return new YieldReturnStatement {
				Expression = exprBuilder.Translate(inst.Value, typeHint: elementType).ConvertTo(elementType, exprBuilder)
			};
		}

		TryCatchStatement MakeTryCatch(ILInstruction tryBlock)
		{
			var tryBlockConverted = Convert(tryBlock);
			var tryCatch = tryBlockConverted as TryCatchStatement;
			if (tryCatch != null && tryCatch.FinallyBlock.IsNull)
				return tryCatch; // extend existing try-catch
			tryCatch = new TryCatchStatement();
			tryCatch.TryBlock = tryBlockConverted as BlockStatement ?? new BlockStatement { tryBlockConverted };
			return tryCatch;
		}

		protected internal override Statement VisitTryCatch(TryCatch inst)
		{
			var tryCatch = new TryCatchStatement();
			tryCatch.TryBlock = ConvertAsBlock(inst.TryBlock);
			foreach (var handler in inst.Handlers) {
				var catchClause = new CatchClause();
				var v = handler.Variable;
				catchClause.AddAnnotation(new ILVariableResolveResult(v, v.Type));
				if (v != null) {
					if (v.StoreCount > 1 || v.LoadCount > 0 || v.AddressCount > 0) {
						catchClause.VariableName = v.Name;
						catchClause.Type = exprBuilder.ConvertType(v.Type);
					} else if (!v.Type.IsKnownType(KnownTypeCode.Object)) {
						catchClause.Type = exprBuilder.ConvertType(v.Type);
					}
				}
				if (!handler.Filter.MatchLdcI4(1))
					catchClause.Condition = exprBuilder.TranslateCondition(handler.Filter);
				catchClause.Body = ConvertAsBlock(handler.Body);
				tryCatch.CatchClauses.Add(catchClause);
			}
			return tryCatch;
		}

		protected internal override Statement VisitTryFinally(TryFinally inst)
		{
			var tryCatch = MakeTryCatch(inst.TryBlock);
			tryCatch.FinallyBlock = ConvertAsBlock(inst.FinallyBlock);
			return tryCatch;
		}

		protected internal override Statement VisitTryFault(TryFault inst)
		{
			var tryCatch = new TryCatchStatement();
			tryCatch.TryBlock = ConvertAsBlock(inst.TryBlock);
			var faultBlock = ConvertAsBlock(inst.FaultBlock);
			faultBlock.InsertChildAfter(null, new Comment("try-fault"), Roles.Comment);
			faultBlock.Add(new ThrowStatement());
			tryCatch.CatchClauses.Add(new CatchClause { Body = faultBlock });
			return tryCatch;
		}

		protected internal override Statement VisitLockInstruction(LockInstruction inst)
		{
			return new LockStatement {
				Expression = exprBuilder.Translate(inst.OnExpression),
				EmbeddedStatement = ConvertAsBlock(inst.Body)
			};
		}

		#region foreach construction
		static readonly InvocationExpression getEnumeratorPattern = new InvocationExpression(new MemberReferenceExpression(new AnyNode("collection").ToExpression(), "GetEnumerator"));
		static readonly InvocationExpression moveNextConditionPattern = new InvocationExpression(new MemberReferenceExpression(new NamedNode("enumerator", new IdentifierExpression(Pattern.AnyString)), "MoveNext"));

		protected internal override Statement VisitUsingInstruction(UsingInstruction inst)
		{
			var transformed = TransformToForeach(inst, out var resource);
			if (transformed != null)
				return transformed;
			AstNode usingInit = resource;
			var var = inst.Variable;
			if (!inst.ResourceExpression.MatchLdNull() && !NullableType.GetUnderlyingType(var.Type).GetAllBaseTypes().Any(b => b.IsKnownType(KnownTypeCode.IDisposable))) {
				var.Kind = VariableKind.Local;
				var disposeType = exprBuilder.compilation.FindType(KnownTypeCode.IDisposable);
				var disposeVariable = currentFunction.RegisterVariable(
					VariableKind.Local, disposeType,
					AssignVariableNames.GenerateVariableName(currentFunction, disposeType)
				);
				return new BlockStatement {
					new ExpressionStatement(new AssignmentExpression(exprBuilder.ConvertVariable(var).Expression, resource.Detach())),
					new TryCatchStatement {
						TryBlock = ConvertAsBlock(inst.Body),
						FinallyBlock = new BlockStatement() {
							new ExpressionStatement(new AssignmentExpression(exprBuilder.ConvertVariable(disposeVariable).Expression, new AsExpression(exprBuilder.ConvertVariable(var).Expression, exprBuilder.ConvertType(disposeType)))),
							new IfElseStatement {
								Condition = new BinaryOperatorExpression(exprBuilder.ConvertVariable(disposeVariable), BinaryOperatorType.InEquality, new NullReferenceExpression()),
								TrueStatement = new ExpressionStatement(new InvocationExpression(new MemberReferenceExpression(exprBuilder.ConvertVariable(disposeVariable).Expression, "Dispose")))
							}
						}
					},
				};
			} else {
				if (var.LoadCount > 0 || var.AddressCount > 0) {
					var type = settings.AnonymousTypes && var.Type.ContainsAnonymousType() ? new SimpleType("var") : exprBuilder.ConvertType(var.Type);
					var vds = new VariableDeclarationStatement(type, var.Name, resource);
					vds.Variables.Single().AddAnnotation(new ILVariableResolveResult(var, var.Type));
					usingInit = vds;
				}
				return new UsingStatement {
					ResourceAcquisition = usingInit,
					EmbeddedStatement = ConvertAsBlock(inst.Body)
				};
			}
		}

		Statement TransformToForeach(UsingInstruction inst, out Expression resource)
		{
			if (!settings.ForEachStatement) {
				resource = null;
				return null;
			}
			// Check if the using resource matches the GetEnumerator pattern.
			resource = exprBuilder.Translate(inst.ResourceExpression);
			var m = getEnumeratorPattern.Match(resource);
			// The using body must be a BlockContainer.
			if (!(inst.Body is BlockContainer container) || !m.Success)
				return null;
			// The using-variable is the enumerator.
			var enumeratorVar = inst.Variable;
			// If there's another BlockContainer nested in this container and it only has one child block, unwrap it.
			// If there's an extra leave inside the block, extract it into optionalReturnAfterLoop.
			var loopContainer = UnwrapNestedContainerIfPossible(container, out var optionalReturnAfterLoop);
			// Detect whether we're dealing with a while loop with multiple embedded statements.
			if (loopContainer.Kind != ContainerKind.While)
				return null;
			if (!loopContainer.MatchConditionBlock(loopContainer.EntryPoint, out var conditionInst, out var body))
				return null;
			// The loop condition must be a call to enumerator.MoveNext()
			var condition = exprBuilder.TranslateCondition(conditionInst);
			var m2 = moveNextConditionPattern.Match(condition.Expression);
			if (!m2.Success)
				return null;
			// Check enumerator variable references.
			var enumeratorVar2 = m2.Get<IdentifierExpression>("enumerator").Single().GetILVariable();
			if (enumeratorVar2 != enumeratorVar)
				return null;
			// Detect which foreach-variable transformation is necessary/possible.
			var transformation = DetectGetCurrentTransformation(container, body, enumeratorVar, conditionInst, out var singleGetter, out var foreachVariable);
			if (transformation == RequiredGetCurrentTransformation.NoForeach)
				return null;
			// The existing foreach variable, if found, can only be used in the loop container.
			if (foreachVariable != null && !(foreachVariable.CaptureScope == null || foreachVariable.CaptureScope == loopContainer))
				return null;
			// Extract in-expression
			var collectionExpr = m.Get<Expression>("collection").Single();
			// Special case: foreach (var item in this) is decompiled as foreach (var item in base)
			// but a base reference is not valid in this context.
			if (collectionExpr is BaseReferenceExpression) {
				collectionExpr = new ThisReferenceExpression().CopyAnnotationsFrom(collectionExpr);
			} else if (IsDynamicCastToIEnumerable(collectionExpr, out var dynamicExpr)) {
				collectionExpr = dynamicExpr.Detach();
			}
			// Handle explicit casts:
			// This is the case if an explicit type different from the collection-item-type was used.
			// For example: foreach (ClassA item in nonGenericEnumerable)
			var type = singleGetter.Method.ReturnType;
			ILInstruction instToReplace = singleGetter;
			bool useVar = false;
			switch (instToReplace.Parent) {
				case CastClass cc:
					type = cc.Type;
					instToReplace = cc;
					break;
				case UnboxAny ua:
					type = ua.Type;
					instToReplace = ua;
					break;
				default:
					if (TupleType.IsTupleCompatible(type, out _)) {
						// foreach with get_Current returning a tuple type, let's check which type "var" would infer:
						var foreachRR = exprBuilder.resolver.ResolveForeach(collectionExpr.GetResolveResult());
						if (EqualErasedType(type, foreachRR.ElementType)) {
							type = foreachRR.ElementType;
							useVar = true;
						}
					}
					break;
			}
			// Handle the required foreach-variable transformation:
			switch (transformation) {
				case RequiredGetCurrentTransformation.UseExistingVariable:
					if (foreachVariable.Type.Kind != TypeKind.Dynamic)
						foreachVariable.Type = type;
					foreachVariable.Kind = VariableKind.ForeachLocal;
					foreachVariable.Name = AssignVariableNames.GenerateForeachVariableName(currentFunction, collectionExpr.Annotation<ILInstruction>(), foreachVariable);
					break;
				case RequiredGetCurrentTransformation.IntroduceNewVariable:
					foreachVariable = currentFunction.RegisterVariable(
						VariableKind.ForeachLocal, type,
						AssignVariableNames.GenerateForeachVariableName(currentFunction, collectionExpr.Annotation<ILInstruction>())
					);
					instToReplace.ReplaceWith(new LdLoc(foreachVariable));
					body.Instructions.Insert(0, new StLoc(foreachVariable, instToReplace));
					break;
				case RequiredGetCurrentTransformation.IntroduceNewVariableAndLocalCopy:
					foreachVariable = currentFunction.RegisterVariable(
						VariableKind.ForeachLocal, type,
						AssignVariableNames.GenerateForeachVariableName(currentFunction, collectionExpr.Annotation<ILInstruction>())
					);
					var localCopyVariable = currentFunction.RegisterVariable(
						VariableKind.Local, type,
						AssignVariableNames.GenerateVariableName(currentFunction, type)
					);
					instToReplace.Parent.ReplaceWith(new LdLoca(localCopyVariable));
					body.Instructions.Insert(0, new StLoc(localCopyVariable, new LdLoc(foreachVariable)));
					body.Instructions.Insert(0, new StLoc(foreachVariable, instToReplace));
					break;
			}
			// Convert the modified body to C# AST:
			var whileLoop = (WhileStatement)ConvertAsBlock(container).First();
			BlockStatement foreachBody = (BlockStatement)whileLoop.EmbeddedStatement.Detach();

			// Remove the first statement, as it is the foreachVariable = enumerator.Current; statement.
			Statement firstStatement = foreachBody.Statements.First();
			if (firstStatement is LabelStatement) {
				// skip the entry-point label, if any
				firstStatement = firstStatement.GetNextStatement();
			}
			Debug.Assert(firstStatement is ExpressionStatement);
			firstStatement.Remove();

			if (settings.AnonymousTypes && type.ContainsAnonymousType())
				useVar = true;

			// Construct the foreach loop.
			var foreachStmt = new ForeachStatement {
				VariableType = useVar ? new SimpleType("var") : exprBuilder.ConvertType(foreachVariable.Type),
				VariableName = foreachVariable.Name,
				InExpression = collectionExpr.Detach(),
				EmbeddedStatement = foreachBody
			};
			// Add the variable annotation for highlighting (TokenTextWriter expects it directly on the ForeachStatement).
			foreachStmt.AddAnnotation(new ILVariableResolveResult(foreachVariable, foreachVariable.Type));
			foreachStmt.AddAnnotation(new ForeachAnnotation(inst.ResourceExpression, conditionInst, singleGetter));
			// If there was an optional return statement, return it as well.
			if (optionalReturnAfterLoop != null) {
				return new BlockStatement {
					Statements = {
						foreachStmt,
						optionalReturnAfterLoop.AcceptVisitor(this)
					}
				};
			}
			return foreachStmt;
		}

		static bool EqualErasedType(IType a, IType b)
		{
			a = a.AcceptVisitor(NormalizeTypeVisitor.TypeErasure);
			b = b.AcceptVisitor(NormalizeTypeVisitor.TypeErasure);
			return a.Equals(b);
		}

		private bool IsDynamicCastToIEnumerable(Expression expr, out Expression dynamicExpr)
		{
			if (!(expr is CastExpression cast)) {
				dynamicExpr = null;
				return false;
			}
			dynamicExpr = cast.Expression;
			if (!(expr.GetResolveResult() is ConversionResolveResult crr))
				return false;
			if (!crr.Type.IsKnownType(KnownTypeCode.IEnumerable))
				return false;
			return crr.Input.Type.Kind == TypeKind.Dynamic;
		}

		/// <summary>
		/// Unwraps a nested BlockContainer, if container contains only a single block,
		/// and that single block contains only a BlockContainer followed by a Leave instruction.
		/// If the leave instruction is a return that carries a value, the container is unwrapped only
		/// if the value has no side-effects.
		/// Otherwise returns the unmodified container.
		/// </summary>
		/// <param name="optionalReturnInst">If the leave is a return and has no side-effects, we can move the return out of the using-block and put it after the loop, otherwise returns null.</param>
		BlockContainer UnwrapNestedContainerIfPossible(BlockContainer container, out Leave optionalReturnInst)
		{
			optionalReturnInst = null;
			// Check block structure:
			if (container.Blocks.Count != 1)
				return container;
			var nestedBlock = container.Blocks[0];
			if (nestedBlock.Instructions.Count != 2 ||
				!(nestedBlock.Instructions[0] is BlockContainer nestedContainer) ||
				!(nestedBlock.Instructions[1] is Leave leave))
				return container;
			// If the leave has no value, just unwrap the BlockContainer.
			if (leave.MatchLeave(container))
				return nestedContainer;
			// If the leave is a return, we can move the return out of the using-block and put it after the loop
			// (but only if the value doesn't have side-effects)
			if (leave.IsLeavingFunction && SemanticHelper.IsPure(leave.Value.Flags)) {
				optionalReturnInst = leave;
				return nestedContainer;
			}
			return container;
		}

		enum RequiredGetCurrentTransformation
		{
			/// <summary>
			/// Foreach transformation not possible.
			/// </summary>
			NoForeach,
			/// <summary>
			/// Uninline the stloc foreachVar(call get_Current()) and insert it as first statement in the loop body.
			/// <code>
			///	... (stloc foreachVar(call get_Current()) ...
			///	=>
			///	stloc foreachVar(call get_Current())
			///	... (ldloc foreachVar) ...
			/// </code>
			/// </summary>
			UseExistingVariable,
			/// <summary>
			/// No store was found, thus create a new variable and use it as foreach variable.
			/// <code>
			///	... (call get_Current()) ...
			///	=>
			///	stloc foreachVar(call get_Current())
			///	... (ldloc foreachVar) ...
			/// </code>
			/// </summary>
			IntroduceNewVariable,
			/// <summary>
			/// No store was found, thus create a new variable and use it as foreach variable.
			/// Additionally it is necessary to copy the value of the foreach variable to another local
			/// to allow safe modification of its value.
			/// <code>
			///	... addressof(call get_Current()) ...
			///	=>
			///	stloc foreachVar(call get_Current())
			///	stloc copy(ldloc foreachVar)
			///	... (ldloca copy) ...
			/// </code>
			/// </summary>
			IntroduceNewVariableAndLocalCopy
		}

		/// <summary>
		/// Determines whether <paramref name="enumerator"/> is only used once inside <paramref name="loopBody"/> for accessing the Current property.
		/// </summary>
		/// <param name="usingContainer">The using body container. This is only used for variable usage checks.</param>
		/// <param name="loopBody">The loop body. The first statement of this block is analyzed.</param>
		/// <param name="enumerator">The current enumerator.</param>
		/// <param name="moveNextUsage">The call MoveNext(ldloc enumerator) pattern.</param>
		/// <param name="singleGetter">Returns the call instruction invoking Current's getter.</param>
		/// <param name="foreachVariable">Returns the the foreach variable, if a suitable was found. This variable is only assigned once and its assignment is the first statement in <paramref name="loopBody"/>.</param>
		/// <returns><see cref="RequiredGetCurrentTransformation"/> for details.</returns>
		RequiredGetCurrentTransformation DetectGetCurrentTransformation(BlockContainer usingContainer, Block loopBody, ILVariable enumerator, ILInstruction moveNextUsage, out CallInstruction singleGetter, out ILVariable foreachVariable)
		{
			singleGetter = null;
			foreachVariable = null;
			var loads = (enumerator.LoadInstructions.OfType<ILInstruction>().Concat(enumerator.AddressInstructions.OfType<ILInstruction>())).Where(ld => !ld.IsDescendantOf(moveNextUsage)).ToArray();
			// enumerator is used in multiple locations or not in conjunction with get_Current
			// => no foreach
			if (loads.Length != 1 || !ParentIsCurrentGetter(loads[0]))
				return RequiredGetCurrentTransformation.NoForeach;
			singleGetter = (CallInstruction)loads[0].Parent;
			// singleGetter is not part of the first instruction in body or cannot be uninlined
			// => no foreach
			if (!(singleGetter.IsDescendantOf(loopBody.Instructions[0]) && ILInlining.CanUninline(singleGetter, loopBody.Instructions[0])))
				return RequiredGetCurrentTransformation.NoForeach;
			ILInstruction inst = singleGetter;
			// in some cases, i.e. foreach variable with explicit type different from the collection-item-type,
			// the result of call get_Current is casted.
			while (inst.Parent is UnboxAny || inst.Parent is CastClass)
				inst = inst.Parent;
			// One variable was found.
			if (inst.Parent is StLoc stloc) {
				// Must be a plain assignment expression and variable must only be used in 'body' + only assigned once.
				if (stloc.Parent == loopBody && VariableIsOnlyUsedInBlock(stloc, usingContainer)) {
					foreachVariable = stloc.Variable;
					return RequiredGetCurrentTransformation.UseExistingVariable;
				}
			}
			// In optimized Roslyn code it can happen that the foreach variable is referenced via addressof
			// We only do this unwrapping if where dealing with a custom struct type.
			if (CurrentIsStructSetterTarget(inst, singleGetter)) {
				return RequiredGetCurrentTransformation.IntroduceNewVariableAndLocalCopy;
			}
			// No suitable variable was found: we need a new one.
			return RequiredGetCurrentTransformation.IntroduceNewVariable;
		}

		/// <summary>
		/// Determines whether storeInst.Variable is only assigned once and used only inside <paramref name="usingContainer"/>.
		/// Loads by reference (ldloca) are only allowed in the context of this pointer in call instructions.
		/// (This only applies to value types.)
		/// </summary>
		bool VariableIsOnlyUsedInBlock(StLoc storeInst, BlockContainer usingContainer)
		{
			if (storeInst.Variable.LoadInstructions.Any(ld => !ld.IsDescendantOf(usingContainer)))
				return false;
			if (storeInst.Variable.AddressInstructions.Any(la => !la.IsDescendantOf(usingContainer) || !ILInlining.IsUsedAsThisPointerInCall(la) || IsTargetOfSetterCall(la, la.Variable.Type)))
				return false;
			if (storeInst.Variable.StoreInstructions.OfType<ILInstruction>().Any(st => st != storeInst))
				return false;
			return true;
		}

		/// <summary>
		/// Returns true if singleGetter is a value type and its address is used as setter target.
		/// </summary>
		bool CurrentIsStructSetterTarget(ILInstruction inst, CallInstruction singleGetter)
		{
			if (!(inst.Parent is AddressOf addr))
				return false;
			return IsTargetOfSetterCall(addr, singleGetter.Method.ReturnType);
		}

		bool IsTargetOfSetterCall(ILInstruction inst, IType targetType)
		{
			if (inst.ChildIndex != 0)
				return false;
			if (targetType.IsReferenceType ?? false)
				return false;
			switch (inst.Parent.OpCode) {
				case OpCode.Call:
				case OpCode.CallVirt:
					var targetMethod = ((CallInstruction)inst.Parent).Method;
					if (!targetMethod.IsAccessor || targetMethod.IsStatic)
						return false;
					switch (targetMethod.AccessorOwner) {
						case IProperty p:
							return p.Setter == targetMethod;
						default:
							return true;
					}
				default:
					return false;
			}
		}

		bool ParentIsCurrentGetter(ILInstruction inst)
		{
			return inst.Parent is CallInstruction cv && cv.Method.IsAccessor &&
				cv.Method.AccessorOwner is IProperty p && p.Getter.Equals(cv.Method);
		}
		#endregion

		protected internal override Statement VisitPinnedRegion(PinnedRegion inst)
		{
			var fixedStmt = new FixedStatement();
			fixedStmt.Type = exprBuilder.ConvertType(inst.Variable.Type);
			Expression initExpr;
			if (inst.Init.OpCode == OpCode.ArrayToPointer) {
				initExpr = exprBuilder.Translate(((ArrayToPointer)inst.Init).Array);
			} else {
				initExpr = exprBuilder.Translate(inst.Init, typeHint: inst.Variable.Type).ConvertTo(inst.Variable.Type, exprBuilder);
			}
			fixedStmt.Variables.Add(new VariableInitializer(inst.Variable.Name, initExpr).WithILVariable(inst.Variable));
			fixedStmt.EmbeddedStatement = Convert(inst.Body);
			return fixedStmt;
		}

		protected internal override Statement VisitBlock(Block block)
		{
			if (block.Kind != BlockKind.ControlFlow)
				return Default(block);
			// Block without container
			BlockStatement blockStatement = new BlockStatement();
			foreach (var inst in block.Instructions) {
				blockStatement.Add(Convert(inst));
			}
			if (block.FinalInstruction.OpCode != OpCode.Nop)
				blockStatement.Add(Convert(block.FinalInstruction));
			return blockStatement;
		}

		protected internal override Statement VisitBlockContainer(BlockContainer container)
		{
			if (container.Kind != ContainerKind.Normal && container.EntryPoint.IncomingEdgeCount > 1) {
				var oldContinueTarget = continueTarget;
				var oldContinueCount = continueCount;
				var oldBreakTarget = breakTarget;
				var loop = ConvertLoop(container);
				loop.AddAnnotation(container);
				continueTarget = oldContinueTarget;
				continueCount = oldContinueCount;
				breakTarget = oldBreakTarget;
				return loop;
			} else if (container.EntryPoint.Instructions.Count == 1 && container.EntryPoint.Instructions[0] is SwitchInstruction switchInst) {
				return TranslateSwitch(container, switchInst);
			} else {
				var blockStmt = ConvertBlockContainer(container, false);
				blockStmt.AddAnnotation(container);
				return blockStmt;
			}
		}

		Statement ConvertLoop(BlockContainer container)
		{
			ILInstruction condition;
			Block loopBody;
			BlockStatement blockStatement;
			continueCount = 0;
			breakTarget = container;
			switch (container.Kind) {
				case ContainerKind.Loop:
					continueTarget = container.EntryPoint;
					blockStatement = ConvertBlockContainer(container, true);
					Debug.Assert(continueCount < container.EntryPoint.IncomingEdgeCount);
					Debug.Assert(blockStatement.Statements.First() is LabelStatement);
					if (container.EntryPoint.IncomingEdgeCount == continueCount + 1) {
						// Remove the entrypoint label if all jumps to the label were replaced with 'continue;' statements
						blockStatement.Statements.First().Remove();
					}

					if (blockStatement.LastOrDefault() is ContinueStatement continueStmt)
						continueStmt.Remove();
					return new WhileStatement(new PrimitiveExpression(true), blockStatement);
				case ContainerKind.While:
					continueTarget = container.EntryPoint;
					if (!container.MatchConditionBlock(continueTarget, out condition, out loopBody))
						throw new NotSupportedException("Invalid condition block in while loop.");
					blockStatement = ConvertAsBlock(loopBody);
					if (!loopBody.HasFlag(InstructionFlags.EndPointUnreachable))
						blockStatement.Add(new BreakStatement());
					blockStatement = ConvertBlockContainer(blockStatement, container, container.Blocks.Skip(1).Except(new[] { loopBody }), true);
					Debug.Assert(continueCount < container.EntryPoint.IncomingEdgeCount);
					if (continueCount + 1 < container.EntryPoint.IncomingEdgeCount) {
						// There's an incoming edge to the entry point (=while condition) that wasn't represented as "continue;"
						// -> emit a real label
						// We'll also remove any "continue;" in front of the label, as it's redundant.
						if (blockStatement.LastOrDefault() is ContinueStatement)
							blockStatement.Last().Remove();
						blockStatement.Add(new LabelStatement { Label = container.EntryPoint.Label });
					}

					if (blockStatement.LastOrDefault() is ContinueStatement continueStmt2)
						continueStmt2.Remove();
					return new WhileStatement(exprBuilder.TranslateCondition(condition), blockStatement);
				case ContainerKind.DoWhile:
					continueTarget = container.Blocks.Last();
					if (!container.MatchConditionBlock(continueTarget, out condition, out _))
						throw new NotSupportedException("Invalid condition block in do-while loop.");
					blockStatement = ConvertBlockContainer(new BlockStatement(), container, container.Blocks.SkipLast(1), true);
					if (continueTarget.IncomingEdgeCount == continueCount) {
						// Remove the entrypoint label if all jumps to the label were replaced with 'continue;' statements
						blockStatement.Statements.First().Remove();
					}
					if (blockStatement.LastOrDefault() is ContinueStatement continueStmt3)
						continueStmt3.Remove();
					if (blockStatement.Statements.Count == 0) {
						return new WhileStatement {
							Condition = exprBuilder.TranslateCondition(condition),
							EmbeddedStatement = blockStatement
						};
					}
					return new DoWhileStatement {
						EmbeddedStatement = blockStatement,
						Condition = exprBuilder.TranslateCondition(condition)
					};
				case ContainerKind.For:
					continueTarget = container.Blocks.Last();
					if (!container.MatchConditionBlock(container.EntryPoint, out condition, out loopBody))
						throw new NotSupportedException("Invalid condition block in for loop.");
					blockStatement = ConvertAsBlock(loopBody);
					if (!loopBody.HasFlag(InstructionFlags.EndPointUnreachable))
						blockStatement.Add(new BreakStatement());
					if (!container.MatchIncrementBlock(continueTarget))
						throw new NotSupportedException("Invalid increment block in for loop.");
					blockStatement = ConvertBlockContainer(blockStatement, container, container.Blocks.SkipLast(1).Skip(1).Except(new[] { loopBody }), true);
					var forStmt = new ForStatement() {
						Condition = exprBuilder.TranslateCondition(condition),
						EmbeddedStatement = blockStatement
					};
					if (blockStatement.LastOrDefault() is ContinueStatement continueStmt4)
						continueStmt4.Remove();
					for (int i = 0; i < continueTarget.Instructions.Count - 1; i++) {
						forStmt.Iterators.Add(Convert(continueTarget.Instructions[i]));
					}
					if (continueTarget.IncomingEdgeCount > continueCount)
						blockStatement.Add(new LabelStatement { Label = continueTarget.Label });
					return forStmt;
			}
			throw new NotSupportedException();
		}

		BlockStatement ConvertBlockContainer(BlockContainer container, bool isLoop)
		{
			return ConvertBlockContainer(new BlockStatement(), container, container.Blocks, isLoop);
		}

		BlockStatement ConvertBlockContainer(BlockStatement blockStatement, BlockContainer container, IEnumerable<Block> blocks, bool isLoop)
		{
			foreach (var block in blocks) {
				if (block.IncomingEdgeCount > 1 || block != container.EntryPoint) {
					// If there are any incoming branches to this block, add a label:
					blockStatement.Add(new LabelStatement { Label = block.Label });
				}
				foreach (var inst in block.Instructions) {
					if (!isLoop && inst.OpCode == OpCode.Leave && IsFinalLeave((Leave)inst)) {
						// skip the final 'leave' instruction and just fall out of the BlockStatement
						continue;
					}
					var stmt = Convert(inst);
					if (stmt is BlockStatement b) {
						foreach (var nested in b.Statements)
							blockStatement.Add(nested.Detach());
					} else {
						blockStatement.Add(stmt);
					}
				}
				if (block.FinalInstruction.OpCode != OpCode.Nop) {
					blockStatement.Add(Convert(block.FinalInstruction));
				}
			}
			string label;
			if (endContainerLabels.TryGetValue(container, out label)) {
				if (isLoop) {
					blockStatement.Add(new ContinueStatement());
				}
				blockStatement.Add(new LabelStatement { Label = label });
				if (isLoop) {
					blockStatement.Add(new BreakStatement());
				}
			}
			return blockStatement;
		}

		static bool IsFinalLeave(Leave leave)
		{
			if (!leave.Value.MatchNop())
				return false;
			Block block = (Block)leave.Parent;
			if (leave.ChildIndex != block.Instructions.Count - 1 || block.FinalInstruction.OpCode != OpCode.Nop)
				return false;
			BlockContainer container = (BlockContainer)block.Parent;
			return block.ChildIndex == container.Blocks.Count - 1
				&& container == leave.TargetContainer;
		}

		protected internal override Statement VisitInitblk(Initblk inst)
		{
			var stmt = new ExpressionStatement(new InvocationExpression {
				Target = new IdentifierExpression("memset"),
				Arguments = {
					exprBuilder.Translate(inst.Address),
					exprBuilder.Translate(inst.Value),
					exprBuilder.Translate(inst.Size)
				}
			});
			stmt.AddChild(new Comment(" IL initblk instruction"), Roles.Comment);
			return stmt;
		}

		protected internal override Statement VisitCpblk(Cpblk inst)
		{
			var stmt = new ExpressionStatement(new InvocationExpression {
				Target = new IdentifierExpression("memcpy"),
				Arguments = {
					exprBuilder.Translate(inst.DestAddress),
					exprBuilder.Translate(inst.SourceAddress),
					exprBuilder.Translate(inst.Size)
				}
			});
			stmt.AddChild(new Comment(" IL cpblk instruction"), Roles.Comment);
			return stmt;
		}
	}
}<|MERGE_RESOLUTION|>--- conflicted
+++ resolved
@@ -66,7 +66,6 @@
 			return new ExpressionStatement(exprBuilder.Translate(inst));
 		}
 
-<<<<<<< HEAD
 		protected internal override Statement VisitStLoc(StLoc inst)
 		{
 			var expr = exprBuilder.Translate(inst);
@@ -77,8 +76,6 @@
 			return new ExpressionStatement(expr);
 		}
 
-=======
->>>>>>> 2c984108
 		protected internal override Statement VisitNop(Nop inst)
 		{
 			var stmt = new EmptyStatement();
