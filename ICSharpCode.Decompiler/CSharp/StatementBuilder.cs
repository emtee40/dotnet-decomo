﻿// Copyright (c) 2014 Daniel Grunwald
//
// Permission is hereby granted, free of charge, to any person obtaining a copy of this
// software and associated documentation files (the "Software"), to deal in the Software
// without restriction, including without limitation the rights to use, copy, modify, merge,
// publish, distribute, sublicense, and/or sell copies of the Software, and to permit persons
// to whom the Software is furnished to do so, subject to the following conditions:
//
// The above copyright notice and this permission notice shall be included in all copies or
// substantial portions of the Software.
//
// THE SOFTWARE IS PROVIDED "AS IS", WITHOUT WARRANTY OF ANY KIND, EXPRESS OR IMPLIED,
// INCLUDING BUT NOT LIMITED TO THE WARRANTIES OF MERCHANTABILITY, FITNESS FOR A PARTICULAR
// PURPOSE AND NONINFRINGEMENT. IN NO EVENT SHALL THE AUTHORS OR COPYRIGHT HOLDERS BE LIABLE
// FOR ANY CLAIM, DAMAGES OR OTHER LIABILITY, WHETHER IN AN ACTION OF CONTRACT, TORT OR
// OTHERWISE, ARISING FROM, OUT OF OR IN CONNECTION WITH THE SOFTWARE OR THE USE OR OTHER
// DEALINGS IN THE SOFTWARE.

using System;
<<<<<<< HEAD
using System.Threading;
using System.Diagnostics;
=======
>>>>>>> 41c99e47
using System.Collections.Generic;
using System.Diagnostics;
using System.Linq;
using System.Threading;

using ICSharpCode.Decompiler.CSharp.Syntax;
using ICSharpCode.Decompiler.CSharp.Syntax.PatternMatching;
using ICSharpCode.Decompiler.CSharp.Transforms;
using ICSharpCode.Decompiler.CSharp.TypeSystem;
using ICSharpCode.Decompiler.IL;
using ICSharpCode.Decompiler.IL.Transforms;
using ICSharpCode.Decompiler.Semantics;
using ICSharpCode.Decompiler.TypeSystem;
using ICSharpCode.Decompiler.Util;
<<<<<<< HEAD

=======
>>>>>>> 41c99e47

namespace ICSharpCode.Decompiler.CSharp
{
	sealed class StatementBuilder : ILVisitor<TranslatedStatement>
	{
		internal readonly ExpressionBuilder exprBuilder;
		readonly ILFunction currentFunction;
		readonly IDecompilerTypeSystem typeSystem;
		internal readonly DecompileRun decompileRun;
		readonly DecompilerSettings settings;
		readonly CancellationToken cancellationToken;

		internal BlockContainer currentReturnContainer;
		internal IType currentResultType;
		internal bool currentIsIterator;

		public StatementBuilder(IDecompilerTypeSystem typeSystem, ITypeResolveContext decompilationContext,
			ILFunction currentFunction, DecompilerSettings settings, DecompileRun decompileRun,
			CancellationToken cancellationToken)
		{
			Debug.Assert(typeSystem != null && decompilationContext != null);
			this.exprBuilder = new ExpressionBuilder(
				this,
				typeSystem,
				decompilationContext,
				currentFunction,
				settings,
				cancellationToken
			);
			this.currentFunction = currentFunction;
			this.currentReturnContainer = (BlockContainer)currentFunction.Body;
			this.currentIsIterator = currentFunction.IsIterator;
			this.currentResultType = currentFunction.IsAsync
				? currentFunction.AsyncReturnType
				: currentFunction.ReturnType;
			this.typeSystem = typeSystem;
			this.settings = settings;
			this.decompileRun = decompileRun;
			this.cancellationToken = cancellationToken;
		}

		public Statement Convert(ILInstruction inst)
		{
			cancellationToken.ThrowIfCancellationRequested();
			return inst.AcceptVisitor(this);
		}

		public BlockStatement ConvertAsBlock(ILInstruction inst)
		{
			Statement stmt = Convert(inst).WithILInstruction(inst);
			return stmt as BlockStatement ?? new BlockStatement { stmt };
		}

		protected override TranslatedStatement Default(ILInstruction inst)
		{
			return new ExpressionStatement(exprBuilder.Translate(inst))
				.WithILInstruction(inst);
		}

		protected internal override TranslatedStatement VisitIsInst(IsInst inst)
		{
			// isinst on top-level (unused result) can be translated in general
			// (even for value types) by using "is" instead of "as"
			// This can happen when the result of "expr is T" is unused
			// and the C# compiler optimizes away the null check portion of the "is" operator.
			var arg = exprBuilder.Translate(inst.Argument);
			arg = ExpressionBuilder.UnwrapBoxingConversion(arg);
			return new ExpressionStatement(
				new IsExpression(
					arg,
					exprBuilder.ConvertType(inst.Type)
				)
				.WithRR(new ResolveResult(exprBuilder.compilation.FindType(KnownTypeCode.Boolean)))
				.WithILInstruction(inst)
			)
			.WithILInstruction(inst);
		}

		protected internal override TranslatedStatement VisitStLoc(StLoc inst)
		{
			var expr = exprBuilder.Translate(inst);
			// strip top-level ref on ref re-assignment
<<<<<<< HEAD
			if (expr.Expression is DirectionExpression dirExpr) {
=======
			if (expr.Expression is DirectionExpression dirExpr)
			{
>>>>>>> 41c99e47
				expr = expr.UnwrapChild(dirExpr.Expression);
			}
			return new ExpressionStatement(expr).WithILInstruction(inst);
		}

		protected internal override TranslatedStatement VisitNop(Nop inst)
		{
			var stmt = new EmptyStatement();
			if (inst.Comment != null)
			{
				stmt.AddChild(new Comment(inst.Comment), Roles.Comment);
			}
			return stmt.WithILInstruction(inst);
		}

		protected internal override TranslatedStatement VisitIfInstruction(IfInstruction inst)
		{
			var condition = exprBuilder.TranslateCondition(inst.Condition);
			var trueStatement = Convert(inst.TrueInst);
			var falseStatement = inst.FalseInst.OpCode == OpCode.Nop ? null : Convert(inst.FalseInst);
			return new IfElseStatement(condition, trueStatement, falseStatement).WithILInstruction(inst);
		}

		internal IEnumerable<ConstantResolveResult> CreateTypedCaseLabel(long i, IType type, List<(string Key, int Value)> map = null)
		{
			object value;
			// unpack nullable type, if necessary:
			// we need to do this in all cases, because there are nullable bools and enum types as well.
			type = NullableType.GetUnderlyingType(type);

			if (type.IsKnownType(KnownTypeCode.Boolean))
			{
				value = i != 0;
			}
			else if (map != null)
			{
				Debug.Assert(type.IsKnownType(KnownTypeCode.String));
				var keys = map.Where(entry => entry.Value == i).Select(entry => entry.Key);
				foreach (var key in keys)
					yield return new ConstantResolveResult(type, key);
				yield break;
			}
			else if (type.Kind == TypeKind.Enum)
			{
				var enumType = type.GetDefinition().EnumUnderlyingType;
				TypeCode typeCode = ReflectionHelper.GetTypeCode(enumType);
<<<<<<< HEAD
				if (typeCode != TypeCode.Empty) {
					value = CSharpPrimitiveCast.Cast(typeCode, i, false);
				} else {
					value = i;
				}
			} else {
				TypeCode typeCode = ReflectionHelper.GetTypeCode(type);
				if (typeCode != TypeCode.Empty) {
					value = CSharpPrimitiveCast.Cast(typeCode, i, false);
				} else {
=======
				if (typeCode != TypeCode.Empty)
				{
					value = CSharpPrimitiveCast.Cast(typeCode, i, false);
				}
				else
				{
					value = i;
				}
			}
			else
			{
				TypeCode typeCode = ReflectionHelper.GetTypeCode(type);
				if (typeCode != TypeCode.Empty)
				{
					value = CSharpPrimitiveCast.Cast(typeCode, i, false);
				}
				else
				{
>>>>>>> 41c99e47
					value = i;
				}
			}
			yield return new ConstantResolveResult(type, value);
		}

		protected internal override TranslatedStatement VisitSwitchInstruction(SwitchInstruction inst)
		{
			return TranslateSwitch(null, inst).WithILInstruction(inst);
		}

		SwitchStatement TranslateSwitch(BlockContainer switchContainer, SwitchInstruction inst)
		{
			var oldBreakTarget = breakTarget;
			breakTarget = switchContainer; // 'break' within a switch would only leave the switch
			var oldCaseLabelMapping = caseLabelMapping;
			caseLabelMapping = new Dictionary<Block, ConstantResolveResult>();

			TranslatedExpression value;
			IType type;
			if (inst.Value is StringToInt strToInt)
			{
				value = exprBuilder.Translate(strToInt.Argument)
					.ConvertTo(
						typeSystem.FindType(KnownTypeCode.String),
						exprBuilder,
						// switch statement does support implicit conversions in general, however, the rules are
						// not very intuitive and in order to prevent bugs, we emit an explicit cast.
						allowImplicitConversion: false
					);
				type = exprBuilder.compilation.FindType(KnownTypeCode.String);
			}
			else
			{
				strToInt = null;
				value = exprBuilder.Translate(inst.Value);
				type = value.Type;
			}

			IL.SwitchSection defaultSection = inst.GetDefaultSection();

			var stmt = new SwitchStatement() { Expression = value };
			Dictionary<IL.SwitchSection, Syntax.SwitchSection> translationDictionary = new Dictionary<IL.SwitchSection, Syntax.SwitchSection>();
			// initialize C# switch sections.
			foreach (var section in inst.Sections)
			{
				// This is used in the block-label mapping.
				ConstantResolveResult firstValueResolveResult;
				var astSection = new Syntax.SwitchSection();
				// Create case labels:
				if (section == defaultSection)
				{
					astSection.CaseLabels.Add(new CaseLabel());
					firstValueResolveResult = null;
				}
				else
				{
					var values = section.Labels.Values.SelectMany(i => CreateTypedCaseLabel(i, type, strToInt?.Map)).ToArray();
					if (section.HasNullLabel)
					{
						astSection.CaseLabels.Add(new CaseLabel(new NullReferenceExpression()));
						firstValueResolveResult = new ConstantResolveResult(SpecialType.NullType, null);
					}
					else
					{
						Debug.Assert(values.Length > 0);
						firstValueResolveResult = values[0];
					}
					astSection.CaseLabels.AddRange(values.Select(label => new CaseLabel(exprBuilder.ConvertConstantValue(label, allowImplicitConversion: true))));
				}
				switch (section.Body)
				{
					case Branch br:
						// we can only inline the block, if all branches are in the switchContainer.
						if (br.TargetContainer == switchContainer && switchContainer.Descendants.OfType<Branch>().Where(b => b.TargetBlock == br.TargetBlock).All(b => BlockContainer.FindClosestSwitchContainer(b) == switchContainer))
							caseLabelMapping.Add(br.TargetBlock, firstValueResolveResult);
						break;
					default:
						break;
				}
				translationDictionary.Add(section, astSection);
				stmt.SwitchSections.Add(astSection);
			}
			foreach (var section in inst.Sections)
			{
				var astSection = translationDictionary[section];
				switch (section.Body)
				{
					case Branch br:
						// we can only inline the block, if all branches are in the switchContainer.
						if (br.TargetContainer == switchContainer && switchContainer.Descendants.OfType<Branch>().Where(b => b.TargetBlock == br.TargetBlock).All(b => BlockContainer.FindClosestSwitchContainer(b) == switchContainer))
							ConvertSwitchSectionBody(astSection, br.TargetBlock);
						else
							ConvertSwitchSectionBody(astSection, section.Body);
						break;
					case Leave leave:
						if (astSection.CaseLabels.Count == 1 && astSection.CaseLabels.First().Expression.IsNull && leave.TargetContainer == switchContainer)
						{
							stmt.SwitchSections.Remove(astSection);
							break;
						}
						goto default;
					default:
						ConvertSwitchSectionBody(astSection, section.Body);
						break;
				}
			}
			if (switchContainer != null && stmt.SwitchSections.Count > 0)
			{
				// Translate any remaining blocks:
				var lastSectionStatements = stmt.SwitchSections.Last().Statements;
				foreach (var block in switchContainer.Blocks.Skip(1))
				{
					if (caseLabelMapping.ContainsKey(block))
						continue;
					lastSectionStatements.Add(new LabelStatement { Label = EnsureUniqueLabel(block) });
					foreach (var nestedInst in block.Instructions)
					{
						var nestedStmt = Convert(nestedInst);
						if (nestedStmt is BlockStatement b)
						{
							foreach (var nested in b.Statements)
								lastSectionStatements.Add(nested.Detach());
						}
						else
						{
							lastSectionStatements.Add(nestedStmt);
						}
					}
					Debug.Assert(block.FinalInstruction.OpCode == OpCode.Nop);
				}
				if (endContainerLabels.TryGetValue(switchContainer, out string label))
				{
					lastSectionStatements.Add(new LabelStatement { Label = label });
					lastSectionStatements.Add(new BreakStatement());
				}
			}

			breakTarget = oldBreakTarget;
			caseLabelMapping = oldCaseLabelMapping;
			return stmt;
		}

		private void ConvertSwitchSectionBody(Syntax.SwitchSection astSection, ILInstruction bodyInst)
		{
			var body = Convert(bodyInst);
			astSection.Statements.Add(body);
			if (!bodyInst.HasFlag(InstructionFlags.EndPointUnreachable))
			{
				// we need to insert 'break;'
				BlockStatement block = body as BlockStatement;
				if (block != null)
				{
					block.Add(new BreakStatement());
				}
				else
				{
					astSection.Statements.Add(new BreakStatement());
				}
			}
		}

		/// <summary>Target block that a 'continue;' statement would jump to</summary>
		Block continueTarget;
		/// <summary>Number of ContinueStatements that were created for the current continueTarget</summary>
		int continueCount;
		/// <summary>Maps blocks to cases.</summary>
		Dictionary<Block, ConstantResolveResult> caseLabelMapping;

		protected internal override TranslatedStatement VisitBranch(Branch inst)
		{
			if (inst.TargetBlock == continueTarget)
			{
				continueCount++;
				return new ContinueStatement().WithILInstruction(inst);
			}
			if (caseLabelMapping != null && caseLabelMapping.TryGetValue(inst.TargetBlock, out var label))
			{
				if (label == null)
					return new GotoDefaultStatement().WithILInstruction(inst);
				return new GotoCaseStatement() { LabelExpression = exprBuilder.ConvertConstantValue(label, allowImplicitConversion: true) }
					.WithILInstruction(inst);
			}
			return new GotoStatement(EnsureUniqueLabel(inst.TargetBlock)).WithILInstruction(inst);
		}

		/// <summary>Target container that a 'break;' statement would break out of</summary>
		BlockContainer breakTarget;
		/// <summary>Dictionary from BlockContainer to label name for 'goto of_container';</summary>
		readonly Dictionary<BlockContainer, string> endContainerLabels = new Dictionary<BlockContainer, string>();

		protected internal override TranslatedStatement VisitLeave(Leave inst)
		{
			if (inst.TargetContainer == breakTarget)
				return new BreakStatement().WithILInstruction(inst);
<<<<<<< HEAD
			if (inst.TargetContainer == currentReturnContainer) {
				if (currentIsIterator)
					return new YieldBreakStatement().WithILInstruction(inst);
				else if (!inst.Value.MatchNop()) {
					var expr = exprBuilder.Translate(inst.Value, typeHint: currentResultType)
						.ConvertTo(currentResultType, exprBuilder, allowImplicitConversion: true);
					return new ReturnStatement(expr).WithILInstruction(inst);
				} else
					return new ReturnStatement().WithILInstruction(inst);
			}
			if (!endContainerLabels.TryGetValue(inst.TargetContainer, out string label)) {
=======
			if (inst.TargetContainer == currentReturnContainer)
			{
				if (currentIsIterator)
					return new YieldBreakStatement().WithILInstruction(inst);
				else if (!inst.Value.MatchNop())
				{
					var expr = exprBuilder.Translate(inst.Value, typeHint: currentResultType)
						.ConvertTo(currentResultType, exprBuilder, allowImplicitConversion: true);
					return new ReturnStatement(expr).WithILInstruction(inst);
				}
				else
					return new ReturnStatement().WithILInstruction(inst);
			}
			if (!endContainerLabels.TryGetValue(inst.TargetContainer, out string label))
			{
>>>>>>> 41c99e47
				label = "end_" + inst.TargetLabel;
				if (!duplicateLabels.TryGetValue(label, out int count))
				{
					duplicateLabels.Add(label, 1);
				}
				else
				{
					duplicateLabels[label]++;
					label += "_" + (count + 1);
				}
				endContainerLabels.Add(inst.TargetContainer, label);
			}
			return new GotoStatement(label).WithILInstruction(inst);
		}

		protected internal override TranslatedStatement VisitThrow(Throw inst)
		{
			return new ThrowStatement(exprBuilder.Translate(inst.Argument)).WithILInstruction(inst);
		}

		protected internal override TranslatedStatement VisitRethrow(Rethrow inst)
		{
			return new ThrowStatement().WithILInstruction(inst);
		}

		protected internal override TranslatedStatement VisitYieldReturn(YieldReturn inst)
		{
			var elementType = currentFunction.ReturnType.GetElementTypeFromIEnumerable(typeSystem, true, out var isGeneric);
			var expr = exprBuilder.Translate(inst.Value, typeHint: elementType)
				.ConvertTo(elementType, exprBuilder, allowImplicitConversion: true);
			return new YieldReturnStatement {
				Expression = expr
			}.WithILInstruction(inst);
		}

		TryCatchStatement MakeTryCatch(ILInstruction tryBlock)
		{
			var tryBlockConverted = Convert(tryBlock);
			var tryCatch = tryBlockConverted as TryCatchStatement;
			if (tryCatch != null && tryCatch.FinallyBlock.IsNull)
				return tryCatch; // extend existing try-catch
			tryCatch = new TryCatchStatement();
			tryCatch.TryBlock = tryBlockConverted as BlockStatement ?? new BlockStatement { tryBlockConverted };
			return tryCatch;
		}

		protected internal override TranslatedStatement VisitTryCatch(TryCatch inst)
		{
			var tryCatch = new TryCatchStatement();
			tryCatch.TryBlock = ConvertAsBlock(inst.TryBlock);
			foreach (var handler in inst.Handlers)
			{
				var catchClause = new CatchClause();
				catchClause.AddAnnotation(handler);
				var v = handler.Variable;
<<<<<<< HEAD
				if (v != null) {
					catchClause.AddAnnotation(new ILVariableResolveResult(v, v.Type));
					if (v.StoreCount > 1 || v.LoadCount > 0 || v.AddressCount > 0) {
=======
				if (v != null)
				{
					catchClause.AddAnnotation(new ILVariableResolveResult(v, v.Type));
					if (v.StoreCount > 1 || v.LoadCount > 0 || v.AddressCount > 0)
					{
>>>>>>> 41c99e47
						catchClause.VariableName = v.Name;
						catchClause.Type = exprBuilder.ConvertType(v.Type);
					}
					else if (!v.Type.IsKnownType(KnownTypeCode.Object))
					{
						catchClause.Type = exprBuilder.ConvertType(v.Type);
					}
				}
				if (!handler.Filter.MatchLdcI4(1))
					catchClause.Condition = exprBuilder.TranslateCondition(handler.Filter);
				catchClause.Body = ConvertAsBlock(handler.Body);
				tryCatch.CatchClauses.Add(catchClause);
			}
			return tryCatch.WithILInstruction(inst);
		}

		protected internal override TranslatedStatement VisitTryFinally(TryFinally inst)
		{
			var tryCatch = MakeTryCatch(inst.TryBlock);
			tryCatch.FinallyBlock = ConvertAsBlock(inst.FinallyBlock);
			return tryCatch.WithILInstruction(inst);
		}

		protected internal override TranslatedStatement VisitTryFault(TryFault inst)
		{
			var tryCatch = new TryCatchStatement();
			tryCatch.TryBlock = ConvertAsBlock(inst.TryBlock);
			var faultBlock = ConvertAsBlock(inst.FaultBlock);
			faultBlock.InsertChildAfter(null, new Comment("try-fault"), Roles.Comment);
			faultBlock.Add(new ThrowStatement());
			tryCatch.CatchClauses.Add(new CatchClause { Body = faultBlock });
			return tryCatch.WithILInstruction(inst);
		}

		protected internal override TranslatedStatement VisitLockInstruction(LockInstruction inst)
		{
			return new LockStatement {
				Expression = exprBuilder.Translate(inst.OnExpression),
				EmbeddedStatement = ConvertAsBlock(inst.Body)
			}.WithILInstruction(inst);
		}

		#region foreach construction
		static readonly InvocationExpression getEnumeratorPattern = new InvocationExpression(
			new Choice {
				new MemberReferenceExpression(new AnyNode("collection").ToExpression(), "GetEnumerator"),
				new MemberReferenceExpression(new AnyNode("collection").ToExpression(), "GetAsyncEnumerator")
			}
		);
		static readonly InvocationExpression extensionGetEnumeratorPattern = new InvocationExpression(
			new Choice {
				new MemberReferenceExpression(new AnyNode("type").ToExpression(), "GetEnumerator"),
				new MemberReferenceExpression(new AnyNode("type").ToExpression(), "GetAsyncEnumerator")
			},
			new AnyNode("collection")
		);
		static readonly Expression moveNextConditionPattern = new Choice {
			new InvocationExpression(new MemberReferenceExpression(new NamedNode("enumerator", new IdentifierExpression(Pattern.AnyString)), "MoveNext")),
			new UnaryOperatorExpression(UnaryOperatorType.Await, new InvocationExpression(new MemberReferenceExpression(new NamedNode("enumerator", new IdentifierExpression(Pattern.AnyString)), "MoveNextAsync")))
		};

		protected internal override TranslatedStatement VisitUsingInstruction(UsingInstruction inst)
		{
			var resource = exprBuilder.Translate(inst.ResourceExpression).Expression;
			var transformed = TransformToForeach(inst, resource);
			if (transformed != null)
				return transformed.WithILInstruction(inst);
			AstNode usingInit = resource;
			var var = inst.Variable;
			KnownTypeCode knownTypeCode;
			IType disposeType;
			string disposeTypeMethodName;
<<<<<<< HEAD
			if (inst.IsAsync) {
				knownTypeCode = KnownTypeCode.IAsyncDisposable;
				disposeType = exprBuilder.compilation.FindType(KnownTypeCode.IAsyncDisposable);
				disposeTypeMethodName = "DisposeAsync";
			} else {
=======
			if (inst.IsAsync)
			{
				knownTypeCode = KnownTypeCode.IAsyncDisposable;
				disposeType = exprBuilder.compilation.FindType(KnownTypeCode.IAsyncDisposable);
				disposeTypeMethodName = "DisposeAsync";
			}
			else
			{
>>>>>>> 41c99e47
				knownTypeCode = KnownTypeCode.IDisposable;
				disposeType = exprBuilder.compilation.FindType(KnownTypeCode.IDisposable);
				disposeTypeMethodName = "Dispose";
			}
<<<<<<< HEAD
			if (!IsValidInCSharp(inst, knownTypeCode)) {
=======
			if (!IsValidInCSharp(inst, knownTypeCode))
			{
>>>>>>> 41c99e47
				Debug.Assert(var.Kind == VariableKind.UsingLocal);
				var.Kind = VariableKind.Local;
				var disposeVariable = currentFunction.RegisterVariable(
					VariableKind.Local, disposeType,
					AssignVariableNames.GenerateVariableName(currentFunction, disposeType)
				);
				Expression disposeInvocation = new InvocationExpression(new MemberReferenceExpression(exprBuilder.ConvertVariable(disposeVariable).Expression, disposeTypeMethodName));
<<<<<<< HEAD
				if (inst.IsAsync) {
=======
				if (inst.IsAsync)
				{
>>>>>>> 41c99e47
					disposeInvocation = new UnaryOperatorExpression { Expression = disposeInvocation, Operator = UnaryOperatorType.Await };
				}
				return new BlockStatement {
					new ExpressionStatement(new AssignmentExpression(exprBuilder.ConvertVariable(var).Expression, resource.Detach())),
					new TryCatchStatement {
						TryBlock = ConvertAsBlock(inst.Body),
						FinallyBlock = new BlockStatement() {
							new ExpressionStatement(new AssignmentExpression(exprBuilder.ConvertVariable(disposeVariable).Expression, new AsExpression(exprBuilder.ConvertVariable(var).Expression, exprBuilder.ConvertType(disposeType)))),
							new IfElseStatement {
								Condition = new BinaryOperatorExpression(exprBuilder.ConvertVariable(disposeVariable), BinaryOperatorType.InEquality, new NullReferenceExpression()),
								TrueStatement = new ExpressionStatement(disposeInvocation)
							}
						}
					},
				}.WithILInstruction(inst);
<<<<<<< HEAD
			} else {
				if (var.LoadCount > 0 || var.AddressCount > 0) {
=======
			}
			else
			{
				if (var.LoadCount > 0 || var.AddressCount > 0)
				{
>>>>>>> 41c99e47
					var type = settings.AnonymousTypes && var.Type.ContainsAnonymousType() ? new SimpleType("var") : exprBuilder.ConvertType(var.Type);
					var vds = new VariableDeclarationStatement(type, var.Name, resource);
					vds.Variables.Single().AddAnnotation(new ILVariableResolveResult(var, var.Type));
					usingInit = vds;
				}
				return new UsingStatement {
					ResourceAcquisition = usingInit,
					IsAsync = inst.IsAsync,
					EmbeddedStatement = ConvertAsBlock(inst.Body)
				}.WithILInstruction(inst);
			}

			bool IsValidInCSharp(UsingInstruction inst, KnownTypeCode code)
			{
				if (inst.ResourceExpression.MatchLdNull())
					return true;
				if (inst.IsRefStruct)
					return true;
				return NullableType.GetUnderlyingType(var.Type).GetAllBaseTypes().Any(b => b.IsKnownType(code));
			}
		}

		Statement TransformToForeach(UsingInstruction inst, Expression resource)
		{
<<<<<<< HEAD
			if (!settings.ForEachStatement) {
=======
			if (!settings.ForEachStatement)
			{
>>>>>>> 41c99e47
				return null;
			}
			Match m;
			if (settings.ExtensionMethods && settings.ForEachWithGetEnumeratorExtension)
			{
				// Check if the using resource matches the GetEnumerator pattern ...
				m = getEnumeratorPattern.Match(resource);
				if (!m.Success)
				{
					// ... or the extension GetEnumeratorPattern.
					m = extensionGetEnumeratorPattern.Match(resource);
					if (!m.Success)
						return null;
					// Validate that the invocation is an extension method invocation.
					var context = new CSharpTypeResolveContext(
						typeSystem.MainModule,
						decompileRun.UsingScope.Resolve(typeSystem)
					);
					if (!IntroduceExtensionMethods.CanTransformToExtensionMethodCall(context,
						(InvocationExpression)resource))
					{
						return null;
					}
				}
			}
			else
			{
				// Check if the using resource matches the GetEnumerator pattern.
				m = getEnumeratorPattern.Match(resource);
				if (!m.Success)
					return null;
			}
			// The using body must be a BlockContainer.
			if (!(inst.Body is BlockContainer container))
				return null;
			bool isAsync = ((MemberReferenceExpression)((InvocationExpression)resource).Target).MemberName == "GetAsyncEnumerator";
			if (isAsync != inst.IsAsync)
				return null;
			// The using-variable is the enumerator.
			var enumeratorVar = inst.Variable;
			// If there's another BlockContainer nested in this container and it only has one child block, unwrap it.
			// If there's an extra leave inside the block, extract it into optionalReturnAfterLoop.
			var loopContainer = UnwrapNestedContainerIfPossible(container, out var optionalLeaveAfterLoop);
			// Detect whether we're dealing with a while loop with multiple embedded statements.
			if (loopContainer.Kind != ContainerKind.While)
				return null;
			if (!loopContainer.MatchConditionBlock(loopContainer.EntryPoint, out var conditionInst, out var body))
				return null;
			// The loop condition must be a call to enumerator.MoveNext()
			var condition = exprBuilder.TranslateCondition(conditionInst);
			var m2 = moveNextConditionPattern.Match(condition.Expression);
			if (!m2.Success)
				return null;
			if (condition.Expression is UnaryOperatorExpression { Operator: UnaryOperatorType.Await } != isAsync)
				return null;
			// Check enumerator variable references.
			var enumeratorVar2 = m2.Get<IdentifierExpression>("enumerator").Single().GetILVariable();
			if (enumeratorVar2 != enumeratorVar)
				return null;
			// Detect which foreach-variable transformation is necessary/possible.
			var transformation = DetectGetCurrentTransformation(container, body, loopContainer, enumeratorVar, conditionInst, out var singleGetter, out var foreachVariable);
			if (transformation == RequiredGetCurrentTransformation.NoForeach)
				return null;
			// Extract in-expression
			var collectionExpr = m.Get<Expression>("collection").Single();
			// Special case: foreach (var item in this) is decompiled as foreach (var item in base)
			// but a base reference is not valid in this context.
			if (collectionExpr is BaseReferenceExpression)
			{
				collectionExpr = new ThisReferenceExpression().CopyAnnotationsFrom(collectionExpr);
			}
			else if (IsDynamicCastToIEnumerable(collectionExpr, out var dynamicExpr))
			{
				collectionExpr = dynamicExpr.Detach();
			}
			// Handle explicit casts:
			// This is the case if an explicit type different from the collection-item-type was used.
			// For example: foreach (ClassA item in nonGenericEnumerable)
			var type = singleGetter.Method.ReturnType;
			ILInstruction instToReplace = singleGetter;
			bool useVar = false;
<<<<<<< HEAD
			switch (instToReplace.Parent) {
=======
			switch (instToReplace.Parent)
			{
>>>>>>> 41c99e47
				case CastClass cc:
					type = cc.Type;
					instToReplace = cc;
					break;
				case UnboxAny ua:
					type = ua.Type;
					instToReplace = ua;
					break;
				default:
<<<<<<< HEAD
					if (TupleType.IsTupleCompatible(type, out _)) {
						// foreach with get_Current returning a tuple type, let's check which type "var" would infer:
						var foreachRR = exprBuilder.resolver.ResolveForeach(collectionExpr.GetResolveResult());
						if (EqualErasedType(type, foreachRR.ElementType)) {
=======
					if (TupleType.IsTupleCompatible(type, out _))
					{
						// foreach with get_Current returning a tuple type, let's check which type "var" would infer:
						var foreachRR = exprBuilder.resolver.ResolveForeach(collectionExpr.GetResolveResult());
						if (EqualErasedType(type, foreachRR.ElementType))
						{
>>>>>>> 41c99e47
							type = foreachRR.ElementType;
							useVar = true;
						}
					}
					break;
			}

			VariableDesignation designation = null;

			// Handle the required foreach-variable transformation:
			switch (transformation)
			{
				case RequiredGetCurrentTransformation.UseExistingVariable:
					if (foreachVariable.Type.Kind != TypeKind.Dynamic)
						foreachVariable.Type = type;
					foreachVariable.Kind = VariableKind.ForeachLocal;
					foreachVariable.Name = AssignVariableNames.GenerateForeachVariableName(currentFunction, collectionExpr.Annotation<ILInstruction>(), foreachVariable);
					break;
				case RequiredGetCurrentTransformation.IntroduceNewVariable:
					foreachVariable = currentFunction.RegisterVariable(
						VariableKind.ForeachLocal, type,
						AssignVariableNames.GenerateForeachVariableName(currentFunction, collectionExpr.Annotation<ILInstruction>())
					);
					instToReplace.ReplaceWith(new LdLoc(foreachVariable));
					body.Instructions.Insert(0, new StLoc(foreachVariable, instToReplace));
					break;
				case RequiredGetCurrentTransformation.IntroduceNewVariableAndLocalCopy:
					foreachVariable = currentFunction.RegisterVariable(
						VariableKind.ForeachLocal, type,
						AssignVariableNames.GenerateForeachVariableName(currentFunction, collectionExpr.Annotation<ILInstruction>())
					);
					var localCopyVariable = currentFunction.RegisterVariable(
						VariableKind.Local, type,
						AssignVariableNames.GenerateVariableName(currentFunction, type)
					);
					instToReplace.Parent.ReplaceWith(new LdLoca(localCopyVariable));
					body.Instructions.Insert(0, new StLoc(localCopyVariable, new LdLoc(foreachVariable)));
					body.Instructions.Insert(0, new StLoc(foreachVariable, instToReplace));
					break;
				case RequiredGetCurrentTransformation.Deconstruction:
					useVar = true;
					designation = TranslateDeconstructionDesignation((DeconstructInstruction)body.Instructions[0], isForeach: true);
					break;
<<<<<<< HEAD
			}

			if (designation == null) {
				designation = new SingleVariableDesignation { Identifier = foreachVariable.Name };
				// Add the variable annotation for highlighting
				designation.AddAnnotation(new ILVariableResolveResult(foreachVariable, foreachVariable.Type));
			}

=======
			}

			if (designation == null)
			{
				designation = new SingleVariableDesignation { Identifier = foreachVariable.Name };
				// Add the variable annotation for highlighting
				designation.AddAnnotation(new ILVariableResolveResult(foreachVariable, foreachVariable.Type));
			}

>>>>>>> 41c99e47
			// Convert the modified body to C# AST:
			var whileLoopBlock = ConvertAsBlock(container);
			var whileLoop = (WhileStatement)whileLoopBlock.First();
			var foreachBody = (BlockStatement)whileLoop.EmbeddedStatement.Detach();

			// Remove the first statement, as it is the foreachVariable = enumerator.Current; statement.
			Statement firstStatement = foreachBody.Statements.First();
			if (firstStatement is LabelStatement)
			{
				// skip the entry-point label, if any
				firstStatement = firstStatement.GetNextStatement();
			}
			Debug.Assert(firstStatement is ExpressionStatement);
			firstStatement.Remove();

			if (settings.AnonymousTypes && type.ContainsAnonymousType())
				useVar = true;

			// Construct the foreach loop.
			var foreachStmt = new ForeachStatement {
				IsAsync = isAsync,
				VariableType = useVar ? new SimpleType("var") : exprBuilder.ConvertType(foreachVariable.Type),
				VariableDesignation = designation,
				InExpression = collectionExpr.Detach(),
				EmbeddedStatement = foreachBody
			};
			foreachStmt.AddAnnotation(new ForeachAnnotation(inst.ResourceExpression, conditionInst, singleGetter));
			foreachStmt.CopyAnnotationsFrom(whileLoop);
			// If there was an optional return statement, return it as well.
			// If there were labels or any other statements in the whileLoopBlock, move them after the foreach
			// loop.
			if (optionalLeaveAfterLoop != null || whileLoopBlock.Statements.Count > 1)
			{
				var block = new BlockStatement {
					Statements = {
						foreachStmt
					}
				};
				if (optionalLeaveAfterLoop != null)
				{
					block.Statements.Add(optionalLeaveAfterLoop.AcceptVisitor(this));
				}
				if (whileLoopBlock.Statements.Count > 1)
				{
					block.Statements.AddRange(whileLoopBlock.Statements
						.Skip(1)
						.SkipWhile(s => s.Annotations.Any(a => a == optionalLeaveAfterLoop))
						.Select(SyntaxExtensions.Detach));
				}
				return block;
			}
			return foreachStmt;
		}

		internal static VariableDesignation TranslateDeconstructionDesignation(DeconstructInstruction inst, bool isForeach)
		{
			var assignments = inst.Assignments.Instructions;
			int assignmentPos = 0;

			return ConstructDesignation(inst.Pattern);

			VariableDesignation ConstructDesignation(MatchInstruction matchInstruction)
			{
				var designations = new ParenthesizedVariableDesignation();
<<<<<<< HEAD
				foreach (var subPattern in matchInstruction.SubPatterns.Cast<MatchInstruction>()) {
					if (subPattern.IsVar) {
						var designation = new SingleVariableDesignation();
						if (subPattern.HasDesignator) {
=======
				foreach (var subPattern in matchInstruction.SubPatterns.Cast<MatchInstruction>())
				{
					if (subPattern.IsVar)
					{
						var designation = new SingleVariableDesignation();
						if (subPattern.HasDesignator)
						{
>>>>>>> 41c99e47
							ILVariable v = ((StLoc)assignments[assignmentPos]).Variable;
							if (isForeach)
								v.Kind = VariableKind.ForeachLocal;
							designation.Identifier = v.Name;
							designation.AddAnnotation(new ILVariableResolveResult(v));
							assignmentPos++;
<<<<<<< HEAD
						} else {
							designation.Identifier = "_";
						}
						designations.VariableDesignations.Add(designation);
					} else {
=======
						}
						else
						{
							designation.Identifier = "_";
						}
						designations.VariableDesignations.Add(designation);
					}
					else
					{
>>>>>>> 41c99e47
						designations.VariableDesignations.Add(ConstructDesignation(subPattern));
					}
				}
				return designations;
			}
		}

		static bool EqualErasedType(IType a, IType b)
		{
			return NormalizeTypeVisitor.TypeErasure.EquivalentTypes(a, b);
		}

		private bool IsDynamicCastToIEnumerable(Expression expr, out Expression dynamicExpr)
		{
			if (!(expr is CastExpression cast))
			{
				dynamicExpr = null;
				return false;
			}
			dynamicExpr = cast.Expression;
			if (!(expr.GetResolveResult() is ConversionResolveResult crr))
				return false;
			if (!crr.Type.IsKnownType(KnownTypeCode.IEnumerable))
				return false;
			return crr.Input.Type.Kind == TypeKind.Dynamic;
		}

		/// <summary>
		/// Unwraps a nested BlockContainer, if container contains only a single block,
		/// and that single block contains only a BlockContainer followed by a Leave instruction.
		/// If the leave instruction is a return that carries a value, the container is unwrapped only
		/// if the value has no side-effects.
		/// Otherwise returns the unmodified container.
		/// </summary>
		/// <param name="optionalLeaveInst">If the leave is a return/break and has no side-effects, we can move the return out of the using-block and put it after the loop, otherwise returns null.</param>
		BlockContainer UnwrapNestedContainerIfPossible(BlockContainer container, out Leave optionalLeaveInst)
		{
			optionalLeaveInst = null;
			// Check block structure:
			if (container.Blocks.Count != 1)
				return container;
			var nestedBlock = container.Blocks[0];
			if (nestedBlock.Instructions.Count != 2 ||
				!(nestedBlock.Instructions[0] is BlockContainer nestedContainer) ||
				!(nestedBlock.Instructions[1] is Leave leave))
				return container;
			// If the leave has no value, just unwrap the BlockContainer.
			if (leave.MatchLeave(container))
				return nestedContainer;
			// If the leave is a return/break, we can move it out of the using-block and put it after the loop
			// (but only if the value doesn't have side-effects)
			if (SemanticHelper.IsPure(leave.Value.Flags))
			{
				optionalLeaveInst = leave;
				return nestedContainer;
			}
			return container;
		}

		enum RequiredGetCurrentTransformation
		{
			/// <summary>
			/// Foreach transformation not possible.
			/// </summary>
			NoForeach,
			/// <summary>
			/// Uninline the stloc foreachVar(call get_Current()) and insert it as first statement in the loop body.
			/// <code>
			///	... (stloc foreachVar(call get_Current()) ...
			///	=>
			///	stloc foreachVar(call get_Current())
			///	... (ldloc foreachVar) ...
			/// </code>
			/// </summary>
			UseExistingVariable,
			/// <summary>
			/// No store was found, thus create a new variable and use it as foreach variable.
			/// <code>
			///	... (call get_Current()) ...
			///	=>
			///	stloc foreachVar(call get_Current())
			///	... (ldloc foreachVar) ...
			/// </code>
			/// </summary>
			IntroduceNewVariable,
			/// <summary>
			/// No store was found, thus create a new variable and use it as foreach variable.
			/// Additionally it is necessary to copy the value of the foreach variable to another local
			/// to allow safe modification of its value.
			/// <code>
			///	... addressof(call get_Current()) ...
			///	=>
			///	stloc foreachVar(call get_Current())
			///	stloc copy(ldloc foreachVar)
			///	... (ldloca copy) ...
			/// </code>
			/// </summary>
			IntroduceNewVariableAndLocalCopy,
			/// <summary>
			/// call get_Current() is the tested operand of a deconstruct instruction.
			/// and the deconstruct instruction is the first statement in the loop body.
			/// </summary>
			Deconstruction,
		}

		/// <summary>
		/// Determines whether <paramref name="enumerator"/> is only used once inside <paramref name="loopBody"/> for accessing the Current property.
		/// </summary>
		/// <param name="usingContainer">The using body container. This is only used for variable usage checks.</param>
		/// <param name="loopBody">The loop body. The first statement of this block is analyzed.</param>
		/// <param name="enumerator">The current enumerator.</param>
		/// <param name="moveNextUsage">The call MoveNext(ldloc enumerator) pattern.</param>
		/// <param name="singleGetter">Returns the call instruction invoking Current's getter.</param>
		/// <param name="foreachVariable">Returns the the foreach variable, if a suitable was found. This variable is only assigned once and its assignment is the first statement in <paramref name="loopBody"/>.</param>
		/// <returns><see cref="RequiredGetCurrentTransformation"/> for details.</returns>
		RequiredGetCurrentTransformation DetectGetCurrentTransformation(BlockContainer usingContainer, Block loopBody, BlockContainer loopContainer, ILVariable enumerator, ILInstruction moveNextUsage, out CallInstruction singleGetter, out ILVariable foreachVariable)
		{
			singleGetter = null;
			foreachVariable = null;
			var loads = enumerator.LoadInstructions.OfType<ILInstruction>()
				.Concat(enumerator.AddressInstructions.OfType<ILInstruction>())
				.Where(ld => !ld.IsDescendantOf(moveNextUsage))
				.ToArray();
			// enumerator is used in multiple locations or not in conjunction with get_Current
			// => no foreach
			if (loads.Length != 1 || !ParentIsCurrentGetter(loads[0]))
				return RequiredGetCurrentTransformation.NoForeach;
			singleGetter = (CallInstruction)loads[0].Parent;
			// singleGetter is not part of the first instruction in body or cannot be uninlined
			// => no foreach
			if (!(singleGetter.IsDescendantOf(loopBody.Instructions[0])
				&& ILInlining.CanUninline(singleGetter, loopBody.Instructions[0])))
			{
				return RequiredGetCurrentTransformation.NoForeach;
			}
			if (loopBody.Instructions[0] is DeconstructInstruction deconstruction
				&& singleGetter == deconstruction.Pattern.TestedOperand
				&& CanBeDeconstructedInForeach(deconstruction, usingContainer, loopContainer))
			{
				return RequiredGetCurrentTransformation.Deconstruction;
			}
			ILInstruction inst = singleGetter;
			// in some cases, i.e. foreach variable with explicit type different from the collection-item-type,
			// the result of call get_Current is casted.
			while (inst.Parent is UnboxAny || inst.Parent is CastClass)
				inst = inst.Parent;
			// One variable was found.
<<<<<<< HEAD
			if (inst.Parent is StLoc stloc && (stloc.Variable.Kind == VariableKind.Local || stloc.Variable.Kind == VariableKind.StackSlot)) {
				// Must be a plain assignment expression and variable must only be used in 'body' + only assigned once.
				if (stloc.Parent == loopBody && VariableIsOnlyUsedInBlock(stloc, usingContainer, loopContainer)) {
=======
			if (inst.Parent is StLoc stloc && (stloc.Variable.Kind == VariableKind.Local || stloc.Variable.Kind == VariableKind.StackSlot))
			{
				// Must be a plain assignment expression and variable must only be used in 'body' + only assigned once.
				if (stloc.Parent == loopBody && VariableIsOnlyUsedInBlock(stloc, usingContainer, loopContainer))
				{
>>>>>>> 41c99e47
					foreachVariable = stloc.Variable;
					return RequiredGetCurrentTransformation.UseExistingVariable;
				}
			}
			// In optimized Roslyn code it can happen that the foreach variable is referenced via addressof
			// We only do this unwrapping if where dealing with a custom struct type.
			if (CurrentIsStructSetterTarget(inst, singleGetter))
			{
				return RequiredGetCurrentTransformation.IntroduceNewVariableAndLocalCopy;
			}
			// No suitable variable was found: we need a new one.
			return RequiredGetCurrentTransformation.IntroduceNewVariable;
		}

		bool CanBeDeconstructedInForeach(DeconstructInstruction deconstruction, BlockContainer usingContainer, BlockContainer loopContainer)
		{
			if (deconstruction.Init.Count > 0)
				return false;
			if (deconstruction.Conversions.Instructions.Count > 0)
				return false;
			var operandType = deconstruction.Pattern.TestedOperand.InferType(this.typeSystem);
			var expectedType = deconstruction.Pattern.Variable.Type;
			if (!NormalizeTypeVisitor.TypeErasure.EquivalentTypes(operandType, expectedType))
				return false;
			var usedVariables = new HashSet<ILVariable>(ILVariableEqualityComparer.Instance);
<<<<<<< HEAD
			foreach (var item in deconstruction.Assignments.Instructions) {
=======
			foreach (var item in deconstruction.Assignments.Instructions)
			{
>>>>>>> 41c99e47
				if (!item.MatchStLoc(out var v, out var value))
					return false;
				expectedType = ((LdLoc)value).Variable.Type;
				if (!NormalizeTypeVisitor.TypeErasure.EquivalentTypes(v.Type, expectedType))
					return false;
				if (!(v.Kind == VariableKind.StackSlot || v.Kind == VariableKind.Local))
					return false;
				if (!VariableIsOnlyUsedInBlock((StLoc)item, usingContainer, loopContainer))
					return false;
				if (!(v.CaptureScope == null || v.CaptureScope == usingContainer))
					return false;
				if (!usedVariables.Add(v))
					return false;
			}
			return true;
		}

		/// <summary>
		/// Determines whether storeInst.Variable is only assigned once and used only inside <paramref name="usingContainer"/>.
		/// Loads by reference (ldloca) are only allowed in the context of this pointer in call instructions,
		/// or as target of ldobj.
		/// (This only applies to value types.)
		/// </summary>
		bool VariableIsOnlyUsedInBlock(StLoc storeInst, BlockContainer usingContainer, BlockContainer loopContainer)
		{
			if (storeInst.Variable.LoadInstructions.Any(ld => !ld.IsDescendantOf(usingContainer)))
				return false;
			if (storeInst.Variable.AddressInstructions.Any(inst => !AddressUseAllowed(inst)))
				return false;
			if (storeInst.Variable.StoreInstructions.OfType<ILInstruction>().Any(st => st != storeInst))
				return false;
			if (!(storeInst.Variable.CaptureScope == null || storeInst.Variable.CaptureScope == loopContainer))
				return false;
			return true;

			bool AddressUseAllowed(LdLoca la)
			{
				if (!la.IsDescendantOf(usingContainer))
					return false;
				if (ILInlining.IsUsedAsThisPointerInCall(la) && !IsTargetOfSetterCall(la, la.Variable.Type))
					return true;
				var current = la.Parent;
<<<<<<< HEAD
				while (current is LdFlda next) {
=======
				while (current is LdFlda next)
				{
>>>>>>> 41c99e47
					current = next.Parent;
				}
				return current is LdObj;
			}
		}

		/// <summary>
		/// Returns true if singleGetter is a value type and its address is used as setter target.
		/// </summary>
		bool CurrentIsStructSetterTarget(ILInstruction inst, CallInstruction singleGetter)
		{
			if (!(inst.Parent is AddressOf addr))
				return false;
			return IsTargetOfSetterCall(addr, singleGetter.Method.ReturnType);
		}

		bool IsTargetOfSetterCall(ILInstruction inst, IType targetType)
		{
			if (inst.ChildIndex != 0)
				return false;
			if (targetType.IsReferenceType ?? false)
				return false;
			switch (inst.Parent.OpCode)
			{
				case OpCode.Call:
				case OpCode.CallVirt:
					var targetMethod = ((CallInstruction)inst.Parent).Method;
					if (!targetMethod.IsAccessor || targetMethod.IsStatic)
						return false;
					switch (targetMethod.AccessorOwner)
					{
						case IProperty p:
<<<<<<< HEAD
							return targetMethod.AccessorKind == dnlib.DotNet.MethodSemanticsAttributes.Setter;
=======
							return targetMethod.AccessorKind == System.Reflection.MethodSemanticsAttributes.Setter;
>>>>>>> 41c99e47
						default:
							return true;
					}
				default:
					return false;
			}
		}

		bool ParentIsCurrentGetter(ILInstruction inst)
		{
			return inst.Parent is CallInstruction cv && cv.Method.IsAccessor &&
<<<<<<< HEAD
				cv.Method.AccessorKind == dnlib.DotNet.MethodSemanticsAttributes.Getter;
=======
				cv.Method.AccessorKind == System.Reflection.MethodSemanticsAttributes.Getter;
>>>>>>> 41c99e47
		}
		#endregion

		protected internal override TranslatedStatement VisitPinnedRegion(PinnedRegion inst)
		{
			var fixedStmt = new FixedStatement();
			fixedStmt.Type = exprBuilder.ConvertType(inst.Variable.Type);
			Expression initExpr;
<<<<<<< HEAD
			if (inst.Init is GetPinnableReference gpr) {
				if (gpr.Method != null) {
					IType expectedType = gpr.Method.IsStatic ? gpr.Method.Parameters[0].Type : gpr.Method.DeclaringType;
					initExpr = exprBuilder.Translate(gpr.Argument, typeHint: expectedType).ConvertTo(expectedType, exprBuilder);
				} else {
					initExpr = exprBuilder.Translate(gpr.Argument);
				}
			} else {
				IType refType = inst.Variable.Type;
				if (refType is PointerType pointerType) {
					refType = new ByReferenceType(pointerType.ElementType);
				}
				initExpr = exprBuilder.Translate(inst.Init, typeHint: refType).ConvertTo(refType, exprBuilder);
				if (initExpr is DirectionExpression dirExpr) {
					if (dirExpr.Expression is UnaryOperatorExpression uoe && uoe.Operator == UnaryOperatorType.Dereference) {
						initExpr = uoe.Expression.Detach();
					} else {
=======
			if (inst.Init is GetPinnableReference gpr)
			{
				if (gpr.Method != null)
				{
					IType expectedType = gpr.Method.IsStatic ? gpr.Method.Parameters[0].Type : gpr.Method.DeclaringType;
					initExpr = exprBuilder.Translate(gpr.Argument, typeHint: expectedType).ConvertTo(expectedType, exprBuilder);
				}
				else
				{
					initExpr = exprBuilder.Translate(gpr.Argument);
				}
			}
			else
			{
				IType refType = inst.Variable.Type;
				if (refType is PointerType pointerType)
				{
					refType = new ByReferenceType(pointerType.ElementType);
				}
				initExpr = exprBuilder.Translate(inst.Init, typeHint: refType).ConvertTo(refType, exprBuilder);
				if (initExpr is DirectionExpression dirExpr)
				{
					if (dirExpr.Expression is UnaryOperatorExpression uoe && uoe.Operator == UnaryOperatorType.Dereference)
					{
						initExpr = uoe.Expression.Detach();
					}
					else
					{
>>>>>>> 41c99e47
						initExpr = new UnaryOperatorExpression(UnaryOperatorType.AddressOf, dirExpr.Expression.Detach())
							.WithRR(new ResolveResult(inst.Variable.Type));
					}
				}
				if (initExpr.GetResolveResult()?.Type.Kind == TypeKind.Pointer
					&& !IsAddressOfMoveableVar(initExpr)
					&& !IsFixedSizeBuffer(initExpr)
					&& refType is ByReferenceType brt)
				{
					// C# doesn't allow pinning an already-unmanaged pointer
					//   fixed (int* ptr = existing_ptr) {} -> invalid
					//   fixed (int* ptr = &existing_ptr->field) {} -> invalid
					//   fixed (int* ptr = &local_var) {} -> invalid
					// We work around this by instead doing:
					//   fixed (int* ptr = &Unsafe.AsRef<int>(existing_ptr))
					var asRefCall = exprBuilder.CallUnsafeIntrinsic(
						name: "AsRef",
						arguments: new Expression[] { initExpr },
						returnType: brt.ElementType,
						typeArguments: new IType[] { brt.ElementType }
					);
					initExpr = new UnaryOperatorExpression(UnaryOperatorType.AddressOf, asRefCall)
							.WithRR(new ResolveResult(inst.Variable.Type));
				}
			}
			fixedStmt.Variables.Add(new VariableInitializer(inst.Variable.Name, initExpr).WithILVariable(inst.Variable));
			fixedStmt.EmbeddedStatement = Convert(inst.Body);
			return fixedStmt.WithILInstruction(inst);
		}

		private static bool IsAddressOfMoveableVar(Expression initExpr)
		{
			if (initExpr is UnaryOperatorExpression { Operator: UnaryOperatorType.AddressOf } uoe)
			{
				var inst = uoe.Expression.Annotation<ILInstruction>();
				return !(inst != null && PointerArithmeticOffset.IsFixedVariable(inst));
			}
			return false;
<<<<<<< HEAD
		}

		private static bool IsFixedSizeBuffer(Expression initExpr)
		{
			var mrr = initExpr.GetResolveResult() as MemberResolveResult;
			return mrr?.Member is IField f && CSharpDecompiler.IsFixedField(f, out _, out _);
		}

=======
		}

		private static bool IsFixedSizeBuffer(Expression initExpr)
		{
			var mrr = initExpr.GetResolveResult() as MemberResolveResult;
			return mrr?.Member is IField f && CSharpDecompiler.IsFixedField(f, out _, out _);
		}

>>>>>>> 41c99e47
		protected internal override TranslatedStatement VisitBlock(Block block)
		{
			if (block.Kind != BlockKind.ControlFlow)
				return Default(block);
			// Block without container
			BlockStatement blockStatement = new BlockStatement();
			foreach (var inst in block.Instructions)
			{
				blockStatement.Add(Convert(inst));
			}
			if (block.FinalInstruction.OpCode != OpCode.Nop)
				blockStatement.Add(Convert(block.FinalInstruction));
			return blockStatement.WithILInstruction(block);
		}

		protected internal override TranslatedStatement VisitBlockContainer(BlockContainer container)
		{
			if (container.Kind != ContainerKind.Normal && container.EntryPoint.IncomingEdgeCount > 1)
			{
				var oldContinueTarget = continueTarget;
				var oldContinueCount = continueCount;
				var oldBreakTarget = breakTarget;
				var loop = ConvertLoop(container);
				loop.AddAnnotation(container);
				continueTarget = oldContinueTarget;
				continueCount = oldContinueCount;
				breakTarget = oldBreakTarget;
				return loop.WithILInstruction(container);
<<<<<<< HEAD
			} else if (container.EntryPoint.Instructions.Count == 1 && container.EntryPoint.Instructions[0] is SwitchInstruction switchInst) {
				return TranslateSwitch(container, switchInst).WithILInstruction(container);
			} else {
=======
			}
			else if (container.EntryPoint.Instructions.Count == 1 && container.EntryPoint.Instructions[0] is SwitchInstruction switchInst)
			{
				return TranslateSwitch(container, switchInst).WithILInstruction(container);
			}
			else
			{
>>>>>>> 41c99e47
				var blockStmt = ConvertBlockContainer(container, false);
				return blockStmt.WithILInstruction(container);
			}
		}

		Statement ConvertLoop(BlockContainer container)
		{
			ILInstruction condition;
			Block loopBody;
			BlockStatement blockStatement;
			continueCount = 0;
			breakTarget = container;
			switch (container.Kind)
			{
				case ContainerKind.Loop:
					continueTarget = container.EntryPoint;
					blockStatement = ConvertBlockContainer(container, true);
					Debug.Assert(continueCount < container.EntryPoint.IncomingEdgeCount);
					Debug.Assert(blockStatement.Statements.First() is LabelStatement);
					if (container.EntryPoint.IncomingEdgeCount == continueCount + 1)
					{
						// Remove the entrypoint label if all jumps to the label were replaced with 'continue;' statements
						blockStatement.Statements.First().Remove();
					}

					if (blockStatement.LastOrDefault() is ContinueStatement continueStmt)
						continueStmt.Remove();
					DeclareLocalFunctions(currentFunction, container, blockStatement);
					return new WhileStatement(new PrimitiveExpression(true), blockStatement);
				case ContainerKind.While:
					continueTarget = container.EntryPoint;
					if (!container.MatchConditionBlock(continueTarget, out condition, out loopBody))
						throw new NotSupportedException("Invalid condition block in while loop.");
					blockStatement = ConvertAsBlock(loopBody);
					if (!loopBody.HasFlag(InstructionFlags.EndPointUnreachable))
						blockStatement.Add(new BreakStatement());
					blockStatement = ConvertBlockContainer(blockStatement, container, container.Blocks.Skip(1).Except(new[] { loopBody }), true);
					Debug.Assert(continueCount < container.EntryPoint.IncomingEdgeCount);
					if (continueCount + 1 < container.EntryPoint.IncomingEdgeCount)
					{
						// There's an incoming edge to the entry point (=while condition) that wasn't represented as "continue;"
						// -> emit a real label
						// We'll also remove any "continue;" in front of the label, as it's redundant.
						if (blockStatement.LastOrDefault() is ContinueStatement)
							blockStatement.Last().Remove();
						blockStatement.Add(new LabelStatement { Label = EnsureUniqueLabel(container.EntryPoint) });
					}

					if (blockStatement.LastOrDefault() is ContinueStatement continueStmt2)
						continueStmt2.Remove();
					DeclareLocalFunctions(currentFunction, container, blockStatement);
					return new WhileStatement(exprBuilder.TranslateCondition(condition), blockStatement);
				case ContainerKind.DoWhile:
					continueTarget = container.Blocks.Last();
					if (!container.MatchConditionBlock(continueTarget, out condition, out _))
						throw new NotSupportedException("Invalid condition block in do-while loop.");
					blockStatement = ConvertBlockContainer(new BlockStatement(), container, container.Blocks.SkipLast(1), true);
<<<<<<< HEAD
					if (container.EntryPoint.IncomingEdgeCount == 2) {
=======
					if (container.EntryPoint.IncomingEdgeCount == 2)
					{
>>>>>>> 41c99e47
						// Remove the entry-point label, if there are only two jumps to the entry-point:
						// from outside the loop and from the condition-block.
						blockStatement.Statements.First().Remove();
					}
					if (blockStatement.LastOrDefault() is ContinueStatement continueStmt3)
						continueStmt3.Remove();
<<<<<<< HEAD
					if (continueTarget.IncomingEdgeCount > continueCount) {
=======
					if (continueTarget.IncomingEdgeCount > continueCount)
					{
>>>>>>> 41c99e47
						// if there are branches to the condition block, that were not converted
						// to continue statements, we have to introduce an extra label.
						blockStatement.Add(new LabelStatement { Label = EnsureUniqueLabel(continueTarget) });
					}
					DeclareLocalFunctions(currentFunction, container, blockStatement);
<<<<<<< HEAD
					if (blockStatement.Statements.Count == 0) {
=======
					if (blockStatement.Statements.Count == 0)
					{
>>>>>>> 41c99e47
						return new WhileStatement {
							Condition = exprBuilder.TranslateCondition(condition),
							EmbeddedStatement = blockStatement
						};
					}
					return new DoWhileStatement {
						EmbeddedStatement = blockStatement,
						Condition = exprBuilder.TranslateCondition(condition)
					};
				case ContainerKind.For:
					continueTarget = container.Blocks.Last();
					if (!container.MatchConditionBlock(container.EntryPoint, out condition, out loopBody))
						throw new NotSupportedException("Invalid condition block in for loop.");
					blockStatement = ConvertAsBlock(loopBody);
					if (!loopBody.HasFlag(InstructionFlags.EndPointUnreachable))
						blockStatement.Add(new BreakStatement());
					if (!container.MatchIncrementBlock(continueTarget))
						throw new NotSupportedException("Invalid increment block in for loop.");
					blockStatement = ConvertBlockContainer(blockStatement, container, container.Blocks.SkipLast(1).Skip(1).Except(new[] { loopBody }), true);
					var forStmt = new ForStatement() {
						Condition = exprBuilder.TranslateCondition(condition),
						EmbeddedStatement = blockStatement
					};
					if (blockStatement.LastOrDefault() is ContinueStatement continueStmt4)
						continueStmt4.Remove();
					for (int i = 0; i < continueTarget.Instructions.Count - 1; i++)
					{
						forStmt.Iterators.Add(Convert(continueTarget.Instructions[i]));
					}
					if (continueTarget.IncomingEdgeCount > continueCount)
						blockStatement.Add(new LabelStatement { Label = EnsureUniqueLabel(continueTarget) });
					DeclareLocalFunctions(currentFunction, container, blockStatement);
					return forStmt;
				default:
					throw new ArgumentOutOfRangeException();
			}
		}

		BlockStatement ConvertBlockContainer(BlockContainer container, bool isLoop)
		{
			var blockStatement = ConvertBlockContainer(new BlockStatement(), container, container.Blocks, isLoop);
			DeclareLocalFunctions(currentFunction, container, blockStatement);
			return blockStatement;
		}

		void DeclareLocalFunctions(ILFunction currentFunction, BlockContainer container, BlockStatement blockStatement)
		{
<<<<<<< HEAD
			foreach (var localFunction in currentFunction.LocalFunctions.OrderBy(f => f.Name)) {
=======
			foreach (var localFunction in currentFunction.LocalFunctions.OrderBy(f => f.Name))
			{
>>>>>>> 41c99e47
				if (localFunction.DeclarationScope != container)
					continue;
				blockStatement.Add(TranslateFunction(localFunction));
			}

			LocalFunctionDeclarationStatement TranslateFunction(ILFunction function)
			{
				var astBuilder = exprBuilder.astBuilder;
				var method = (MethodDeclaration)astBuilder.ConvertEntity(function.ReducedMethod);

				if (function.Method.HasBody)
				{
					var nestedBuilder = new StatementBuilder(
						typeSystem,
						exprBuilder.decompilationContext,
						function,
						settings,
						decompileRun,
						cancellationToken
					);

					method.Body = nestedBuilder.ConvertAsBlock(function.Body);

					Comment prev = null;
					foreach (string warning in function.Warnings)
					{
						method.Body.InsertChildAfter(prev, prev = new Comment(warning), Roles.Comment);
					}
				}
				else
				{
					method.Modifiers |= Modifiers.Extern;
				}

				CSharpDecompiler.AddAnnotationsToDeclaration(function.ReducedMethod, method, function);
				CSharpDecompiler.CleanUpMethodDeclaration(method, method.Body, function, function.Method.HasBody);
				CSharpDecompiler.RemoveAttribute(method, KnownAttribute.CompilerGenerated);
				var stmt = new LocalFunctionDeclarationStatement(method);
				stmt.AddAnnotation(new MemberResolveResult(null, function.ReducedMethod));
				stmt.WithILInstruction(function);
				return stmt;
			}
		}

		BlockStatement ConvertBlockContainer(BlockStatement blockStatement, BlockContainer container, IEnumerable<Block> blocks, bool isLoop)
		{
			foreach (var block in blocks)
			{
				if (block.IncomingEdgeCount > 1 || block != container.EntryPoint)
				{
					// If there are any incoming branches to this block, add a label:
					blockStatement.Add(new LabelStatement { Label = EnsureUniqueLabel(block) });
				}
<<<<<<< HEAD
				foreach (var inst in block.Instructions) {
					if (!isLoop && inst is Leave leave && IsFinalLeave(leave)) {
=======
				foreach (var inst in block.Instructions)
				{
					if (!isLoop && inst is Leave leave && IsFinalLeave(leave))
					{
>>>>>>> 41c99e47
						// skip the final 'leave' instruction and just fall out of the BlockStatement
						blockStatement.AddAnnotation(new ImplicitReturnAnnotation(leave));
						continue;
					}
					var stmt = Convert(inst);
					if (stmt is BlockStatement b)
					{
						foreach (var nested in b.Statements)
							blockStatement.Add(nested.Detach());
					}
					else
					{
						blockStatement.Add(stmt.Detach());
					}
				}
				if (block.FinalInstruction.OpCode != OpCode.Nop)
				{
					blockStatement.Add(Convert(block.FinalInstruction));
				}
			}
<<<<<<< HEAD
			if (endContainerLabels.TryGetValue(container, out string label)) {
				if (isLoop && !(blockStatement.LastOrDefault() is ContinueStatement)) {
=======
			if (endContainerLabels.TryGetValue(container, out string label))
			{
				if (isLoop && !(blockStatement.LastOrDefault() is ContinueStatement))
				{
>>>>>>> 41c99e47
					blockStatement.Add(new ContinueStatement());
				}
				blockStatement.Add(new LabelStatement { Label = label });
				if (isLoop)
				{
					blockStatement.Add(new BreakStatement());
				}
			}
			return blockStatement;
		}

		readonly Dictionary<Block, string> labels = new Dictionary<Block, string>();
		readonly Dictionary<string, int> duplicateLabels = new Dictionary<string, int>();

		string EnsureUniqueLabel(Block block)
		{
			if (labels.TryGetValue(block, out string label))
				return label;
			if (!duplicateLabels.TryGetValue(block.Label, out int count))
			{
				labels.Add(block, block.Label);
				duplicateLabels.Add(block.Label, 1);
				return block.Label;
			}
			label = $"{block.Label}_{count + 1}";
			duplicateLabels[block.Label]++;
			labels.Add(block, label);
			return label;
		}

		static bool IsFinalLeave(Leave leave)
		{
			if (!leave.Value.MatchNop())
				return false;
			Block block = (Block)leave.Parent;
			if (leave.ChildIndex != block.Instructions.Count - 1 || block.FinalInstruction.OpCode != OpCode.Nop)
				return false;
			BlockContainer container = (BlockContainer)block.Parent;
			return block.ChildIndex == container.Blocks.Count - 1
				&& container == leave.TargetContainer;
		}

		protected internal override TranslatedStatement VisitInitblk(Initblk inst)
		{
			var stmt = new ExpressionStatement(
				exprBuilder.CallUnsafeIntrinsic(
					inst.UnalignedPrefix != 0 ? "InitBlockUnaligned" : "InitBlock",
					new Expression[] {
						exprBuilder.Translate(inst.Address),
						exprBuilder.Translate(inst.Value),
						exprBuilder.Translate(inst.Size)
					},
					exprBuilder.compilation.FindType(KnownTypeCode.Void),
					inst
				)
			);
			stmt.InsertChildAfter(null, new Comment(" IL initblk instruction"), Roles.Comment);
			return stmt.WithILInstruction(inst);
		}

		protected internal override TranslatedStatement VisitCpblk(Cpblk inst)
		{
			var stmt = new ExpressionStatement(
				exprBuilder.CallUnsafeIntrinsic(
					inst.UnalignedPrefix != 0 ? "CopyBlockUnaligned" : "CopyBlock",
					new Expression[] {
						exprBuilder.Translate(inst.DestAddress),
						exprBuilder.Translate(inst.SourceAddress),
						exprBuilder.Translate(inst.Size)
					},
					exprBuilder.compilation.FindType(KnownTypeCode.Void),
					inst
				)
			);
			stmt.InsertChildAfter(null, new Comment(" IL cpblk instruction"), Roles.Comment);
			return stmt.WithILInstruction(inst);
		}
	}
}<|MERGE_RESOLUTION|>--- conflicted
+++ resolved
@@ -17,11 +17,6 @@
 // DEALINGS IN THE SOFTWARE.
 
 using System;
-<<<<<<< HEAD
-using System.Threading;
-using System.Diagnostics;
-=======
->>>>>>> 41c99e47
 using System.Collections.Generic;
 using System.Diagnostics;
 using System.Linq;
@@ -36,10 +31,7 @@
 using ICSharpCode.Decompiler.Semantics;
 using ICSharpCode.Decompiler.TypeSystem;
 using ICSharpCode.Decompiler.Util;
-<<<<<<< HEAD
-
-=======
->>>>>>> 41c99e47
+
 
 namespace ICSharpCode.Decompiler.CSharp
 {
@@ -122,12 +114,8 @@
 		{
 			var expr = exprBuilder.Translate(inst);
 			// strip top-level ref on ref re-assignment
-<<<<<<< HEAD
-			if (expr.Expression is DirectionExpression dirExpr) {
-=======
 			if (expr.Expression is DirectionExpression dirExpr)
 			{
->>>>>>> 41c99e47
 				expr = expr.UnwrapChild(dirExpr.Expression);
 			}
 			return new ExpressionStatement(expr).WithILInstruction(inst);
@@ -174,18 +162,6 @@
 			{
 				var enumType = type.GetDefinition().EnumUnderlyingType;
 				TypeCode typeCode = ReflectionHelper.GetTypeCode(enumType);
-<<<<<<< HEAD
-				if (typeCode != TypeCode.Empty) {
-					value = CSharpPrimitiveCast.Cast(typeCode, i, false);
-				} else {
-					value = i;
-				}
-			} else {
-				TypeCode typeCode = ReflectionHelper.GetTypeCode(type);
-				if (typeCode != TypeCode.Empty) {
-					value = CSharpPrimitiveCast.Cast(typeCode, i, false);
-				} else {
-=======
 				if (typeCode != TypeCode.Empty)
 				{
 					value = CSharpPrimitiveCast.Cast(typeCode, i, false);
@@ -204,7 +180,6 @@
 				}
 				else
 				{
->>>>>>> 41c99e47
 					value = i;
 				}
 			}
@@ -400,35 +375,21 @@
 		{
 			if (inst.TargetContainer == breakTarget)
 				return new BreakStatement().WithILInstruction(inst);
-<<<<<<< HEAD
-			if (inst.TargetContainer == currentReturnContainer) {
+			if (inst.TargetContainer == currentReturnContainer)
+			{
 				if (currentIsIterator)
 					return new YieldBreakStatement().WithILInstruction(inst);
-				else if (!inst.Value.MatchNop()) {
+				else if (!inst.Value.MatchNop())
+				{
 					var expr = exprBuilder.Translate(inst.Value, typeHint: currentResultType)
 						.ConvertTo(currentResultType, exprBuilder, allowImplicitConversion: true);
 					return new ReturnStatement(expr).WithILInstruction(inst);
-				} else
-					return new ReturnStatement().WithILInstruction(inst);
-			}
-			if (!endContainerLabels.TryGetValue(inst.TargetContainer, out string label)) {
-=======
-			if (inst.TargetContainer == currentReturnContainer)
-			{
-				if (currentIsIterator)
-					return new YieldBreakStatement().WithILInstruction(inst);
-				else if (!inst.Value.MatchNop())
-				{
-					var expr = exprBuilder.Translate(inst.Value, typeHint: currentResultType)
-						.ConvertTo(currentResultType, exprBuilder, allowImplicitConversion: true);
-					return new ReturnStatement(expr).WithILInstruction(inst);
 				}
 				else
 					return new ReturnStatement().WithILInstruction(inst);
 			}
 			if (!endContainerLabels.TryGetValue(inst.TargetContainer, out string label))
 			{
->>>>>>> 41c99e47
 				label = "end_" + inst.TargetLabel;
 				if (!duplicateLabels.TryGetValue(label, out int count))
 				{
@@ -484,17 +445,11 @@
 				var catchClause = new CatchClause();
 				catchClause.AddAnnotation(handler);
 				var v = handler.Variable;
-<<<<<<< HEAD
-				if (v != null) {
-					catchClause.AddAnnotation(new ILVariableResolveResult(v, v.Type));
-					if (v.StoreCount > 1 || v.LoadCount > 0 || v.AddressCount > 0) {
-=======
 				if (v != null)
 				{
 					catchClause.AddAnnotation(new ILVariableResolveResult(v, v.Type));
 					if (v.StoreCount > 1 || v.LoadCount > 0 || v.AddressCount > 0)
 					{
->>>>>>> 41c99e47
 						catchClause.VariableName = v.Name;
 						catchClause.Type = exprBuilder.ConvertType(v.Type);
 					}
@@ -567,32 +522,20 @@
 			KnownTypeCode knownTypeCode;
 			IType disposeType;
 			string disposeTypeMethodName;
-<<<<<<< HEAD
-			if (inst.IsAsync) {
+			if (inst.IsAsync)
+			{
 				knownTypeCode = KnownTypeCode.IAsyncDisposable;
 				disposeType = exprBuilder.compilation.FindType(KnownTypeCode.IAsyncDisposable);
 				disposeTypeMethodName = "DisposeAsync";
-			} else {
-=======
-			if (inst.IsAsync)
-			{
-				knownTypeCode = KnownTypeCode.IAsyncDisposable;
-				disposeType = exprBuilder.compilation.FindType(KnownTypeCode.IAsyncDisposable);
-				disposeTypeMethodName = "DisposeAsync";
 			}
 			else
 			{
->>>>>>> 41c99e47
 				knownTypeCode = KnownTypeCode.IDisposable;
 				disposeType = exprBuilder.compilation.FindType(KnownTypeCode.IDisposable);
 				disposeTypeMethodName = "Dispose";
 			}
-<<<<<<< HEAD
-			if (!IsValidInCSharp(inst, knownTypeCode)) {
-=======
 			if (!IsValidInCSharp(inst, knownTypeCode))
 			{
->>>>>>> 41c99e47
 				Debug.Assert(var.Kind == VariableKind.UsingLocal);
 				var.Kind = VariableKind.Local;
 				var disposeVariable = currentFunction.RegisterVariable(
@@ -600,12 +543,8 @@
 					AssignVariableNames.GenerateVariableName(currentFunction, disposeType)
 				);
 				Expression disposeInvocation = new InvocationExpression(new MemberReferenceExpression(exprBuilder.ConvertVariable(disposeVariable).Expression, disposeTypeMethodName));
-<<<<<<< HEAD
-				if (inst.IsAsync) {
-=======
 				if (inst.IsAsync)
 				{
->>>>>>> 41c99e47
 					disposeInvocation = new UnaryOperatorExpression { Expression = disposeInvocation, Operator = UnaryOperatorType.Await };
 				}
 				return new BlockStatement {
@@ -621,16 +560,11 @@
 						}
 					},
 				}.WithILInstruction(inst);
-<<<<<<< HEAD
-			} else {
-				if (var.LoadCount > 0 || var.AddressCount > 0) {
-=======
 			}
 			else
 			{
 				if (var.LoadCount > 0 || var.AddressCount > 0)
 				{
->>>>>>> 41c99e47
 					var type = settings.AnonymousTypes && var.Type.ContainsAnonymousType() ? new SimpleType("var") : exprBuilder.ConvertType(var.Type);
 					var vds = new VariableDeclarationStatement(type, var.Name, resource);
 					vds.Variables.Single().AddAnnotation(new ILVariableResolveResult(var, var.Type));
@@ -655,12 +589,8 @@
 
 		Statement TransformToForeach(UsingInstruction inst, Expression resource)
 		{
-<<<<<<< HEAD
-			if (!settings.ForEachStatement) {
-=======
 			if (!settings.ForEachStatement)
 			{
->>>>>>> 41c99e47
 				return null;
 			}
 			Match m;
@@ -742,12 +672,8 @@
 			var type = singleGetter.Method.ReturnType;
 			ILInstruction instToReplace = singleGetter;
 			bool useVar = false;
-<<<<<<< HEAD
-			switch (instToReplace.Parent) {
-=======
 			switch (instToReplace.Parent)
 			{
->>>>>>> 41c99e47
 				case CastClass cc:
 					type = cc.Type;
 					instToReplace = cc;
@@ -757,19 +683,12 @@
 					instToReplace = ua;
 					break;
 				default:
-<<<<<<< HEAD
-					if (TupleType.IsTupleCompatible(type, out _)) {
-						// foreach with get_Current returning a tuple type, let's check which type "var" would infer:
-						var foreachRR = exprBuilder.resolver.ResolveForeach(collectionExpr.GetResolveResult());
-						if (EqualErasedType(type, foreachRR.ElementType)) {
-=======
 					if (TupleType.IsTupleCompatible(type, out _))
 					{
 						// foreach with get_Current returning a tuple type, let's check which type "var" would infer:
 						var foreachRR = exprBuilder.resolver.ResolveForeach(collectionExpr.GetResolveResult());
 						if (EqualErasedType(type, foreachRR.ElementType))
 						{
->>>>>>> 41c99e47
 							type = foreachRR.ElementType;
 							useVar = true;
 						}
@@ -813,26 +732,15 @@
 					useVar = true;
 					designation = TranslateDeconstructionDesignation((DeconstructInstruction)body.Instructions[0], isForeach: true);
 					break;
-<<<<<<< HEAD
-			}
-
-			if (designation == null) {
+			}
+
+			if (designation == null)
+			{
 				designation = new SingleVariableDesignation { Identifier = foreachVariable.Name };
 				// Add the variable annotation for highlighting
 				designation.AddAnnotation(new ILVariableResolveResult(foreachVariable, foreachVariable.Type));
 			}
 
-=======
-			}
-
-			if (designation == null)
-			{
-				designation = new SingleVariableDesignation { Identifier = foreachVariable.Name };
-				// Add the variable annotation for highlighting
-				designation.AddAnnotation(new ILVariableResolveResult(foreachVariable, foreachVariable.Type));
-			}
-
->>>>>>> 41c99e47
 			// Convert the modified body to C# AST:
 			var whileLoopBlock = ConvertAsBlock(container);
 			var whileLoop = (WhileStatement)whileLoopBlock.First();
@@ -897,12 +805,6 @@
 			VariableDesignation ConstructDesignation(MatchInstruction matchInstruction)
 			{
 				var designations = new ParenthesizedVariableDesignation();
-<<<<<<< HEAD
-				foreach (var subPattern in matchInstruction.SubPatterns.Cast<MatchInstruction>()) {
-					if (subPattern.IsVar) {
-						var designation = new SingleVariableDesignation();
-						if (subPattern.HasDesignator) {
-=======
 				foreach (var subPattern in matchInstruction.SubPatterns.Cast<MatchInstruction>())
 				{
 					if (subPattern.IsVar)
@@ -910,20 +812,12 @@
 						var designation = new SingleVariableDesignation();
 						if (subPattern.HasDesignator)
 						{
->>>>>>> 41c99e47
 							ILVariable v = ((StLoc)assignments[assignmentPos]).Variable;
 							if (isForeach)
 								v.Kind = VariableKind.ForeachLocal;
 							designation.Identifier = v.Name;
 							designation.AddAnnotation(new ILVariableResolveResult(v));
 							assignmentPos++;
-<<<<<<< HEAD
-						} else {
-							designation.Identifier = "_";
-						}
-						designations.VariableDesignations.Add(designation);
-					} else {
-=======
 						}
 						else
 						{
@@ -933,7 +827,6 @@
 					}
 					else
 					{
->>>>>>> 41c99e47
 						designations.VariableDesignations.Add(ConstructDesignation(subPattern));
 					}
 				}
@@ -1081,17 +974,11 @@
 			while (inst.Parent is UnboxAny || inst.Parent is CastClass)
 				inst = inst.Parent;
 			// One variable was found.
-<<<<<<< HEAD
-			if (inst.Parent is StLoc stloc && (stloc.Variable.Kind == VariableKind.Local || stloc.Variable.Kind == VariableKind.StackSlot)) {
-				// Must be a plain assignment expression and variable must only be used in 'body' + only assigned once.
-				if (stloc.Parent == loopBody && VariableIsOnlyUsedInBlock(stloc, usingContainer, loopContainer)) {
-=======
 			if (inst.Parent is StLoc stloc && (stloc.Variable.Kind == VariableKind.Local || stloc.Variable.Kind == VariableKind.StackSlot))
 			{
 				// Must be a plain assignment expression and variable must only be used in 'body' + only assigned once.
 				if (stloc.Parent == loopBody && VariableIsOnlyUsedInBlock(stloc, usingContainer, loopContainer))
 				{
->>>>>>> 41c99e47
 					foreachVariable = stloc.Variable;
 					return RequiredGetCurrentTransformation.UseExistingVariable;
 				}
@@ -1117,12 +1004,8 @@
 			if (!NormalizeTypeVisitor.TypeErasure.EquivalentTypes(operandType, expectedType))
 				return false;
 			var usedVariables = new HashSet<ILVariable>(ILVariableEqualityComparer.Instance);
-<<<<<<< HEAD
-			foreach (var item in deconstruction.Assignments.Instructions) {
-=======
 			foreach (var item in deconstruction.Assignments.Instructions)
 			{
->>>>>>> 41c99e47
 				if (!item.MatchStLoc(out var v, out var value))
 					return false;
 				expectedType = ((LdLoc)value).Variable.Type;
@@ -1165,12 +1048,8 @@
 				if (ILInlining.IsUsedAsThisPointerInCall(la) && !IsTargetOfSetterCall(la, la.Variable.Type))
 					return true;
 				var current = la.Parent;
-<<<<<<< HEAD
-				while (current is LdFlda next) {
-=======
 				while (current is LdFlda next)
 				{
->>>>>>> 41c99e47
 					current = next.Parent;
 				}
 				return current is LdObj;
@@ -1203,11 +1082,7 @@
 					switch (targetMethod.AccessorOwner)
 					{
 						case IProperty p:
-<<<<<<< HEAD
 							return targetMethod.AccessorKind == dnlib.DotNet.MethodSemanticsAttributes.Setter;
-=======
-							return targetMethod.AccessorKind == System.Reflection.MethodSemanticsAttributes.Setter;
->>>>>>> 41c99e47
 						default:
 							return true;
 					}
@@ -1219,11 +1094,7 @@
 		bool ParentIsCurrentGetter(ILInstruction inst)
 		{
 			return inst.Parent is CallInstruction cv && cv.Method.IsAccessor &&
-<<<<<<< HEAD
 				cv.Method.AccessorKind == dnlib.DotNet.MethodSemanticsAttributes.Getter;
-=======
-				cv.Method.AccessorKind == System.Reflection.MethodSemanticsAttributes.Getter;
->>>>>>> 41c99e47
 		}
 		#endregion
 
@@ -1232,31 +1103,12 @@
 			var fixedStmt = new FixedStatement();
 			fixedStmt.Type = exprBuilder.ConvertType(inst.Variable.Type);
 			Expression initExpr;
-<<<<<<< HEAD
-			if (inst.Init is GetPinnableReference gpr) {
-				if (gpr.Method != null) {
+			if (inst.Init is GetPinnableReference gpr)
+			{
+				if (gpr.Method != null)
+				{
 					IType expectedType = gpr.Method.IsStatic ? gpr.Method.Parameters[0].Type : gpr.Method.DeclaringType;
 					initExpr = exprBuilder.Translate(gpr.Argument, typeHint: expectedType).ConvertTo(expectedType, exprBuilder);
-				} else {
-					initExpr = exprBuilder.Translate(gpr.Argument);
-				}
-			} else {
-				IType refType = inst.Variable.Type;
-				if (refType is PointerType pointerType) {
-					refType = new ByReferenceType(pointerType.ElementType);
-				}
-				initExpr = exprBuilder.Translate(inst.Init, typeHint: refType).ConvertTo(refType, exprBuilder);
-				if (initExpr is DirectionExpression dirExpr) {
-					if (dirExpr.Expression is UnaryOperatorExpression uoe && uoe.Operator == UnaryOperatorType.Dereference) {
-						initExpr = uoe.Expression.Detach();
-					} else {
-=======
-			if (inst.Init is GetPinnableReference gpr)
-			{
-				if (gpr.Method != null)
-				{
-					IType expectedType = gpr.Method.IsStatic ? gpr.Method.Parameters[0].Type : gpr.Method.DeclaringType;
-					initExpr = exprBuilder.Translate(gpr.Argument, typeHint: expectedType).ConvertTo(expectedType, exprBuilder);
 				}
 				else
 				{
@@ -1279,7 +1131,6 @@
 					}
 					else
 					{
->>>>>>> 41c99e47
 						initExpr = new UnaryOperatorExpression(UnaryOperatorType.AddressOf, dirExpr.Expression.Detach())
 							.WithRR(new ResolveResult(inst.Variable.Type));
 					}
@@ -1318,7 +1169,6 @@
 				return !(inst != null && PointerArithmeticOffset.IsFixedVariable(inst));
 			}
 			return false;
-<<<<<<< HEAD
 		}
 
 		private static bool IsFixedSizeBuffer(Expression initExpr)
@@ -1327,16 +1177,6 @@
 			return mrr?.Member is IField f && CSharpDecompiler.IsFixedField(f, out _, out _);
 		}
 
-=======
-		}
-
-		private static bool IsFixedSizeBuffer(Expression initExpr)
-		{
-			var mrr = initExpr.GetResolveResult() as MemberResolveResult;
-			return mrr?.Member is IField f && CSharpDecompiler.IsFixedField(f, out _, out _);
-		}
-
->>>>>>> 41c99e47
 		protected internal override TranslatedStatement VisitBlock(Block block)
 		{
 			if (block.Kind != BlockKind.ControlFlow)
@@ -1365,19 +1205,13 @@
 				continueCount = oldContinueCount;
 				breakTarget = oldBreakTarget;
 				return loop.WithILInstruction(container);
-<<<<<<< HEAD
-			} else if (container.EntryPoint.Instructions.Count == 1 && container.EntryPoint.Instructions[0] is SwitchInstruction switchInst) {
+			}
+			else if (container.EntryPoint.Instructions.Count == 1 && container.EntryPoint.Instructions[0] is SwitchInstruction switchInst)
+			{
 				return TranslateSwitch(container, switchInst).WithILInstruction(container);
-			} else {
-=======
-			}
-			else if (container.EntryPoint.Instructions.Count == 1 && container.EntryPoint.Instructions[0] is SwitchInstruction switchInst)
-			{
-				return TranslateSwitch(container, switchInst).WithILInstruction(container);
 			}
 			else
 			{
->>>>>>> 41c99e47
 				var blockStmt = ConvertBlockContainer(container, false);
 				return blockStmt.WithILInstruction(container);
 			}
@@ -1435,35 +1269,23 @@
 					if (!container.MatchConditionBlock(continueTarget, out condition, out _))
 						throw new NotSupportedException("Invalid condition block in do-while loop.");
 					blockStatement = ConvertBlockContainer(new BlockStatement(), container, container.Blocks.SkipLast(1), true);
-<<<<<<< HEAD
-					if (container.EntryPoint.IncomingEdgeCount == 2) {
-=======
 					if (container.EntryPoint.IncomingEdgeCount == 2)
 					{
->>>>>>> 41c99e47
 						// Remove the entry-point label, if there are only two jumps to the entry-point:
 						// from outside the loop and from the condition-block.
 						blockStatement.Statements.First().Remove();
 					}
 					if (blockStatement.LastOrDefault() is ContinueStatement continueStmt3)
 						continueStmt3.Remove();
-<<<<<<< HEAD
-					if (continueTarget.IncomingEdgeCount > continueCount) {
-=======
 					if (continueTarget.IncomingEdgeCount > continueCount)
 					{
->>>>>>> 41c99e47
 						// if there are branches to the condition block, that were not converted
 						// to continue statements, we have to introduce an extra label.
 						blockStatement.Add(new LabelStatement { Label = EnsureUniqueLabel(continueTarget) });
 					}
 					DeclareLocalFunctions(currentFunction, container, blockStatement);
-<<<<<<< HEAD
-					if (blockStatement.Statements.Count == 0) {
-=======
 					if (blockStatement.Statements.Count == 0)
 					{
->>>>>>> 41c99e47
 						return new WhileStatement {
 							Condition = exprBuilder.TranslateCondition(condition),
 							EmbeddedStatement = blockStatement
@@ -1511,12 +1333,8 @@
 
 		void DeclareLocalFunctions(ILFunction currentFunction, BlockContainer container, BlockStatement blockStatement)
 		{
-<<<<<<< HEAD
-			foreach (var localFunction in currentFunction.LocalFunctions.OrderBy(f => f.Name)) {
-=======
 			foreach (var localFunction in currentFunction.LocalFunctions.OrderBy(f => f.Name))
 			{
->>>>>>> 41c99e47
 				if (localFunction.DeclarationScope != container)
 					continue;
 				blockStatement.Add(TranslateFunction(localFunction));
@@ -1570,15 +1388,10 @@
 					// If there are any incoming branches to this block, add a label:
 					blockStatement.Add(new LabelStatement { Label = EnsureUniqueLabel(block) });
 				}
-<<<<<<< HEAD
-				foreach (var inst in block.Instructions) {
-					if (!isLoop && inst is Leave leave && IsFinalLeave(leave)) {
-=======
 				foreach (var inst in block.Instructions)
 				{
 					if (!isLoop && inst is Leave leave && IsFinalLeave(leave))
 					{
->>>>>>> 41c99e47
 						// skip the final 'leave' instruction and just fall out of the BlockStatement
 						blockStatement.AddAnnotation(new ImplicitReturnAnnotation(leave));
 						continue;
@@ -1599,15 +1412,10 @@
 					blockStatement.Add(Convert(block.FinalInstruction));
 				}
 			}
-<<<<<<< HEAD
-			if (endContainerLabels.TryGetValue(container, out string label)) {
-				if (isLoop && !(blockStatement.LastOrDefault() is ContinueStatement)) {
-=======
 			if (endContainerLabels.TryGetValue(container, out string label))
 			{
 				if (isLoop && !(blockStatement.LastOrDefault() is ContinueStatement))
 				{
->>>>>>> 41c99e47
 					blockStatement.Add(new ContinueStatement());
 				}
 				blockStatement.Add(new LabelStatement { Label = label });
