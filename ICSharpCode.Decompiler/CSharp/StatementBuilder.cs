--- conflicted
+++ resolved
@@ -20,12 +20,9 @@
 using System.Collections.Generic;
 using System.Diagnostics;
 using System.Linq;
-<<<<<<< HEAD
 using dnSpy.Contracts.Text;
-=======
 using System.Threading;
 
->>>>>>> 09a9a117
 using ICSharpCode.Decompiler.CSharp.Syntax;
 using ICSharpCode.Decompiler.CSharp.Syntax.PatternMatching;
 using ICSharpCode.Decompiler.CSharp.Transforms;
@@ -564,20 +561,13 @@
 						}
 					},
 				}.WithILInstruction(inst);
-<<<<<<< HEAD
-			} else {
-				if (var.LoadCount > 0 || var.AddressCount > 0) {
+			}
+			else
+			{
+				if (var.LoadCount > 0 || var.AddressCount > 0)
+				{
 					var type = settings.AnonymousTypes && var.Type.ContainsAnonymousType() ? new SimpleType("var").WithAnnotation(BoxedTextColor.Keyword) : exprBuilder.ConvertType(var.Type);
 					var vds = new VariableDeclarationStatement(GetParameterColor(var), type, var.Name, resource);
-=======
-			}
-			else
-			{
-				if (var.LoadCount > 0 || var.AddressCount > 0)
-				{
-					var type = settings.AnonymousTypes && var.Type.ContainsAnonymousType() ? new SimpleType("var") : exprBuilder.ConvertType(var.Type);
-					var vds = new VariableDeclarationStatement(type, var.Name, resource);
->>>>>>> 09a9a117
 					vds.Variables.Single().AddAnnotation(new ILVariableResolveResult(var, var.Type));
 					usingInit = vds;
 				}
