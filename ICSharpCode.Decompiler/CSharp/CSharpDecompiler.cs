--- conflicted
+++ resolved
@@ -719,7 +719,6 @@
 											connectedMethods.Enqueue(h);
 										}
 									}
-<<<<<<< HEAD
 								}
 							}
 							break;
@@ -741,21 +740,12 @@
 											if (!processedNestedTypes.Add(closureType))
 												break;
 											foreach (var m in closureType.Methods) {
-=======
-									else
-									{
-										// Delegate body is declared in the same type
-										foreach (var m in closureType.GetMethods())
-										{
-											var methodDef = module.Metadata.GetMethodDefinition(m);
-											if (methodDef.Name == memberRef.Name && m.IsCompilerGeneratedOrIsInCompilerGeneratedClass(module.Metadata))
->>>>>>> 220b4cbd
 												connectedMethods.Enqueue(m);
 											}
 										} else {
 											// Delegate body is declared in the same type
 											foreach (var methodDef in closureType.Methods) {
-												if (methodDef.Name == memberRef.Name)
+												if (methodDef.Name == memberRef.Name && methodDef.IsCompilerGeneratedOrIsInCompilerGeneratedClass())
 													connectedMethods.Enqueue(methodDef);
 											}
 										}
