// Copyright (c) 2014 Daniel Grunwald
//
// Permission is hereby granted, free of charge, to any person obtaining a copy of this
// software and associated documentation files (the "Software"), to deal in the Software
// without restriction, including without limitation the rights to use, copy, modify, merge,
// publish, distribute, sublicense, and/or sell copies of the Software, and to permit persons
// to whom the Software is furnished to do so, subject to the following conditions:
//
// The above copyright notice and this permission notice shall be included in all copies or
// substantial portions of the Software.
//
// THE SOFTWARE IS PROVIDED "AS IS", WITHOUT WARRANTY OF ANY KIND, EXPRESS OR IMPLIED,
// INCLUDING BUT NOT LIMITED TO THE WARRANTIES OF MERCHANTABILITY, FITNESS FOR A PARTICULAR
// PURPOSE AND NONINFRINGEMENT. IN NO EVENT SHALL THE AUTHORS OR COPYRIGHT HOLDERS BE LIABLE
// FOR ANY CLAIM, DAMAGES OR OTHER LIABILITY, WHETHER IN AN ACTION OF CONTRACT, TORT OR
// OTHERWISE, ARISING FROM, OUT OF OR IN CONNECTION WITH THE SOFTWARE OR THE USE OR OTHER
// DEALINGS IN THE SOFTWARE.

using System;
using System.Collections.Generic;
using System.Diagnostics;
using System.Linq;
using System.Text.RegularExpressions;
using System.Threading;

using ICSharpCode.Decompiler;
using ICSharpCode.Decompiler.CSharp.OutputVisitor;
using ICSharpCode.Decompiler.CSharp.Resolver;
using ICSharpCode.Decompiler.CSharp.Syntax;
using dnlib.DotNet;
using ICSharpCode.Decompiler.CSharp.Transforms;
using ICSharpCode.Decompiler.Documentation;
using ICSharpCode.Decompiler.IL;
using ICSharpCode.Decompiler.IL.ControlFlow;
using ICSharpCode.Decompiler.IL.Transforms;
using ICSharpCode.Decompiler.Metadata;
using ICSharpCode.Decompiler.Semantics;
using ICSharpCode.Decompiler.TypeSystem;
using ICSharpCode.Decompiler.Util;

using System.Text;
using ICSharpCode.Decompiler.CSharp.Syntax.PatternMatching;
using dnlib.DotNet.Emit;
using dnSpy.Contracts.Decompiler;
using dnSpy.Contracts.Text;

namespace ICSharpCode.Decompiler.CSharp
{
	/// <summary>
	/// Main class of the C# decompiler engine.
	/// </summary>
	/// <remarks>
	/// Instances of this class are not thread-safe. Use separate instances to decompile multiple members in parallel.
	/// (in particular, the transform instances are not thread-safe)
	/// </remarks>
	public class CSharpDecompiler
	{
		readonly IDecompilerTypeSystem typeSystem;
		readonly MetadataModule module;
		readonly ModuleDef metadata;
		public readonly DecompilerSettings settings;
		SyntaxTree syntaxTree;

		List<IILTransform> ilTransforms = GetILTransforms();

		/// <summary>
		/// Pre-yield/await transforms.
		/// </summary>
		internal static List<IILTransform> EarlyILTransforms(bool aggressivelyDuplicateReturnBlocks = false)
		{
			return new List<IILTransform> {
				new ControlFlowSimplification {
					aggressivelyDuplicateReturnBlocks = aggressivelyDuplicateReturnBlocks
				},
				new SplitVariables(),
				new ILInlining(),
			};
		}

		/// <summary>
		/// Returns all built-in transforms of the ILAst pipeline.
		/// </summary>
		public static List<IILTransform> GetILTransforms()
		{
			return new List<IILTransform> {
				new ControlFlowSimplification(),
				// Run SplitVariables only after ControlFlowSimplification duplicates return blocks,
				// so that the return variable is split and can be inlined.
				new SplitVariables(),
				new ILInlining(),
				new InlineReturnTransform(), // must run before DetectPinnedRegions
				new RemoveInfeasiblePathTransform(),
				new DetectPinnedRegions(), // must run after inlining but before non-critical control flow transforms
				new ParameterNullCheckTransform(), // must run after inlining but before yield/async
				new YieldReturnDecompiler(), // must run after inlining but before loop detection
				new AsyncAwaitDecompiler(),  // must run after inlining but before loop detection
				new DetectCatchWhenConditionBlocks(), // must run after inlining but before loop detection
				new DetectExitPoints(),
				new LdLocaDupInitObjTransform(),
				new EarlyExpressionTransforms(),
				new SplitVariables(), // split variables once again, because the stobj(ldloca V, ...) may open up new replacements
				// RemoveDeadVariableInit must run after EarlyExpressionTransforms so that stobj(ldloca V, ...)
				// is already collapsed into stloc(V, ...).
				new RemoveDeadVariableInit(),
				new ControlFlowSimplification(), //split variables may enable new branch to leave inlining
				new DynamicCallSiteTransform(),
				new SwitchDetection(),
				new SwitchOnStringTransform(),
				new SwitchOnNullableTransform(),
				new SplitVariables(), // split variables once again, because SwitchOnNullableTransform eliminates ldloca
				new IntroduceRefReadOnlyModifierOnLocals(),
				new BlockILTransform { // per-block transforms
					PostOrderTransforms = {
						// Even though it's a post-order block-transform as most other transforms,
						// let's keep LoopDetection separate for now until there's a compelling
						// reason to combine it with the other block transforms.
						// If we ran loop detection after some if structures are already detected,
						// we might make our life introducing good exit points more difficult.
						new LoopDetection()
					}
				},
				// re-run DetectExitPoints after loop detection
				new DetectExitPoints(),
				new PatternMatchingTransform(), // must run after LoopDetection and before ConditionDetection
				new BlockILTransform { // per-block transforms
					PostOrderTransforms = {
						new ConditionDetection(),
						new LockTransform(),
						new UsingTransform(),
						// CachedDelegateInitialization must run after ConditionDetection and before/in LoopingBlockTransform
						// and must run before NullCoalescingTransform
						new CachedDelegateInitialization(),
						new StatementTransform(
							// per-block transforms that depend on each other, and thus need to
							// run interleaved (statement by statement).
							// Pretty much all transforms that open up new expression inlining
							// opportunities belong in this category.
							new ILInlining() { options = InliningOptions.AllowInliningOfLdloca },
							// Inlining must be first, because it doesn't trigger re-runs.
							// Any other transform that opens up new inlining opportunities should call RequestRerun().
							new ExpressionTransforms(),
							new DynamicIsEventAssignmentTransform(),
							new TransformAssignment(), // inline and compound assignments
							new NullCoalescingTransform(),
							new NullableLiftingStatementTransform(),
							new NullPropagationStatementTransform(),
							new TransformArrayInitializers(),
							new TransformCollectionAndObjectInitializers(),
							new TransformExpressionTrees(),
							new IndexRangeTransform(),
							new DeconstructionTransform(),
							new NamedArgumentTransform(),
							new UserDefinedLogicTransform(),
							new InterpolatedStringTransform()
						),
					}
				},
				new ProxyCallReplacer(),
				new FixRemainingIncrements(),
				new FixLoneIsInst(),
				new CopyPropagation(),
				new DelegateConstruction(),
				new LocalFunctionDecompiler(),
				new TransformDisplayClassUsage(),
				new HighLevelLoopTransform(),
				new ReduceNestingTransform(),
				new RemoveRedundantReturn(),
				new IntroduceDynamicTypeOnLocals(),
				new IntroduceNativeIntTypeOnLocals(),
				new AssignVariableNames(),
			};
		}

		List<IAstTransform> astTransforms = GetAstTransforms();

		/// <summary>
		/// Returns all built-in transforms of the C# AST pipeline.
		/// </summary>
		public static List<IAstTransform> GetAstTransforms()
		{
			return new List<IAstTransform> {
				new PatternStatementTransform(),
				new ReplaceMethodCallsWithOperators(), // must run before DeclareVariables.EnsureExpressionStatementsAreValid
				new IntroduceUnsafeModifier(),
				new AddCheckedBlocks(),
				new DeclareVariables(), // should run after most transforms that modify statements
				new TransformFieldAndConstructorInitializers(), // must run after DeclareVariables
				new DecimalConstantTransform(),
				new PrettifyAssignments(), // must run after DeclareVariables
				new IntroduceUsingDeclarations(),
				new IntroduceExtensionMethods(), // must run after IntroduceUsingDeclarations
				new IntroduceQueryExpressions(), // must run after IntroduceExtensionMethods
				new CombineQueryExpressions(),
				new NormalizeBlockStatements(),
				new FlattenSwitchBlocks(),
			};
		}

		/// <summary>
		/// Token to check for requested cancellation of the decompilation.
		/// </summary>
		public CancellationToken CancellationToken { get; set; }

		/// <summary>
		/// The type system created from the main module and referenced modules.
		/// </summary>
		public IDecompilerTypeSystem TypeSystem => typeSystem;

		/// <summary>
		/// Gets or sets the optional provider for XML documentation strings.
		/// </summary>
		public IDocumentationProvider DocumentationProvider { get; set; }

		/// <summary>
		/// IL transforms.
		/// </summary>
		public IList<IILTransform> ILTransforms {
			get { return ilTransforms; }
		}

		/// <summary>
		/// C# AST transforms.
		/// </summary>
		public IList<IAstTransform> AstTransforms {
			get { return astTransforms; }
		}

		public CSharpDecompiler()
		{
		}

		/// <summary>
		/// Creates a new <see cref="CSharpDecompiler"/> instance from the given <paramref name="module"/> and <paramref name="settings"/>.
		/// </summary>
		public CSharpDecompiler(ModuleDef module, DecompilerSettings settings)
			: this(new PEFile(module), settings)
		{
		}

		/// <summary>
		/// Creates a new <see cref="CSharpDecompiler"/> instance from the given <paramref name="module"/> and <paramref name="settings"/>.
		/// </summary>
		public CSharpDecompiler(PEFile module, DecompilerSettings settings)
			: this(new DecompilerTypeSystem(module, settings), settings)
		{
		}

		/// <summary>
		/// Creates a new <see cref="CSharpDecompiler"/> instance from the given <paramref name="typeSystem"/> and the given <paramref name="settings"/>.
		/// </summary>
		public CSharpDecompiler(DecompilerTypeSystem typeSystem, DecompilerSettings settings)
		{
			this.typeSystem = typeSystem ?? throw new ArgumentNullException(nameof(typeSystem));
			this.settings = settings;
			this.module = typeSystem.MainModule;
			this.metadata = module.metadata;
		}

		#region MemberIsHidden
		/// <summary>
		/// Determines whether a <paramref name="member"/> should be hidden from the decompiled code. This is used to exclude compiler-generated code that is handled by transforms from the output.
		/// </summary>
		/// <param name="member">The member. Can be a TypeDef, MethodDef or FieldDef.</param>
		/// <param name="settings">THe settings used to determine whether code should be hidden. E.g. if async methods are not transformed, async state machines are included in the decompiled code.</param>
		public static bool MemberIsHidden(IMDTokenProvider member, DecompilerSettings settings)
		{
			MethodDef method = member as MethodDef;
			if (method != null) {
				if (method.IsGetter || method.IsSetter || method.IsAddOn || method.IsRemoveOn)
					return true;
				if (method.Name == ".ctor" && method.RVA == 0 && method.DeclaringType.IsImport)
					return true;
				if (settings.LocalFunctions && LocalFunctionDecompiler.IsLocalFunctionMethod(null, method))
					return true;
				if (settings.AnonymousMethods && method.HasGeneratedName() && method.IsCompilerGenerated())
					return true;
				if (settings.AsyncAwait && AsyncAwaitDecompiler.IsCompilerGeneratedMainMethod(method))
					return true;
			}

			TypeDef type = member as TypeDef;
			if (type != null) {
				if (type.DeclaringType != null) {
					if (settings.LocalFunctions && LocalFunctionDecompiler.IsLocalFunctionDisplayClass(null, type))
						return true;
					if (settings.AnonymousMethods && IsClosureType(type))
						return true;
					if (settings.YieldReturn && YieldReturnDecompiler.IsCompilerGeneratorEnumerator(type))
						return true;
					if (settings.AsyncAwait && AsyncAwaitDecompiler.IsCompilerGeneratedStateMachine(type))
						return true;
					if (settings.AsyncEnumerator && AsyncAwaitDecompiler.IsCompilerGeneratorAsyncEnumerator(type))
						return true;
					if (settings.FixedBuffers && type.Name.StartsWith("<", StringComparison.Ordinal) && type.Name.Contains("__FixedBuffer"))
						return true;
				} else if (type.IsCompilerGenerated()) {
					if (settings.ArrayInitializers && type.Name.StartsWith("<PrivateImplementationDetails>", StringComparison.Ordinal))
						return true;
					if (settings.AnonymousTypes && type.IsAnonymousType())
						return true;
					if (settings.Dynamic && type.IsDelegate && (type.Name.StartsWith("<>A", StringComparison.Ordinal) || type.Name.StartsWith("<>F", StringComparison.Ordinal)))
						return true;
				}
				if (settings.ArrayInitializers && settings.SwitchStatementOnString && type.Name.StartsWith("<PrivateImplementationDetails>", StringComparison.Ordinal))
					return true;
			}

			FieldDef field = member as FieldDef;
			if (field != null) {
				if (field.IsCompilerGenerated()) {
					if (settings.AnonymousMethods && IsAnonymousMethodCacheField(field))
						return true;
					if (settings.AutomaticProperties && IsAutomaticPropertyBackingField(field, out var propertyName))
					{
						if (!settings.GetterOnlyAutomaticProperties && IsGetterOnlyProperty(propertyName))
							return false;

						bool IsGetterOnlyProperty(string propertyName)
						{
							var properties = field.DeclaringType.Properties;
							foreach (var pd in properties)
							{
								if (pd.Name != propertyName)
									continue;
								return pd.GetMethod is not null && pd.SetMethod is null;
							}
							return false;
						}

						return true;
					}
					if (settings.SwitchStatementOnString && IsSwitchOnStringCache(field))
						return true;
				}
				// event-fields are not [CompilerGenerated]
				if (settings.AutomaticEvents)
				{
					foreach (var ev in field.DeclaringType.Events)
					{
						var eventName = ev.Name;
						var fieldName = field.Name;
						if (IsEventBackingFieldName(fieldName, eventName, out _))
							return true;
					}
				}
				if (settings.ArrayInitializers && field.DeclaringType.Name.StartsWith("<PrivateImplementationDetails>", StringComparison.Ordinal)) {
					// hide fields starting with '__StaticArrayInit'
					if (field.Name.StartsWith("__StaticArrayInit", StringComparison.Ordinal))
						return true;
					if (field.FieldType.TypeName.StartsWith("__StaticArrayInit", StringComparison.Ordinal))
						return true;
					// hide fields starting with '$$method'
					if (field.Name.StartsWith("$$method", StringComparison.Ordinal))
						return true;
				}
			}

			return false;
		}

		static bool IsSwitchOnStringCache(dnlib.DotNet.IField field)
		{
			return field.Name.StartsWith("<>f__switch", StringComparison.Ordinal);
		}

		static readonly Regex automaticPropertyBackingFieldRegex = new Regex(@"^<(.*)>k__BackingField$",
			RegexOptions.Compiled | RegexOptions.CultureInvariant);

		static bool IsAutomaticPropertyBackingField(FieldDef field, out string propertyName)
		{
			propertyName = null;
			var name = field.Name;
			var m = automaticPropertyBackingFieldRegex.Match(name);
			if (m.Success)
			{
				propertyName = m.Groups[1].Value;
				return true;
			}
			if (name.StartsWith("_", StringComparison.Ordinal))
			{
				propertyName = name.Substring(1);
				return field.CustomAttributes.HasKnownAttribute(KnownAttribute.CompilerGenerated);
			}
			return false;
		}

		internal static bool IsEventBackingFieldName(string fieldName, string eventName, out int suffixLength)
		{
			suffixLength = 0;
			if (fieldName == eventName)
				return true;
			var vbSuffixLength = "Event".Length;
			if (fieldName.Length == eventName.Length + vbSuffixLength && fieldName.StartsWith(eventName, StringComparison.Ordinal) && fieldName.EndsWith("Event", StringComparison.Ordinal))
			{
				suffixLength = vbSuffixLength;
				return true;
			}
			return false;
		}

		static bool IsAnonymousMethodCacheField(dnlib.DotNet.IField field)
		{
			return field.Name.StartsWith("CS$<>", StringComparison.Ordinal) || field.Name.StartsWith("<>f__am", StringComparison.Ordinal) || field.Name.StartsWith("<>f__mg", StringComparison.Ordinal);
		}

		static bool IsClosureType(TypeDef type)
		{
			if (!type.HasGeneratedName() || !type.IsCompilerGenerated())
				return false;
			if (type.Name.Contains("DisplayClass") || type.Name.Contains("AnonStorey")|| type.Name.Contains("Closure$"))
				return true;
			return type.BaseType.FullName == "System.Object" && !type.HasInterfaces;
		}

		internal static bool IsTransparentIdentifier(string identifier)
		{
			return identifier.StartsWith("<>", StringComparison.Ordinal)
				&& (identifier.Contains("TransparentIdentifier") || identifier.Contains("TranspIdent"));
		}
		#endregion

		#region NativeOrdering

		/// <summary>
		/// Determines whether a given type requires that its methods be ordered precisely as they were originally defined.
		/// </summary>
		/// <param name="typeDef">The type whose members may need native ordering.</param>
		internal bool RequiresNativeOrdering(ITypeDefinition typeDef)
		{
			// The main scenario for requiring the native method ordering is COM interop, where the V-table is fixed by the ABI
			return ComHelper.IsComImport(typeDef);
		}

		/// <summary>
		/// Compare handles with the method definition ordering intact by using the underlying method's MetadataToken,
		/// which is defined as the index into a given metadata table. This should equate to the original order that
		/// methods and properties were defined by the author.
		/// </summary>
		/// <param name="typeDef">The type whose members to order using their method's MetadataToken</param>
		/// <returns>A sequence of all members ordered by MetadataToken</returns>
		internal IEnumerable<IMember> GetMembersWithNativeOrdering(ITypeDefinition typeDef)
		{
			IMemberDef GetOrderingHandle(IMember member)
			{
				// Note! Technically COM interfaces could define property getters and setters out of order or interleaved with other
				// methods, but C# doesn't support this so we can't define it that way.

				if (member is ICSharpCode.Decompiler.TypeSystem.IMethod)
					return member.MetadataToken;
				else if (member is IProperty property)
					return property.Getter?.MetadataToken ?? property.Setter?.MetadataToken ?? property.MetadataToken;
				else if (member is IEvent @event)
					return @event.AddAccessor?.MetadataToken ?? @event.RemoveAccessor?.MetadataToken ?? @event.InvokeAccessor?.MetadataToken ?? @event.MetadataToken;
				else
					return member.MetadataToken;
			}

			return typeDef.Fields.Concat<IMember>(typeDef.Properties).Concat(typeDef.Methods).Concat(typeDef.Events).OrderBy((member) => GetOrderingHandle(member).MDToken.Raw);
		}

		#endregion

		static TypeSystemAstBuilder CreateAstBuilder(DecompilerSettings settings)
		{
			var typeSystemAstBuilder = new TypeSystemAstBuilder();
			typeSystemAstBuilder.ShowAttributes = true;
			typeSystemAstBuilder.AlwaysUseShortTypeNames = true;
			typeSystemAstBuilder.AddResolveResultAnnotations = true;
			typeSystemAstBuilder.UseNullableSpecifierForValueTypes = settings.LiftNullables;
			typeSystemAstBuilder.SupportInitAccessors = settings.InitAccessors;
			typeSystemAstBuilder.SupportRecordClasses = settings.RecordClasses;
			typeSystemAstBuilder.SupportRecordStructs = settings.RecordStructs;
			typeSystemAstBuilder.AlwaysUseGlobal = settings.AlwaysUseGlobal;
			return typeSystemAstBuilder;
		}

		IDocumentationProvider CreateDefaultDocumentationProvider()
		{
			//TODO: replace this with proper code
			return new DummyDocumentationProvider();
		}

		DecompileRun CreateDecompileRun()
		{
			return new DecompileRun(settings) {
				DocumentationProvider = DocumentationProvider ?? CreateDefaultDocumentationProvider(),
				CancellationToken = CancellationToken
			};
		}

		void RunTransforms(AstNode rootNode, DecompileRun decompileRun, ITypeResolveContext decompilationContext)
		{
			var typeSystemAstBuilder = CreateAstBuilder(decompileRun.Settings);
			var context = new TransformContext(typeSystem, decompileRun, decompilationContext, typeSystemAstBuilder, new StringBuilder());
			foreach (var transform in astTransforms)
			{
				CancellationToken.ThrowIfCancellationRequested();
				transform.Run(rootNode, context);
			}
			CancellationToken.ThrowIfCancellationRequested();
			rootNode.AcceptVisitor(new InsertParenthesesVisitor { InsertParenthesesForReadability = true });
			CancellationToken.ThrowIfCancellationRequested();
			GenericGrammarAmbiguityVisitor.ResolveAmbiguities(rootNode);
		}

		/// <summary>
		/// Decompile module attributes.
		/// </summary>
		public SyntaxTree DecompileModule()
		{
			var decompilationContext = new SimpleTypeResolveContext(typeSystem.MainModule);
			DecompileRun decompileRun = CreateDecompileRun();
			syntaxTree = new SyntaxTree();
			RequiredNamespaceCollector.CollectAttributeNamespacesOnlyModule(module, decompileRun.Namespaces);
			DoDecompileModuleAttributes(module.metadata, decompileRun, decompilationContext, syntaxTree);
			RunTransforms(syntaxTree, decompileRun, decompilationContext);
			return syntaxTree;
		}

		/// <summary>
		/// Decompile assembly attributes.
		/// </summary>
		public SyntaxTree DecompileAssembly()
		{
			var decompilationContext = new SimpleTypeResolveContext(typeSystem.MainModule);
			var decompileRun = new DecompileRun(settings) {
				CancellationToken = CancellationToken
			};
			syntaxTree = new SyntaxTree();
			RequiredNamespaceCollector.CollectAttributeNamespacesOnlyAssembly(module, decompileRun.Namespaces);
			DoDecompileAssemblyAttributes(module.metadata.Assembly, decompileRun, decompilationContext, syntaxTree);
			RunTransforms(syntaxTree, decompileRun, decompilationContext);
			return syntaxTree;
		}

		void DoDecompileAssemblyAttributes(AssemblyDef assemblyDef, DecompileRun decompileRun, ITypeResolveContext decompilationContext, SyntaxTree syntaxTree)
		{
			try {
				var astBuilder = CreateAstBuilder(decompileRun.Settings);
				foreach (var a in typeSystem.MainModule.GetAssemblyAttributes()) {
					var attrSection = new AttributeSection(astBuilder.ConvertAttribute(a));
					attrSection.AttributeTarget = "assembly";
					syntaxTree.AddChild(attrSection, SyntaxTree.MemberRole);
				}
			} catch (Exception innerException) when (!(innerException is OperationCanceledException || innerException is DecompilerException)) {
				throw new DecompilerException(assemblyDef, innerException, "Error decompiling module and assembly attributes of " + module.AssemblyName);
			}
		}

		void DoDecompileModuleAttributes(ModuleDef moduleDef, DecompileRun decompileRun, ITypeResolveContext decompilationContext, SyntaxTree syntaxTree)
		{
			try {
				var astBuilder = CreateAstBuilder(decompileRun.Settings);
				foreach (var a in typeSystem.MainModule.GetModuleAttributes()) {
					var attrSection = new AttributeSection(astBuilder.ConvertAttribute(a));
					attrSection.AttributeTarget = "module";
					syntaxTree.AddChild(attrSection, SyntaxTree.MemberRole);
				}
			}
			catch (Exception innerException) when (!(innerException is OperationCanceledException || innerException is DecompilerException))
			{
				throw new DecompilerException(moduleDef, innerException, "Error decompiling module and assembly attributes of " + module.AssemblyName);
			}
		}

		void DoDecompileTypes(IEnumerable<TypeDef> types, DecompileRun decompileRun, ITypeResolveContext decompilationContext, SyntaxTree syntaxTree)
		{
			string currentNamespace = null;
			AstNode groupNode = null;
			foreach (var cecilType in types) {
				var typeDef = module.GetDefinition(cecilType);
				if (typeDef.Name == "<Module>" && typeDef.Members.Count == 0)
					continue;
				if (MemberIsHidden(cecilType, settings))
					continue;
				if (string.IsNullOrEmpty(cecilType.Namespace))
				{
					groupNode = syntaxTree;
				}
				else
				{
					if (currentNamespace != cecilType.Namespace)
					{
						groupNode = new NamespaceDeclaration(cecilType.Namespace);
						syntaxTree.AddChild(groupNode, SyntaxTree.MemberRole);
					}
				}
				currentNamespace = cecilType.Namespace;
				var typeDecl = DoDecompile(typeDef, decompileRun, decompilationContext.WithCurrentTypeDefinition(typeDef));
				groupNode.AddChild(typeDecl, SyntaxTree.MemberRole);
			}
		}

		/// <summary>
<<<<<<< HEAD
=======
		/// Decompiles the whole module into a single syntax tree.
		/// </summary>
		public SyntaxTree DecompileWholeModuleAsSingleFile()
		{
			return DecompileWholeModuleAsSingleFile(false);
		}

		/// <summary>
		/// Decompiles the whole module into a single syntax tree.
		/// </summary>
		/// <param name="sortTypes">If true, top-level-types are emitted sorted by namespace/name.
		/// If false, types are emitted in metadata order.</param>
		public SyntaxTree DecompileWholeModuleAsSingleFile(bool sortTypes)
		{
			var decompilationContext = new SimpleTypeResolveContext(typeSystem.MainModule);
			var decompileRun = CreateDecompileRun();
			syntaxTree = new SyntaxTree();
			RequiredNamespaceCollector.CollectNamespaces(module, decompileRun.Namespaces);
			DoDecompileModuleAndAssemblyAttributes(decompileRun, decompilationContext, syntaxTree);
			IEnumerable<TypeDef> typeDefs = metadata.Types;
			if (sortTypes) {
				typeDefs = typeDefs.OrderBy(td => (td.Namespace.String, td.Name.String));
			}
			DoDecompileTypes(typeDefs, decompileRun, decompilationContext, syntaxTree);
			RunTransforms(syntaxTree, decompileRun, decompilationContext);
			return syntaxTree;
		}

		/// <summary>
>>>>>>> 1eda1686
		/// Creates an <see cref="ILTransformContext"/> for the given <paramref name="function"/>.
		/// </summary>
		public ILTransformContext CreateILTransformContext(ILFunction function)
		{
			var decompileRun = CreateDecompileRun();
			RequiredNamespaceCollector.CollectNamespaces(function.Method, module, decompileRun.Namespaces);
			return new ILTransformContext(function, typeSystem, settings) {
				CancellationToken = CancellationToken,
				DecompileRun = decompileRun
			};
		}

		/// <summary>
		/// Determines the "code-mappings" for a given TypeDef or MethodDef. See <see cref="CodeMappingInfo"/> for more information.
		/// </summary>
		public static CodeMappingInfo GetCodeMappingInfo(PEFile module, IMemberDef member)
		{
			TypeDef declaringType = member.DeclaringType;
			if (declaringType is null && member is TypeDef def) {
				declaringType = def;
			}

			var info = new CodeMappingInfo(module, declaringType);

			var td = declaringType;

			foreach (var method in td.Methods) {
				var part = method;

				var connectedMethods = new Queue<MethodDef>();
				var processedMethods = new HashSet<MethodDef>();
				var processedNestedTypes = new HashSet<TypeDef>();
				connectedMethods.Enqueue(part);

				while (connectedMethods.Count > 0) {
					part = connectedMethods.Dequeue();
					if (!processedMethods.Add(part))
						continue;
					ReadCodeMappingInfo(info, method, part, connectedMethods, processedNestedTypes);
				}
			}

			return info;
		}

		private static void ReadCodeMappingInfo(CodeMappingInfo info, MethodDef parent, MethodDef part, Queue<MethodDef> connectedMethods, HashSet<TypeDef> processedNestedTypes)
		{
			if (part.HasBody) {
				var declaringType = parent.DeclaringType;
				for (int i = 0; i < part.Body.Instructions.Count; i++) {
					var instr = part.Body.Instructions[i];
					switch (instr.OpCode.Code) {
						case Code.Newobj:
						case Code.Stfld:
							// async and yield fsms:
							TypeDef fsmTypeDef;
							switch (instr.Operand) {
								case MethodDef fsmMethod: {
									fsmTypeDef = fsmMethod.DeclaringType;
									break;
								}
								case FieldDef fsmField: {
									fsmTypeDef = fsmField.DeclaringType;
									break;
								}
								case MemberRef memberRef: {
									fsmTypeDef = ExtractDeclaringType(memberRef);
									break;
								}
								default:
									continue;
							}

							if (fsmTypeDef != null) {
								// Must be a nested type of the containing type.
								if (fsmTypeDef.DeclaringType != declaringType)
									break;
								if (YieldReturnDecompiler.IsCompilerGeneratorEnumerator(fsmTypeDef)
									|| AsyncAwaitDecompiler.IsCompilerGeneratedStateMachine(fsmTypeDef)) {
									if (!processedNestedTypes.Add(fsmTypeDef))
										break;
									foreach (var h in fsmTypeDef.Methods) {
										if (h.SemanticsAttributes != 0)
											continue;
										if (!h.CustomAttributes.HasKnownAttribute(KnownAttribute.DebuggerHidden)) {
											connectedMethods.Enqueue(h);
										}
									}
								}
							}
							break;
						case Code.Ldftn:
							// deal with ldftn instructions, i.e., lambdas
							switch (instr.Operand) {
								case MethodDef def:
									if (def.IsCompilerGeneratedOrIsInCompilerGeneratedClass()) {
										connectedMethods.Enqueue(def);
									}
									continue;
								case MemberRef memberRef when memberRef.IsMethodRef:
									TypeDef closureType = ExtractDeclaringType(memberRef);
									if (closureType != null) {
										if (closureType != declaringType) {
											// Must be a nested type of the containing type.
											if (closureType.DeclaringType != declaringType)
												break;
											if (!processedNestedTypes.Add(closureType))
												break;
											foreach (var m in closureType.Methods) {
												connectedMethods.Enqueue(m);
											}
										} else {
											// Delegate body is declared in the same type
											foreach (var methodDef in closureType.Methods) {
												if (methodDef.Name == memberRef.Name)
													connectedMethods.Enqueue(methodDef);
											}
										}
										break;
									}
									break;
								default:
									continue;
							}
							break;
						case Code.Call:
						case Code.Callvirt:
							// deal with call/callvirt instructions, i.e., local function invocations
							MethodDef method;
							switch (instr.Operand) {
								case MethodDef def:
									method = def;
									break;
								case MethodSpec spec when spec.Method is MethodDef specDef:
									method = specDef;
									break;
								default:
									continue;
							}
							if (LocalFunctionDecompiler.IsLocalFunctionMethod(null, method)) {
								connectedMethods.Enqueue(method);
							}
							break;
					}
				}
			}
			info.AddMapping(parent, part);

			TypeDef ExtractDeclaringType(MemberRef memberRef)
			{
				switch (memberRef.Class) {
					case TypeRef _:
						// This should never happen in normal code, because we are looking at nested types
						// If it's not a nested type, it can't be a reference to the state machine or lambda anyway, and
						// those should be either TypeDef or TypeSpec.
						return null;
					case TypeDef defParent:
						return defParent;
					case TypeSpec ts when ts.TypeSig is GenericInstSig genericInstSig:
						return genericInstSig.GenericType.TypeDef;
				}
				return null;
			}
		}

<<<<<<< HEAD
=======
		/// <summary>
		/// Decompiles the whole module into a single string.
		/// </summary>
		public string DecompileWholeModuleAsString()
		{
			return SyntaxTreeToString(DecompileWholeModuleAsSingleFile());
		}

>>>>>>> 1eda1686
		/// <summary>
		/// Decompile the given types.
		/// </summary>
		/// <remarks>
		/// Unlike Decompile(IMemberDefinition[]), this method will add namespace declarations around the type definitions.
		/// </remarks>
		public SyntaxTree DecompileTypes(IEnumerable<TypeDef> types)
		{
			if (types == null)
				throw new ArgumentNullException(nameof(types));
			var decompilationContext = new SimpleTypeResolveContext(typeSystem.MainModule);
			var decompileRun = CreateDecompileRun();
			syntaxTree = new SyntaxTree();

			foreach (var type in types) {
				CancellationToken.ThrowIfCancellationRequested();
				if (type is null)
					throw new ArgumentException("types contains null element");
				RequiredNamespaceCollector.CollectNamespaces(type, module, decompileRun.Namespaces);
			}
			DoDecompileTypes(types, decompileRun, decompilationContext, syntaxTree);
			RunTransforms(syntaxTree, decompileRun, decompilationContext);
			return syntaxTree;
		}

		/// <summary>
<<<<<<< HEAD
=======
		/// Decompile the given types.
		/// </summary>
		/// <remarks>
		/// Unlike Decompile(IMemberDefinition[]), this method will add namespace declarations around the type definitions.
		/// </remarks>
		public string DecompileTypesAsString(IEnumerable<TypeDef> types)
		{
			return SyntaxTreeToString(DecompileTypes(types));
		}

		/// <summary>
		/// Decompile the given type.
		/// </summary>
		/// <remarks>
		/// Unlike Decompile(IMemberDefinition[]), this method will add namespace declarations around the type definition.
		/// Note that decompiling types from modules other than the main module is not supported.
		/// </remarks>
		public SyntaxTree DecompileType(FullTypeName fullTypeName)
		{
			var type = typeSystem.FindType(fullTypeName.TopLevelTypeName).GetDefinition();
			if (type == null)
				throw new InvalidOperationException($"Could not find type definition {fullTypeName} in type system.");
			if (type.ParentModule != typeSystem.MainModule)
				throw new NotSupportedException($"Type {fullTypeName} was not found in the module being decompiled, but only in {type.ParentModule.Name}");
			var decompilationContext = new SimpleTypeResolveContext(typeSystem.MainModule);
			var decompileRun = CreateDecompileRun();
			syntaxTree = new SyntaxTree();
			RequiredNamespaceCollector.CollectNamespaces(type.MetadataToken, module, decompileRun.Namespaces);
			DoDecompileTypes(new[] { type.MetadataToken as TypeDef }, decompileRun, decompilationContext, syntaxTree);
			RunTransforms(syntaxTree, decompileRun, decompilationContext);
			return syntaxTree;
		}

		/// <summary>
		/// Decompile the given type.
		/// </summary>
		/// <remarks>
		/// Unlike Decompile(IMemberDefinition[]), this method will add namespace declarations around the type definition.
		/// </remarks>
		public string DecompileTypeAsString(FullTypeName fullTypeName)
		{
			return SyntaxTreeToString(DecompileType(fullTypeName));
		}

		/// <summary>
>>>>>>> 1eda1686
		/// Decompile the specified types and/or members.
		/// </summary>
		public SyntaxTree Decompile(params IMemberDef[] definitions)
		{
			return Decompile((IEnumerable<IMemberDef>)definitions);
		}

		/// <summary>
		/// Decompile the specified types and/or members.
		/// </summary>
		public SyntaxTree Decompile(IEnumerable<IMemberDef> definitions)
		{
			if (definitions == null)
				throw new ArgumentNullException(nameof(definitions));
			syntaxTree = new SyntaxTree();
			var decompileRun = CreateDecompileRun();
			foreach (var entity in definitions)
			{
				if (entity is null)
					throw new ArgumentException("definitions contains null element");
				RequiredNamespaceCollector.CollectNamespaces(entity, module, decompileRun.Namespaces);
			}

			bool first = true;
			ITypeDefinition parentTypeDef = null;
			foreach (var def in definitions) {
				switch (def) {
					case TypeDef typeDefinition:
						ITypeDefinition typeDef = module.GetDefinition(typeDefinition);
						syntaxTree.Members.Add(DoDecompile(typeDef, decompileRun, new SimpleTypeResolveContext(typeDef)));
						if (first) {
							parentTypeDef = typeDef.DeclaringTypeDefinition;
						} else if (parentTypeDef != null) {
							parentTypeDef = FindCommonDeclaringTypeDefinition(parentTypeDef, typeDef.DeclaringTypeDefinition);
						}
						break;
					case MethodDef methodDefinition:
						Decompiler.TypeSystem.IMethod method = module.GetDefinition(methodDefinition);
						syntaxTree.Members.Add(DoDecompile(method, decompileRun, new SimpleTypeResolveContext(method)));
						if (first) {
							parentTypeDef = method.DeclaringTypeDefinition;
						} else if (parentTypeDef != null) {
							parentTypeDef = FindCommonDeclaringTypeDefinition(parentTypeDef, method.DeclaringTypeDefinition);
						}
						break;
					case FieldDef fieldDefinition:
						Decompiler.TypeSystem.IField field = module.GetDefinition(fieldDefinition);
						syntaxTree.Members.Add(DoDecompile(field, decompileRun, new SimpleTypeResolveContext(field)));
						parentTypeDef = field.DeclaringTypeDefinition;
						break;
					case PropertyDef propertyDefinition:
						IProperty property = module.GetDefinition(propertyDefinition);
						syntaxTree.Members.Add(DoDecompile(property, decompileRun, new SimpleTypeResolveContext(property)));
						if (first) {
							parentTypeDef = property.DeclaringTypeDefinition;
						} else if (parentTypeDef != null) {
							parentTypeDef = FindCommonDeclaringTypeDefinition(parentTypeDef, property.DeclaringTypeDefinition);
						}
						break;
					case EventDef eventDefinition:
						IEvent ev = module.GetDefinition(eventDefinition);
						syntaxTree.Members.Add(DoDecompile(ev, decompileRun, new SimpleTypeResolveContext(ev)));
						if (first) {
							parentTypeDef = ev.DeclaringTypeDefinition;
						} else if (parentTypeDef != null) {
							parentTypeDef = FindCommonDeclaringTypeDefinition(parentTypeDef, ev.DeclaringTypeDefinition);
						}
						break;
					default:
						throw new NotSupportedException(def.GetType().Name);
				}
				first = false;
			}
			RunTransforms(syntaxTree, decompileRun, parentTypeDef != null ? new SimpleTypeResolveContext(parentTypeDef) : new SimpleTypeResolveContext(typeSystem.MainModule));
			return syntaxTree;
		}

		ITypeDefinition FindCommonDeclaringTypeDefinition(ITypeDefinition a, ITypeDefinition b)
		{
			if (a == null || b == null)
				return null;
			var declaringTypes = a.GetDeclaringTypeDefinitions();
			var set = new HashSet<ITypeDefinition>(b.GetDeclaringTypeDefinitions());
			return declaringTypes.FirstOrDefault(set.Contains);
		}

<<<<<<< HEAD
		IEnumerable<EntityDeclaration> AddInterfaceImplHelpers(EntityDeclaration memberDecl, ICSharpCode.Decompiler.TypeSystem.IMethod method, TypeSystemAstBuilder astBuilder)
=======
		/// <summary>
		/// Decompile the specified types and/or members.
		/// </summary>
		public string DecompileAsString(params IMemberDef[] definitions)
		{
			return SyntaxTreeToString(Decompile(definitions));
		}

		/// <summary>
		/// Decompile the specified types and/or members.
		/// </summary>
		public string DecompileAsString(IEnumerable<IMemberDef> definitions)
		{
			return SyntaxTreeToString(Decompile(definitions));
		}

		readonly Dictionary<TypeDef, PartialTypeInfo> partialTypes = new();

		public void AddPartialTypeDefinition(PartialTypeInfo info)
		{
			if (!partialTypes.TryGetValue(info.DeclaringTypeDefinitionHandle, out var existingInfo))
			{
				partialTypes.Add(info.DeclaringTypeDefinitionHandle, info);
			}
			else
			{
				existingInfo.AddDeclaredMembers(info);
			}
		}

		IEnumerable<EntityDeclaration> AddInterfaceImplHelpers(EntityDeclaration memberDecl,
				ICSharpCode.Decompiler.TypeSystem.IMethod method,
				TypeSystemAstBuilder astBuilder)
>>>>>>> 1eda1686
		{
			if (!memberDecl.GetChildByRole(EntityDeclaration.PrivateImplementationTypeRole).IsNull)
			{
				yield break; // cannot create forwarder for existing explicit interface impl
			}
			if (method.IsStatic)
			{
				yield break; // cannot create forwarder for static interface impl
			}
			if (memberDecl.HasModifier(Modifiers.Extern))
			{
				yield break; // cannot create forwarder for extern method
			}
			var genericContext = new Decompiler.TypeSystem.GenericContext(method);
			var methodHandle = (MethodDef)method.MetadataToken;
			foreach (var h in methodHandle.Overrides) {
				ICSharpCode.Decompiler.TypeSystem.IMethod m = module.ResolveMethod(h.MethodDeclaration, genericContext);
				if (m == null || m.DeclaringType.Kind != TypeKind.Interface)
					continue;
				var methodDecl = new MethodDeclaration();
				methodDecl.ReturnType = memberDecl.ReturnType.Clone();
				methodDecl.PrivateImplementationType = astBuilder.ConvertType(m.DeclaringType);
				methodDecl.Name = m.Name;
				methodDecl.TypeParameters.AddRange(memberDecl.GetChildrenByRole(Roles.TypeParameter)
												   .Select(n => (TypeParameterDeclaration)n.Clone()));
				methodDecl.Parameters.AddRange(memberDecl.GetChildrenByRole(Roles.Parameter).Select(n => n.Clone()));
				methodDecl.Constraints.AddRange(memberDecl.GetChildrenByRole(Roles.Constraint)
												.Select(n => (Constraint)n.Clone()));

				methodDecl.Body = new BlockStatement();
				methodDecl.Body.AddChild(new Comment(
					"ILSpy generated this explicit interface implementation from .override directive in " + memberDecl.Name),
					Roles.Comment);

				var member = new MemberReferenceExpression {
					Target = new ThisReferenceExpression().WithAnnotation(methodHandle.DeclaringType),
					MemberNameToken = Identifier.Create(memberDecl.Name).WithAnnotation(method.OriginalMember)
				}.WithAnnotation(method.OriginalMember);
				member.TypeArguments.AddRange(methodDecl.TypeParameters.Select(tp => new SimpleType(tp.Name)));

				var forwardingCall = new InvocationExpression(member,
					methodDecl.Parameters.Select(ForwardParameter)
				).WithAnnotation(method.OriginalMember);
				if (m.ReturnType.IsKnownType(KnownTypeCode.Void))
				{
					methodDecl.Body.Add(new ExpressionStatement(forwardingCall));
				}
				else
				{
					methodDecl.Body.Add(new ReturnStatement(forwardingCall));
				}
				yield return methodDecl;
			}
		}

		Expression ForwardParameter(ParameterDeclaration p)
		{
			switch (p.ParameterModifier)
			{
				case ParameterModifier.Ref:
					return new DirectionExpression(FieldDirection.Ref, new IdentifierExpression(p.Name));
				case ParameterModifier.Out:
					return new DirectionExpression(FieldDirection.Out, new IdentifierExpression(p.Name));
				default:
					return new IdentifierExpression(p.Name);
			}
		}

		/// <summary>
		/// Sets new modifier if the member hides some other member from a base type.
		/// </summary>
		/// <param name="member">The node of the member which new modifier state should be determined.</param>
		void SetNewModifier(EntityDeclaration member)
		{
			var entity = (IEntity)member.GetSymbol();
			var lookup = new MemberLookup(entity.DeclaringTypeDefinition, entity.ParentModule);

			var baseTypes = entity.DeclaringType.GetNonInterfaceBaseTypes().Where(t => entity.DeclaringType != t).ToList();

			// A constant, field, property, event, or type introduced in a class or struct hides all base class members with the same name.
			bool hideBasedOnSignature = !(entity is ITypeDefinition
				|| entity.SymbolKind == SymbolKind.Field
				|| entity.SymbolKind == SymbolKind.Property
				|| entity.SymbolKind == SymbolKind.Event);

			const GetMemberOptions options = GetMemberOptions.IgnoreInheritedMembers | GetMemberOptions.ReturnMemberDefinitions;

			if (HidesMemberOrTypeOfBaseType())
				member.Modifiers |= Modifiers.New;

			bool HidesMemberOrTypeOfBaseType()
			{
				var parameterListComparer = ParameterListComparer.WithOptions(includeModifiers: true);

				foreach (Decompiler.TypeSystem.IType baseType in baseTypes) {
					if (!hideBasedOnSignature) {
						if (baseType.GetNestedTypes(t => t.Name == entity.Name && lookup.IsAccessible(t, true), options).Any())
							return true;
						if (baseType.GetMembers(m => m.Name == entity.Name && m.SymbolKind != SymbolKind.Indexer && lookup.IsAccessible(m, true), options).Any())
							return true;
					} else {
						if (entity.SymbolKind == SymbolKind.Indexer) {
							// An indexer introduced in a class or struct hides all base class indexers with the same signature (parameter count and types).
							if (baseType.GetProperties(p => p.SymbolKind == SymbolKind.Indexer && lookup.IsAccessible(p, true))
									.Any(p => parameterListComparer.Equals(((IProperty)entity).Parameters, p.Parameters)))
							{
								return true;
							}
						} else if (entity.SymbolKind == SymbolKind.Method) {
							// A method introduced in a class or struct hides all non-method base class members with the same name, and all
							// base class methods with the same signature (method name and parameter count, modifiers, and types).
							if (baseType.GetMembers(m => m.SymbolKind != SymbolKind.Indexer
														 && m.SymbolKind != SymbolKind.Constructor
														 && m.SymbolKind != SymbolKind.Destructor
														 && m.Name == entity.Name && lookup.IsAccessible(m, true))
										.Any(m => m.SymbolKind != SymbolKind.Method ||
												  (((ICSharpCode.Decompiler.TypeSystem.IMethod)entity).TypeParameters.Count == ((ICSharpCode.Decompiler.TypeSystem.IMethod)m).TypeParameters.Count
												   && parameterListComparer.Equals(((ICSharpCode.Decompiler.TypeSystem.IMethod)entity).Parameters, ((ICSharpCode.Decompiler.TypeSystem.IMethod)m).Parameters))))
							{
								return true;
							}
						}
					}
				}

				return false;
			}
		}

		void FixParameterNames(EntityDeclaration entity)
		{
			int i = 0;
			foreach (var parameter in entity.GetChildrenByRole(Roles.Parameter))
			{
				if (string.IsNullOrEmpty(parameter.Name) && !parameter.Type.IsArgList())
				{
					// needs to be consistent with logic in ILReader.CreateILVarable(ParameterDefinition)
					parameter.Name = "P_" + i;
				}
				i++;
			}
		}

		EntityDeclaration DoDecompile(ITypeDefinition typeDef, DecompileRun decompileRun, ITypeResolveContext decompilationContext)
		{
			Debug.Assert(decompilationContext.CurrentTypeDefinition == typeDef);
			var watch = System.Diagnostics.Stopwatch.StartNew();
			var entityMap = new MultiDictionary<IEntity, EntityDeclaration>();
			var workList = new Queue<IEntity>();
			TypeSystemAstBuilder typeSystemAstBuilder;
			try
			{
				typeSystemAstBuilder = CreateAstBuilder(decompileRun.Settings);
				var entityDecl = typeSystemAstBuilder.ConvertEntity(typeDef);
				var typeDecl = entityDecl as TypeDeclaration;
				if (typeDecl == null) {
					// e.g. DelegateDeclaration
					return entityDecl;
				}
				bool isRecord = typeDef.Kind switch {
					TypeKind.Class => settings.RecordClasses && typeDef.IsRecord,
					TypeKind.Struct => settings.RecordStructs && typeDef.IsRecord,
					_ => false,
				};
				RecordDecompiler recordDecompiler = isRecord ? new RecordDecompiler(typeSystem, typeDef, settings, CancellationToken) : null;
				if (recordDecompiler != null)
					decompileRun.RecordDecompilers.Add(typeDef, recordDecompiler);

				if (recordDecompiler?.PrimaryConstructor != null)
				{
					foreach (var p in recordDecompiler.PrimaryConstructor.Parameters)
					{
						ParameterDeclaration pd = typeSystemAstBuilder.ConvertParameter(p);
						(IProperty prop, ICSharpCode.Decompiler.TypeSystem.IField field) = recordDecompiler.GetPropertyInfoByPrimaryConstructorParameter(p);
						Syntax.Attribute[] attributes = prop.GetAttributes().Select(attr => typeSystemAstBuilder.ConvertAttribute(attr)).ToArray();
						if (attributes.Length > 0)
						{
							var section = new AttributeSection {
								AttributeTarget = "property"
							};
							section.Attributes.AddRange(attributes);
							pd.Attributes.Add(section);
						}
						attributes = field.GetAttributes()
							.Where(a => !PatternStatementTransform.attributeTypesToRemoveFromAutoProperties.Contains(a.AttributeType.FullName))
							.Select(attr => typeSystemAstBuilder.ConvertAttribute(attr)).ToArray();
						if (attributes.Length > 0)
						{
							var section = new AttributeSection {
								AttributeTarget = "field"
							};
							section.Attributes.AddRange(attributes);
							pd.Attributes.Add(section);
						}
						typeDecl.PrimaryConstructorParameters.Add(pd);
					}
				}

				decompileRun.EnumValueDisplayMode = typeDef.Kind == TypeKind.Enum
					? DetectBestEnumValueDisplayMode(typeDef)
					: null;

				// With C# 9 records, the relative order of fields and properties matters:
				IEnumerable<IMember> fieldsAndProperties = recordDecompiler?.FieldsAndProperties
					?? typeDef.Fields.Concat<IMember>(typeDef.Properties);

				// For COM interop scenarios, the relative order of virtual functions/properties matters:
				IEnumerable<IMember> allOrderedMembers = RequiresNativeOrdering(typeDef) ? GetMembersWithNativeOrdering(typeDef) :
					fieldsAndProperties.Concat(typeDef.Events).Concat(typeDef.Methods);

				var allOrderedEntities = typeDef.NestedTypes.Concat<IEntity>(allOrderedMembers).ToArray();

				if (!partialTypes.TryGetValue((TypeDef)typeDef.MetadataToken, out var partialTypeInfo))
				{
					partialTypeInfo = null;
				}

				// Decompile members that are not compiler-generated.
				foreach (var entity in allOrderedEntities)
				{
					if (entity.MetadataToken is null || MemberIsHidden(entity.MetadataToken, settings))
					{
						continue;
					}
					DoDecompileMember(entity, recordDecompiler, partialTypeInfo);
				}

				// Decompile compiler-generated members that are still needed.
				while (workList.Count > 0)
				{
					var entity = workList.Dequeue();
					if (entityMap.Contains(entity) || entity.MetadataToken is null)
					{
						// Member is already decompiled.
						continue;
					}
					DoDecompileMember(entity, recordDecompiler, partialTypeInfo);
				}

				// Add all decompiled members to syntax tree in the correct order.
				foreach (var member in allOrderedEntities)
				{
					typeDecl.Members.AddRange(entityMap[member]);
				}

				if (typeDecl.Members.OfType<IndexerDeclaration>().Any(idx => idx.PrivateImplementationType.IsNull))
				{
					// Remove the [DefaultMember] attribute if the class contains indexers
					RemoveAttribute(typeDecl, KnownAttribute.DefaultMember);
				}
				if (partialTypeInfo != null)
				{
					typeDecl.Modifiers |= Modifiers.Partial;
				}
				if (settings.IntroduceRefModifiersOnStructs)
				{
					if (FindAttribute(typeDecl, KnownAttribute.Obsolete, out var attr))
					{
						if (obsoleteAttributePattern.IsMatch(attr))
						{
							if (attr.Parent is AttributeSection section && section.Attributes.Count == 1)
								section.Remove();
							else
								attr.Remove();
						}
					}
				}
				if (settings.RequiredMembers)
				{
					RemoveAttribute(typeDecl, KnownAttribute.RequiredAttribute);
				}
				if (typeDecl.ClassType == ClassType.Enum)
				{
					switch (decompileRun.EnumValueDisplayMode)
					{
						case EnumValueDisplayMode.FirstOnly:
							foreach (var enumMember in typeDecl.Members.OfType<EnumMemberDeclaration>().Skip(1)) {
								enumMember.Initializer = null;
							}
							break;
						case EnumValueDisplayMode.None:
							foreach (var enumMember in typeDecl.Members.OfType<EnumMemberDeclaration>()) {
								enumMember.Initializer = null;
								if (enumMember.GetSymbol() is ICSharpCode.Decompiler.TypeSystem.IField f && f.GetConstantValue() == null) {
									typeDecl.InsertChildBefore(enumMember, new Comment(" error: enumerator has no value"), Roles.Comment);
								}
							}
							break;
						case EnumValueDisplayMode.All:
						case EnumValueDisplayMode.AllHex:
							// nothing needs to be changed.
							break;
						default:
							throw new ArgumentOutOfRangeException();
					}
					decompileRun.EnumValueDisplayMode = null;
				}
				return typeDecl;
			} catch (Exception innerException) when (!(innerException is OperationCanceledException || innerException is DecompilerException)) {
				throw new DecompilerException(typeDef.MetadataToken, innerException);
			}
			finally
			{
				watch.Stop();
				Instrumentation.DecompilerEventSource.Log.DoDecompileTypeDefinition(typeDef.FullName, watch.ElapsedMilliseconds);
			}

			void DoDecompileMember(IEntity entity, RecordDecompiler recordDecompiler, PartialTypeInfo partialType)
			{
				if (partialType != null && partialType.IsDeclaredMember(entity.MetadataToken))
				{
					return;
				}

				EntityDeclaration entityDecl;
				switch (entity)
				{
					case ICSharpCode.Decompiler.TypeSystem.IField field:
						if (typeDef.Kind == TypeKind.Enum && !field.IsConst)
						{
							return;
						}
						entityDecl = DoDecompile(field, decompileRun, decompilationContext.WithCurrentMember(field));
						entityMap.Add(field, entityDecl);
						break;
					case IProperty property:
						if (recordDecompiler?.PropertyIsGenerated(property) == true)
						{
							return;
						}
						entityDecl = DoDecompile(property, decompileRun, decompilationContext.WithCurrentMember(property));
						entityMap.Add(property, entityDecl);
						break;
					case ICSharpCode.Decompiler.TypeSystem.IMethod method:
						if (recordDecompiler?.MethodIsGenerated(method) == true)
						{
							return;
						}
						entityDecl = DoDecompile(method, decompileRun, decompilationContext.WithCurrentMember(method));
						entityMap.Add(method, entityDecl);
						foreach (var helper in AddInterfaceImplHelpers(entityDecl, method, typeSystemAstBuilder))
						{
							entityMap.Add(method, helper);
						}
						break;
					case IEvent @event:
						entityDecl = DoDecompile(@event, decompileRun, decompilationContext.WithCurrentMember(@event));
						entityMap.Add(@event, entityDecl);
						break;
					case ITypeDefinition type:
						entityDecl = DoDecompile(type, decompileRun, decompilationContext.WithCurrentTypeDefinition(type));
						SetNewModifier(entityDecl);
						entityMap.Add(type, entityDecl);
						break;
					default:
						throw new ArgumentOutOfRangeException("Unexpected member type");
				}

				foreach (var node in entityDecl.Descendants)
				{
					var rr = node.GetResolveResult();
					if (rr is MemberResolveResult mrr
						&& mrr.Member.DeclaringTypeDefinition == typeDef
						&& !(mrr.Member is ICSharpCode.Decompiler.TypeSystem.IMethod { IsLocalFunction: true }))
					{
						workList.Enqueue(mrr.Member);
					}
					else if (rr is TypeResolveResult trr
						&& trr.Type.GetDefinition()?.DeclaringTypeDefinition == typeDef)
					{
						workList.Enqueue(trr.Type.GetDefinition());
					}
				}
			}
		}

		EnumValueDisplayMode DetectBestEnumValueDisplayMode(ITypeDefinition typeDef)
		{
			if (typeDef.HasAttribute(KnownAttribute.Flags))
				return EnumValueDisplayMode.AllHex;
			bool first = true;
			long firstValue = 0, previousValue = 0;
			bool allPowersOfTwo = true;
			bool allConsecutive = true;
			foreach (var field in typeDef.Fields)
			{
				if (MemberIsHidden(field.MetadataToken, settings))
					continue;
				object constantValue = field.GetConstantValue();
				if (constantValue == null)
					continue;
				long currentValue = (long)CSharpPrimitiveCast.Cast(TypeCode.Int64, constantValue, false);
				allConsecutive = allConsecutive && (first || previousValue + 1 == currentValue);
				// N & (N - 1) == 0, iff N is a power of 2, for all N != 0.
				// We define that 0 is a power of 2 in the context of enum values.
				allPowersOfTwo = allPowersOfTwo && unchecked(currentValue & (currentValue - 1)) == 0;
				if (first)
				{
					firstValue = currentValue;
					first = false;
				}
				else if (currentValue <= previousValue)
				{
					// If the values are out of order, we fallback to displaying all values.
					return EnumValueDisplayMode.All;
				}
				else if (!allConsecutive && !allPowersOfTwo)
				{
					// We already know that the values are neither consecutive nor all powers of 2,
					// so we can abort, and just display all values as-is.
					return EnumValueDisplayMode.All;
				}
				previousValue = currentValue;
			}
			if (allPowersOfTwo)
			{
				if (previousValue > 8)
				{
					// If all values are powers of 2 and greater 8, display all enum values, but use hex.
					return EnumValueDisplayMode.AllHex;
				}
				else if (!allConsecutive)
				{
					// If all values are powers of 2, display all enum values.
					return EnumValueDisplayMode.All;
				}
			}
			if (settings.AlwaysShowEnumMemberValues)
			{
				// The user always wants to see all enum values, but we know hex is not necessary.
				return EnumValueDisplayMode.All;
			}
			// We know that all values are consecutive, so if the first value is not 0
			// display the first enum value only.
			return firstValue == 0 ? EnumValueDisplayMode.None : EnumValueDisplayMode.FirstOnly;
		}

		static readonly Syntax.Attribute obsoleteAttributePattern = new Syntax.Attribute() {
			Type = new TypePattern(typeof(ObsoleteAttribute)),
			Arguments = {
				new PrimitiveExpression("Types with embedded references are not supported in this version of your compiler."),
				new Choice() { new PrimitiveExpression(true), new PrimitiveExpression(false) }
			}
		};

		EntityDeclaration DoDecompile(Decompiler.TypeSystem.IMethod method, DecompileRun decompileRun, ITypeResolveContext decompilationContext)
		{
			Debug.Assert(decompilationContext.CurrentMember == method);
<<<<<<< HEAD
			var typeSystemAstBuilder = CreateAstBuilder(decompileRun.Settings);
			var methodDecl = typeSystemAstBuilder.ConvertEntity(method);
			int lastDot = method.Name.LastIndexOf('.');
			if (method.IsExplicitInterfaceImplementation && lastDot >= 0) {
				methodDecl.NameToken.Name = method.Name.Substring(lastDot + 1);
			}
			FixParameterNames(methodDecl);
			var methodDefinition = (MethodDef)method.MetadataToken;
			if (!settings.LocalFunctions && LocalFunctionDecompiler.LocalFunctionNeedsAccessibilityChange(null, methodDefinition)) {
				// if local functions are not active and we're dealing with a local function,
				// reduce the visibility of the method to private,
				// otherwise this leads to compile errors because the display classes have lesser accessibility.
				// Note: removing and then adding the static modifier again is necessary to set the private modifier before all other modifiers.
				methodDecl.Modifiers &= ~(Modifiers.Internal | Modifiers.Static);
				methodDecl.Modifiers |= Modifiers.Private | (method.IsStatic ? Modifiers.Static : 0);
			}
			if (methodDefinition.HasBody) {
				DecompileBody(method, methodDecl, decompileRun, decompilationContext);
			} else if (!method.IsAbstract && method.DeclaringType.Kind != TypeKind.Interface) {
				methodDecl.Modifiers |= Modifiers.Extern;
			}
			if (method.SymbolKind == SymbolKind.Method && !method.IsExplicitInterfaceImplementation && methodDefinition.IsVirtual == methodDefinition.IsNewSlot) {
				SetNewModifier(methodDecl);
=======
			var watch = System.Diagnostics.Stopwatch.StartNew();
			try
			{
				var typeSystemAstBuilder = CreateAstBuilder(decompileRun.Settings);
				var methodDecl = typeSystemAstBuilder.ConvertEntity(method);
				int lastDot = method.Name.LastIndexOf('.');
				if (method.IsExplicitInterfaceImplementation && lastDot >= 0)
				{
					methodDecl.Name = method.Name.Substring(lastDot + 1);
				}
				FixParameterNames(methodDecl);
				var methodDefinition = (MethodDef)method.MetadataToken;
				if (!settings.LocalFunctions && LocalFunctionDecompiler.LocalFunctionNeedsAccessibilityChange(null, methodDefinition))
				{
					// if local functions are not active and we're dealing with a local function,
					// reduce the visibility of the method to private,
					// otherwise this leads to compile errors because the display classes have lesser accessibility.
					// Note: removing and then adding the static modifier again is necessary to set the private modifier before all other modifiers.
					methodDecl.Modifiers &= ~(Modifiers.Internal | Modifiers.Static);
					methodDecl.Modifiers |= Modifiers.Private | (method.IsStatic ? Modifiers.Static : 0);
				}
				if (methodDefinition.HasBody)
				{
					DecompileBody(method, methodDecl, decompileRun, decompilationContext);
				}
				else if (!method.IsAbstract && method.DeclaringType.Kind != TypeKind.Interface)
				{
					methodDecl.Modifiers |= Modifiers.Extern;
				}
				if (method.SymbolKind == SymbolKind.Method && !method.IsExplicitInterfaceImplementation
					&& methodDefinition.IsVirtual == methodDefinition.IsNewSlot)
				{
					SetNewModifier(methodDecl);
				}
				else if (!method.IsStatic && !method.IsExplicitInterfaceImplementation
					&& !method.IsVirtual && method.IsOverride
					&& InheritanceHelper.GetBaseMember(method) == null && IsTypeHierarchyKnown(method.DeclaringType))
				{
					methodDecl.Modifiers &= ~Modifiers.Override;
					if (!method.DeclaringTypeDefinition.IsSealed)
					{
						methodDecl.Modifiers |= Modifiers.Virtual;
					}
				}
				if (IsCovariantReturnOverride(method))
				{
					RemoveAttribute(methodDecl, KnownAttribute.PreserveBaseOverrides);
					methodDecl.Modifiers &= ~(Modifiers.New | Modifiers.Virtual);
					methodDecl.Modifiers |= Modifiers.Override;
				}
				return methodDecl;

				bool IsTypeHierarchyKnown(ICSharpCode.Decompiler.TypeSystem.IType type)
				{
					var definition = type.GetDefinition();
					if (definition == null)
					{
						return false;
					}

					if (decompileRun.TypeHierarchyIsKnown.TryGetValue(definition, out var value))
						return value;
					value = method.DeclaringType.GetNonInterfaceBaseTypes().All(t => t.Kind != TypeKind.Unknown);
					decompileRun.TypeHierarchyIsKnown.Add(definition, value);
					return value;
				}
>>>>>>> 1eda1686
			}
			finally
			{
				watch.Stop();
				Instrumentation.DecompilerEventSource.Log.DoDecompileMethod(method.FullName, watch.ElapsedMilliseconds);
			}
		}

		private bool IsCovariantReturnOverride(IEntity entity)
		{
			if (!settings.CovariantReturns)
				return false;
			if (!entity.HasAttribute(KnownAttribute.PreserveBaseOverrides))
				return false;
			return true;
		}

		internal static bool IsWindowsFormsInitializeComponentMethod(ICSharpCode.Decompiler.TypeSystem.IMethod method)
		{
			return method.ReturnType.Kind == TypeKind.Void && method.Name == "InitializeComponent" && method.DeclaringTypeDefinition.GetNonInterfaceBaseTypes().Any(t => t.FullName == "System.Windows.Forms.Control");
		}

		void DecompileBody(Decompiler.TypeSystem.IMethod method, EntityDeclaration entityDecl, DecompileRun decompileRun, ITypeResolveContext decompilationContext)
		{
			try {
				var ilReader = new ILReader(typeSystem.MainModule) {
					UseDebugSymbols = settings.UseDebugSymbols
				};
				var body = BlockStatement.Null;
				var methodDefinition = (MethodDef)method.MetadataToken;
				var function = ilReader.ReadIL(methodDefinition, cancellationToken: CancellationToken);
				function.CheckInvariant(ILPhase.Normal);

				if (entityDecl != null)
				{
					AddAnnotationsToDeclaration(method, entityDecl, function);
				}

				var localSettings = settings.Clone();
				if (IsWindowsFormsInitializeComponentMethod(method))
				{
					localSettings.UseImplicitMethodGroupConversion = false;
					localSettings.UsingDeclarations = false;
					localSettings.AlwaysCastTargetsOfExplicitInterfaceImplementationCalls = true;
					localSettings.NamedArguments = false;
				}

				var context = new ILTransformContext(function, typeSystem, localSettings) {
					CancellationToken = CancellationToken,
					DecompileRun = decompileRun
				};
				foreach (var transform in ilTransforms)
				{
					CancellationToken.ThrowIfCancellationRequested();
					transform.Run(function, context);
					function.CheckInvariant(ILPhase.Normal);
					// When decompiling definitions only, we can cancel decompilation of all steps
					// after yield and async detection, because only those are needed to properly set
					// IsAsync/IsIterator flags on ILFunction.
					if (!localSettings.DecompileMemberBodies && transform is AsyncAwaitDecompiler)
						break;
				}

				// Generate C# AST only if bodies should be displayed.
				if (localSettings.DecompileMemberBodies) {
					AddDefinesForConditionalAttributes(function, decompileRun);
					var statementBuilder = new StatementBuilder(
						typeSystem,
						decompilationContext,
						function,
						localSettings,
						decompileRun,
						new StringBuilder(),
						CancellationToken
					);
					body = statementBuilder.ConvertAsBlock(function.Body);

					AssignSourceLocals(function);

					Comment prev = null;
					foreach (string warning in function.Warnings)
					{
						body.InsertChildAfter(prev, prev = new Comment(warning), Roles.Comment);
					}

					entityDecl.AddChild(body, Roles.Body);
				}
				entityDecl.AddAnnotation(function);

				CleanUpMethodDeclaration(entityDecl, body, function, localSettings.DecompileMemberBodies);
			} catch (Exception innerException) when (!(innerException is OperationCanceledException || innerException is DecompilerException)) {
				throw new DecompilerException(method.MetadataToken, innerException);
			}
		}

		internal static void AddAnnotationsToDeclaration(ICSharpCode.Decompiler.TypeSystem.IMethod method, EntityDeclaration entityDecl, ILFunction function)
		{
			int i = 0;
			var parameters = function.Variables.Where(v => v.Kind == VariableKind.Parameter).ToDictionary(v => v.Index);
			foreach (var parameter in entityDecl.GetChildrenByRole(Roles.Parameter))
			{
				if (parameters.TryGetValue(i, out var v))
					parameter.AddAnnotation(new ILVariableResolveResult(v, method.Parameters[i].Type));
				i++;
			}
			entityDecl.AddAnnotation(function);
		}

		internal static void CleanUpMethodDeclaration(EntityDeclaration entityDecl, BlockStatement body, ILFunction function, bool decompileBody = true)
		{
			if (function.IsIterator) {
				if (decompileBody && !body.Descendants.Any(d => d is YieldReturnStatement || d is YieldBreakStatement)) {
					body.Add(new YieldBreakStatement());
				}
				if (function.IsAsync) {
					RemoveAttribute(entityDecl, KnownAttribute.AsyncIteratorStateMachine);
				} else {
					RemoveAttribute(entityDecl, KnownAttribute.IteratorStateMachine);
				}
				if (function.StateMachineCompiledWithMono) {
					RemoveAttribute(entityDecl, KnownAttribute.DebuggerHidden);
				}
			}
			if (function.IsAsync) {
				entityDecl.Modifiers |= Modifiers.Async;
				RemoveAttribute(entityDecl, KnownAttribute.AsyncStateMachine);
				RemoveAttribute(entityDecl, KnownAttribute.DebuggerStepThrough);
			}
			foreach (var parameter in entityDecl.GetChildrenByRole(Roles.Parameter))
			{
				var variable = parameter.Annotation<ILVariableResolveResult>()?.Variable;
				if (variable != null && variable.HasNullCheck)
				{
					parameter.HasNullCheck = true;
				}
			}
		}

		private static void AssignSourceLocals(ILFunction function)
		{
			foreach (ILFunction ilFunction in function.Descendants.OfType<ILFunction>()) {
				var dict = new Dictionary<Local, SourceLocal>();
				foreach (ILVariable variable in ilFunction.Variables) {
					if (variable.OriginalVariable is null) {
						if (variable.OriginalParameter is null) {
							Debug.Assert(variable.Type is not null);
						}
						continue;
					}

					if (dict.TryGetValue(variable.OriginalVariable, out var existing)) {
						variable.sourceParamOrLocal = existing;
					} else {
						dict[variable.OriginalVariable] = variable.GetSourceLocal();
					}
				}
			}
		}

		internal static bool RemoveAttribute(EntityDeclaration entityDecl, KnownAttribute attributeType)
		{
			bool found = false;
			foreach (var section in entityDecl.Attributes)
			{
				foreach (var attr in section.Attributes)
				{
					var symbol = attr.Type.GetSymbol();
					if (symbol is ITypeDefinition td && td.FullTypeName == attributeType.GetTypeName()) {
						attr.Remove();
						found = true;
					}
				}
				if (section.Attributes.Count == 0)
				{
					section.Remove();
				}
			}
			return found;
		}

		bool FindAttribute(EntityDeclaration entityDecl, KnownAttribute attributeType, out Syntax.Attribute attribute)
		{
			attribute = null;
			foreach (var section in entityDecl.Attributes)
			{
				foreach (var attr in section.Attributes)
				{
					var symbol = attr.Type.GetSymbol();
					if (symbol is ITypeDefinition td && td.FullTypeName == attributeType.GetTypeName()) {
						attribute = attr;
						return true;
					}
				}
			}
			return false;
		}

		void AddDefinesForConditionalAttributes(ILFunction function, DecompileRun decompileRun)
		{
			foreach (var call in function.Descendants.OfType<CallInstruction>()) {
				var attr = call.Method.GetAttribute(KnownAttribute.Conditional, inherit: true);
				var symbolName = attr?.FixedArguments.FirstOrDefault().Value as string;
				if (symbolName == null || !decompileRun.DefinedSymbols.Add(symbolName))
					continue;
				syntaxTree.InsertChildAfter(null, new PreProcessorDirective(PreProcessorDirectiveType.Define, symbolName), Roles.PreProcessorDirective);
			}
		}

		EntityDeclaration DoDecompile(Decompiler.TypeSystem.IField field, DecompileRun decompileRun, ITypeResolveContext decompilationContext)
		{
			Debug.Assert(decompilationContext.CurrentMember == field);
			var watch = System.Diagnostics.Stopwatch.StartNew();
			try {
				var typeSystemAstBuilder = CreateAstBuilder(decompileRun.Settings);
				if (decompilationContext.CurrentTypeDefinition.Kind == TypeKind.Enum && field.IsConst) {
					var enumDec = new EnumMemberDeclaration();
					enumDec.WithAnnotation(field.MetadataToken);
					enumDec.NameToken = Identifier.Create(field.Name).WithAnnotation(field.MetadataToken);
					object constantValue = field.GetConstantValue();
					if (constantValue != null) {
						long initValue = (long)CSharpPrimitiveCast.Cast(TypeCode.Int64, constantValue, false);
						enumDec.Initializer = typeSystemAstBuilder.ConvertConstantValue(decompilationContext.CurrentTypeDefinition.EnumUnderlyingType, constantValue);
						if (enumDec.Initializer is PrimitiveExpression primitive
							&& initValue >= 10 && decompileRun.EnumValueDisplayMode == EnumValueDisplayMode.AllHex)
						{
							primitive.Format = LiteralFormat.HexadecimalNumber;
						}
					}

					enumDec.Attributes.AddRange(field.GetAttributes().Select(a => new AttributeSection(typeSystemAstBuilder.ConvertAttribute(a))));
					enumDec.AddAnnotation(new MemberResolveResult(null, field));
					return enumDec;
				}
				bool isMathPIOrE = ((field.Name == "PI" || field.Name == "E") && (field.DeclaringType.FullName == "System.Math" || field.DeclaringType.FullName == "System.MathF"));
				typeSystemAstBuilder.UseSpecialConstants = !(field.DeclaringType.Equals(field.ReturnType) || isMathPIOrE);
				var fieldDecl = typeSystemAstBuilder.ConvertEntity(field);
				SetNewModifier(fieldDecl);
				if (settings.RequiredMembers && RemoveAttribute(fieldDecl, KnownAttribute.RequiredAttribute))
				{
					fieldDecl.Modifiers |= Modifiers.Required;
				}
				if (settings.FixedBuffers && IsFixedField(field, out var elementType, out var elementCount))
				{
					var fixedFieldDecl = new FixedFieldDeclaration();
					fieldDecl.Attributes.MoveTo(fixedFieldDecl.Attributes);
					fixedFieldDecl.Modifiers = fieldDecl.Modifiers;
					fixedFieldDecl.ReturnType = typeSystemAstBuilder.ConvertType(elementType);
					fixedFieldDecl.Variables.Add(new FixedVariableInitializer {
						NameToken = Identifier.Create(field.Name).WithAnnotation(field.MetadataToken),
						CountExpression = new PrimitiveExpression(elementCount)
					}.WithAnnotation(field.MetadataToken));
					fixedFieldDecl.Variables.Single().CopyAnnotationsFrom(((FieldDeclaration)fieldDecl).Variables.Single());
					fixedFieldDecl.CopyAnnotationsFrom(fieldDecl);
					RemoveAttribute(fixedFieldDecl, KnownAttribute.FixedBuffer);
					return fixedFieldDecl;
				}
				var fieldDefinition = (FieldDef)field.MetadataToken;
				if (fieldDefinition.HasFieldRVA && fieldDefinition.InitialValue.Length > 0) {
					// Field data as specified in II.16.3.2 of ECMA-335 6th edition:
					// .data I_X = int32(123)
					// .field public static int32 _x at I_X
					var message = string.Format(" Not supported: data({0}) ", BitConverter.ToString(fieldDefinition.InitialValue).Replace('-', ' '));
					((FieldDeclaration)fieldDecl).Variables.Single().AddChild(new Comment(message, CommentType.MultiLine), Roles.Comment);
				}
				return fieldDecl;
			} catch (Exception innerException) when (!(innerException is OperationCanceledException || innerException is DecompilerException)) {
				throw new DecompilerException(field.MetadataToken, innerException);
			}
			finally
			{
				watch.Stop();
				Instrumentation.DecompilerEventSource.Log.DoDecompileField(field.FullName, watch.ElapsedMilliseconds);
			}
		}

		internal static bool IsFixedField(ICSharpCode.Decompiler.TypeSystem.IField field, out ICSharpCode.Decompiler.TypeSystem.IType type, out int elementCount)
		{
			type = null;
			elementCount = 0;
			IAttribute attr = field.GetAttribute(KnownAttribute.FixedBuffer);
			if (attr != null && attr.FixedArguments.Length == 2)
			{
				if (attr.FixedArguments[0].Value is ICSharpCode.Decompiler.TypeSystem.IType trr && attr.FixedArguments[1].Value is int length)
				{
					type = trr;
					elementCount = length;
					return true;
				}
			}
			return false;
		}

		EntityDeclaration DoDecompile(IProperty property, DecompileRun decompileRun, ITypeResolveContext decompilationContext)
		{
			Debug.Assert(decompilationContext.CurrentMember == property);
			var watch = System.Diagnostics.Stopwatch.StartNew();
			try {
				var typeSystemAstBuilder = CreateAstBuilder(decompileRun.Settings);
				EntityDeclaration propertyDecl = typeSystemAstBuilder.ConvertEntity(property);
				if (property.IsExplicitInterfaceImplementation && !property.IsIndexer) {
					int lastDot = property.Name.LastIndexOf('.');
					propertyDecl.NameToken.Name = property.Name.Substring(lastDot + 1);
				}
				FixParameterNames(propertyDecl);
				Accessor getter, setter;
				if (propertyDecl is PropertyDeclaration propertyDeclaration) {
					getter = propertyDeclaration.Getter;
					setter = propertyDeclaration.Setter;
				} else {
					getter = ((IndexerDeclaration)propertyDecl).Getter;
					setter = ((IndexerDeclaration)propertyDecl).Setter;
				}

				bool getterHasBody = property.CanGet && property.Getter.HasBody;
				bool setterHasBody = property.CanSet && property.Setter.HasBody;
				if (getterHasBody) {
					DecompileBody(property.Getter, getter, decompileRun, decompilationContext);
				}
				if (setterHasBody) {
					DecompileBody(property.Setter, setter, decompileRun, decompilationContext);
				}
				if (!getterHasBody && !setterHasBody && !property.IsAbstract && property.DeclaringType.Kind != TypeKind.Interface) {
					propertyDecl.Modifiers |= Modifiers.Extern;
				}
				var accessor = (MethodDef)(property.Getter ?? property.Setter).MetadataToken;
				if (!accessor.HasOverrides && accessor.IsVirtual == accessor.IsNewSlot)
				{
					SetNewModifier(propertyDecl);
				}
				if (getterHasBody && IsCovariantReturnOverride(property.Getter))
				{
					RemoveAttribute(getter, KnownAttribute.PreserveBaseOverrides);
					propertyDecl.Modifiers &= ~(Modifiers.New | Modifiers.Virtual);
					propertyDecl.Modifiers |= Modifiers.Override;
				}
				if (settings.RequiredMembers && RemoveAttribute(propertyDecl, KnownAttribute.RequiredAttribute))
				{
					propertyDecl.Modifiers |= Modifiers.Required;
				}
				return propertyDecl;
			} catch (Exception innerException) when (!(innerException is OperationCanceledException || innerException is DecompilerException)) {
				throw new DecompilerException(property.MetadataToken, innerException);
			}
			finally
			{
				watch.Stop();
				Instrumentation.DecompilerEventSource.Log.DoDecompileProperty(property.FullName, watch.ElapsedMilliseconds);
			}
		}

		EntityDeclaration DoDecompile(IEvent ev, DecompileRun decompileRun, ITypeResolveContext decompilationContext)
		{
			Debug.Assert(decompilationContext.CurrentMember == ev);
			var watch = System.Diagnostics.Stopwatch.StartNew();
			try {
				bool adderHasBody = ev.CanAdd && ev.AddAccessor.HasBody;
				bool removerHasBody = ev.CanRemove && ev.RemoveAccessor.HasBody;
				var typeSystemAstBuilder = CreateAstBuilder(decompileRun.Settings);
				typeSystemAstBuilder.UseCustomEvents = ev.DeclaringTypeDefinition.Kind != TypeKind.Interface
					|| ev.IsExplicitInterfaceImplementation
					|| adderHasBody
					|| removerHasBody;
				var eventDecl = typeSystemAstBuilder.ConvertEntity(ev);
				if (ev.IsExplicitInterfaceImplementation) {
					int lastDot = ev.Name.LastIndexOf('.');
					eventDecl.NameToken.Name = ev.Name.Substring(lastDot + 1);
				}
				if (adderHasBody)
				{
					DecompileBody(ev.AddAccessor, ((CustomEventDeclaration)eventDecl).AddAccessor, decompileRun, decompilationContext);
				}
				if (removerHasBody)
				{
					DecompileBody(ev.RemoveAccessor, ((CustomEventDeclaration)eventDecl).RemoveAccessor, decompileRun, decompilationContext);
				}
				if (!adderHasBody && !removerHasBody && !ev.IsAbstract && ev.DeclaringType.Kind != TypeKind.Interface)
				{
					eventDecl.Modifiers |= Modifiers.Extern;
				}
				var accessor = (MethodDef)(ev.AddAccessor ?? ev.RemoveAccessor).MetadataToken;
				if (accessor.IsVirtual == accessor.IsNewSlot) {
					SetNewModifier(eventDecl);
				}
				return eventDecl;
			} catch (Exception innerException) when (!(innerException is OperationCanceledException || innerException is DecompilerException)) {
				throw new DecompilerException(ev.MetadataToken, innerException);
			}
			finally
			{
				watch.Stop();
				Instrumentation.DecompilerEventSource.Log.DoDecompileEvent(ev.FullName, watch.ElapsedMilliseconds);
			}
		}

		#region Convert Type Reference
		/// <summary>
		/// Converts a type reference.
		/// </summary>
		/// <param name="type">The Cecil type reference that should be converted into
		/// a type system type reference.</param>
		/// <param name="typeAttributes">Attributes associated with the Cecil type reference.
		/// This is used to support the 'dynamic' type.</param>
		public static AstType ConvertType(ITypeDefOrRef type, StringBuilder sb, IHasCustomAttribute typeAttributes = null, ConvertTypeOptions options = ConvertTypeOptions.None)
		{
			int typeIndex = 0;
			return ConvertType(type, typeAttributes, ref typeIndex, options, 0, sb);
		}

		public static AstType ConvertType(TypeSig type, StringBuilder sb, IHasCustomAttribute typeAttributes = null, ConvertTypeOptions options = ConvertTypeOptions.None)
		{
			int typeIndex = 0;
			return ConvertType(type, typeAttributes, ref typeIndex, options, 0, sb);
		}

		const int MAX_CONVERTTYPE_DEPTH = 50;
		static AstType ConvertType(TypeSig type, IHasCustomAttribute typeAttributes, ref int typeIndex, ConvertTypeOptions options, int depth, StringBuilder sb)
		{
			if (depth++ > MAX_CONVERTTYPE_DEPTH)
				return AstType.Null;
			type = type.RemovePinnedAndModifiers();
			if (type == null) {
				return AstType.Null;
			}

			if (type is ByRefSig) {
				typeIndex++;
				// by reference type cannot be represented in C#; so we'll represent it as a pointer instead
				return ConvertType((type as ByRefSig).Next, typeAttributes, ref typeIndex, options, depth, sb)
					.MakePointerType();
			} else if (type is PtrSig) {
				typeIndex++;
				return ConvertType((type as PtrSig).Next, typeAttributes, ref typeIndex, options, depth, sb)
					.MakePointerType();
			} else if (type is ArraySigBase) {
				typeIndex++;
				return ConvertType((type as ArraySigBase).Next, typeAttributes, ref typeIndex, options, depth, sb)
					.MakeArrayType((int)(type as ArraySigBase).Rank);
			} else if (type is GenericInstSig) {
				GenericInstSig gType = (GenericInstSig)type;
				if (gType.GenericType != null && gType.GenericArguments.Count == 1 && gType.GenericType.IsSystemNullable()) {
					typeIndex++;
					return new ComposedType {
						BaseType = ConvertType(gType.GenericArguments[0], typeAttributes, ref typeIndex, options, depth, sb),
						HasNullableSpecifier = true
					};
				}
				AstType baseType = ConvertType(gType.GenericType == null ? null : gType.GenericType.TypeDefOrRef, typeAttributes, ref typeIndex, options & ~ConvertTypeOptions.IncludeTypeParameterDefinitions, depth, sb);
				List<AstType> typeArguments = new List<AstType>();
				foreach (var typeArgument in gType.GenericArguments) {
					typeIndex++;
					typeArguments.Add(ConvertType(typeArgument, typeAttributes, ref typeIndex, options, depth, sb));
				}
				ApplyTypeArgumentsTo(baseType, typeArguments);
				return baseType;
			} else if (type is GenericSig) {
				var sig = (GenericSig)type;
				var simpleType = new SimpleType(sig.GetName(sb)).WithAnnotation(sig.GenericParam).WithAnnotation(type);
				simpleType.IdentifierToken.WithAnnotation(sig.GenericParam).WithAnnotation(type);
				return simpleType;
			} else if (type is TypeDefOrRefSig) {
				return ConvertType(((TypeDefOrRefSig)type).TypeDefOrRef, typeAttributes, ref typeIndex, options, depth, sb);
			} else
				return ConvertType(type.ToTypeDefOrRef(), typeAttributes, ref typeIndex, options, depth, sb);
		}

		static AstType ConvertType(ITypeDefOrRef type, IHasCustomAttribute typeAttributes, ref int typeIndex, ConvertTypeOptions options, int depth, StringBuilder sb)
		{
			if (depth++ > MAX_CONVERTTYPE_DEPTH || type == null)
				return AstType.Null;

			var ts = type as TypeSpec;
			if (ts != null && !(ts.TypeSig is FnPtrSig))
				return ConvertType(ts.TypeSig, typeAttributes, ref typeIndex, options, depth, sb);

			if (type.DeclaringType != null && (options & ConvertTypeOptions.DoNotIncludeEnclosingType) == 0) {
				AstType typeRef = ConvertType(type.DeclaringType, typeAttributes, ref typeIndex, options & ~ConvertTypeOptions.IncludeTypeParameterDefinitions, depth, sb);
				string namepart = ReflectionHelper.SplitTypeParameterCountFromReflectionName(type.Name);
				MemberType memberType = new MemberType { Target = typeRef, MemberNameToken = Identifier.Create(namepart).WithAnnotation(type) };
				memberType.AddAnnotation(type);
				if ((options & ConvertTypeOptions.IncludeTypeParameterDefinitions) == ConvertTypeOptions.IncludeTypeParameterDefinitions) {
					AddTypeParameterDefininitionsTo(type, memberType);
				}
				return memberType;
			} else {
				string ns = type.GetNamespace(sb) ?? string.Empty;
				string name = type.GetName(sb);
				if (ts != null)
					name = DnlibExtensions.GetFnPtrName(ts.TypeSig as FnPtrSig);
				if (name == null)
					throw new InvalidOperationException("type.Name returned null. Type: " + type.ToString());

				if (name == "Object" && ns == "System" && HasDynamicAttribute(typeAttributes, typeIndex)) {
					return new Syntax.PrimitiveType("dynamic");
				} else {
					if (ns == "System") {
						if ((options & ConvertTypeOptions.DoNotUsePrimitiveTypeNames)
							!= ConvertTypeOptions.DoNotUsePrimitiveTypeNames) {
							switch (name) {
								case "SByte":
									return new Syntax.PrimitiveType("sbyte").WithAnnotation(type);
								case "Int16":
									return new Syntax.PrimitiveType("short").WithAnnotation(type);
								case "Int32":
									return new Syntax.PrimitiveType("int").WithAnnotation(type);
								case "Int64":
									return new Syntax.PrimitiveType("long").WithAnnotation(type);
								case "Byte":
									return new Syntax.PrimitiveType("byte").WithAnnotation(type);
								case "UInt16":
									return new Syntax.PrimitiveType("ushort").WithAnnotation(type);
								case "UInt32":
									return new Syntax.PrimitiveType("uint").WithAnnotation(type);
								case "UInt64":
									return new Syntax.PrimitiveType("ulong").WithAnnotation(type);
								case "String":
									return new Syntax.PrimitiveType("string").WithAnnotation(type);
								case "Single":
									return new Syntax.PrimitiveType("float").WithAnnotation(type);
								case "Double":
									return new Syntax.PrimitiveType("double").WithAnnotation(type);
								case "Decimal":
									return new Syntax.PrimitiveType("decimal").WithAnnotation(type);
								case "Char":
									return new Syntax.PrimitiveType("char").WithAnnotation(type);
								case "Boolean":
									return new Syntax.PrimitiveType("bool").WithAnnotation(type);
								case "Void":
									return new Syntax.PrimitiveType("void").WithAnnotation(type);
								case "Object":
									return new Syntax.PrimitiveType("object").WithAnnotation(type);
							}
						}
					}

					name = ReflectionHelper.SplitTypeParameterCountFromReflectionName(name);

					AstType astType;
					if ((options & ConvertTypeOptions.IncludeNamespace) == ConvertTypeOptions.IncludeNamespace && ns.Length > 0) {
						string[] parts = ns.Split('.');
						var nsAsm = type.DefinitionAssembly;
						sb.Clear();
						sb.Append(parts[0]);
						SimpleType simpleType;
						AstType nsType = simpleType = new SimpleType(parts[0]).WithAnnotation(BoxedTextColor.Namespace);
						simpleType.IdentifierToken.WithAnnotation(BoxedTextColor.Namespace).WithAnnotation(new NamespaceReference(nsAsm, parts[0]));
						for (int i = 1; i < parts.Length; i++) {
							sb.Append('.');
							sb.Append(parts[i]);
							var nsPart = sb.ToString();
							nsType = new MemberType { Target = nsType, MemberNameToken = Identifier.Create(parts[i]).WithAnnotation(BoxedTextColor.Namespace).WithAnnotation(new NamespaceReference(nsAsm, nsPart)) }.WithAnnotation(BoxedTextColor.Namespace);
						}
						astType = new MemberType { Target = nsType, MemberNameToken = Identifier.Create(name).WithAnnotation(type) };
					} else {
						astType = new SimpleType(name);
					}
					astType.AddAnnotation(type);

					if ((options & ConvertTypeOptions.IncludeTypeParameterDefinitions) == ConvertTypeOptions.IncludeTypeParameterDefinitions) {
						AddTypeParameterDefininitionsTo(type, astType);
					}
					return astType;
				}
			}
		}

		static void AddTypeParameterDefininitionsTo(ITypeDefOrRef type, AstType astType)
		{
			TypeDef typeDef = type.ResolveTypeDef();
			if (typeDef != null && typeDef.HasGenericParameters) {
				List<AstType> typeArguments = new List<AstType>();
				foreach (GenericParam gp in typeDef.GenericParameters) {
					typeArguments.Add(new SimpleType(gp.Name).WithAnnotation(gp));
				}
				ApplyTypeArgumentsTo(astType, typeArguments);
			}
		}

		static void ApplyTypeArgumentsTo(AstType baseType, List<AstType> typeArguments)
		{
			SimpleType st = baseType as SimpleType;
			if (st != null) {
				ITypeDefOrRef type = st.Annotation<ITypeDefOrRef>();
				if (type != null) {
					ReflectionHelper.SplitTypeParameterCountFromReflectionName(type.Name, out int typeParameterCount);
					if (typeParameterCount > typeArguments.Count)
						typeParameterCount = typeArguments.Count;
					st.TypeArguments.AddRange(typeArguments.GetRange(typeArguments.Count - typeParameterCount, typeParameterCount));
				} else {
					st.TypeArguments.AddRange(typeArguments);
				}
			}
			MemberType mt = baseType as MemberType;
			if (mt != null) {
				ITypeDefOrRef type = mt.Annotation<ITypeDefOrRef>();
				if (type != null) {
					ReflectionHelper.SplitTypeParameterCountFromReflectionName(type.Name, out int typeParameterCount);
					if (typeParameterCount > typeArguments.Count)
						typeParameterCount = typeArguments.Count;
					mt.TypeArguments.AddRange(typeArguments.GetRange(typeArguments.Count - typeParameterCount, typeParameterCount));
					typeArguments.RemoveRange(typeArguments.Count - typeParameterCount, typeParameterCount);
					if (typeArguments.Count > 0)
						ApplyTypeArgumentsTo(mt.Target, typeArguments);
				} else {
					mt.TypeArguments.AddRange(typeArguments);
				}
			}
		}

		static readonly UTF8String systemRuntimeCompilerServicesString = new UTF8String("System.Runtime.CompilerServices");
		static readonly UTF8String dynamicAttributeString = new UTF8String("DynamicAttribute");
		static bool HasDynamicAttribute(IHasCustomAttribute attributeProvider, int typeIndex)
		{
			if (attributeProvider == null)
				return false;
			foreach (CustomAttribute a in attributeProvider.CustomAttributes) {
				if (a.AttributeType.Compare(systemRuntimeCompilerServicesString, dynamicAttributeString)) {
					if (a.ConstructorArguments.Count == 1) {
						IList<CAArgument> values = a.ConstructorArguments[0].Value as IList<CAArgument>;
						if (values != null && typeIndex < values.Count && values[typeIndex].Value is bool)
							return (bool)values[typeIndex].Value;
					}
					return true;
				}
			}
			return false;
		}
		#endregion

		#region Sequence Points
		/// <summary>
		/// Creates sequence points for the given syntax tree.
		///
		/// This only works correctly when the nodes in the syntax tree have line/column information.
		/// </summary>
		public Dictionary<ILFunction, List<DebugInfo.SequencePoint>> CreateSequencePoints(SyntaxTree syntaxTree)
		{
			SequencePointBuilder spb = new SequencePointBuilder();
			syntaxTree.AcceptVisitor(spb);
			return spb.GetSequencePoints();
		}
		#endregion
	}

	[Flags]
	public enum ConvertTypeOptions
	{
		None = 0,
		IncludeNamespace = 1,
		IncludeTypeParameterDefinitions = 2,
		DoNotUsePrimitiveTypeNames = 4,
		DoNotIncludeEnclosingType = 8,
	}
}<|MERGE_RESOLUTION|>--- conflicted
+++ resolved
@@ -440,7 +440,7 @@
 		/// <returns>A sequence of all members ordered by MetadataToken</returns>
 		internal IEnumerable<IMember> GetMembersWithNativeOrdering(ITypeDefinition typeDef)
 		{
-			IMemberDef GetOrderingHandle(IMember member)
+			IMDTokenProvider GetOrderingHandle(IMember member)
 			{
 				// Note! Technically COM interfaces could define property getters and setters out of order or interleaved with other
 				// methods, but C# doesn't support this so we can't define it that way.
@@ -448,9 +448,9 @@
 				if (member is ICSharpCode.Decompiler.TypeSystem.IMethod)
 					return member.MetadataToken;
 				else if (member is IProperty property)
-					return property.Getter?.MetadataToken ?? property.Setter?.MetadataToken ?? property.MetadataToken;
+					return property.Getter?.MetadataToken ?? (IMDTokenProvider)property.Setter?.MetadataToken ?? property.MetadataToken;
 				else if (member is IEvent @event)
-					return @event.AddAccessor?.MetadataToken ?? @event.RemoveAccessor?.MetadataToken ?? @event.InvokeAccessor?.MetadataToken ?? @event.MetadataToken;
+					return @event.AddAccessor?.MetadataToken ?? @event.RemoveAccessor?.MetadataToken ?? (IMDTokenProvider)@event.InvokeAccessor?.MetadataToken ?? @event.MetadataToken;
 				else
 					return member.MetadataToken;
 			}
@@ -592,38 +592,6 @@
 		}
 
 		/// <summary>
-<<<<<<< HEAD
-=======
-		/// Decompiles the whole module into a single syntax tree.
-		/// </summary>
-		public SyntaxTree DecompileWholeModuleAsSingleFile()
-		{
-			return DecompileWholeModuleAsSingleFile(false);
-		}
-
-		/// <summary>
-		/// Decompiles the whole module into a single syntax tree.
-		/// </summary>
-		/// <param name="sortTypes">If true, top-level-types are emitted sorted by namespace/name.
-		/// If false, types are emitted in metadata order.</param>
-		public SyntaxTree DecompileWholeModuleAsSingleFile(bool sortTypes)
-		{
-			var decompilationContext = new SimpleTypeResolveContext(typeSystem.MainModule);
-			var decompileRun = CreateDecompileRun();
-			syntaxTree = new SyntaxTree();
-			RequiredNamespaceCollector.CollectNamespaces(module, decompileRun.Namespaces);
-			DoDecompileModuleAndAssemblyAttributes(decompileRun, decompilationContext, syntaxTree);
-			IEnumerable<TypeDef> typeDefs = metadata.Types;
-			if (sortTypes) {
-				typeDefs = typeDefs.OrderBy(td => (td.Namespace.String, td.Name.String));
-			}
-			DoDecompileTypes(typeDefs, decompileRun, decompilationContext, syntaxTree);
-			RunTransforms(syntaxTree, decompileRun, decompilationContext);
-			return syntaxTree;
-		}
-
-		/// <summary>
->>>>>>> 1eda1686
 		/// Creates an <see cref="ILTransformContext"/> for the given <paramref name="function"/>.
 		/// </summary>
 		public ILTransformContext CreateILTransformContext(ILFunction function)
@@ -789,17 +757,6 @@
 			}
 		}
 
-<<<<<<< HEAD
-=======
-		/// <summary>
-		/// Decompiles the whole module into a single string.
-		/// </summary>
-		public string DecompileWholeModuleAsString()
-		{
-			return SyntaxTreeToString(DecompileWholeModuleAsSingleFile());
-		}
-
->>>>>>> 1eda1686
 		/// <summary>
 		/// Decompile the given types.
 		/// </summary>
@@ -826,54 +783,6 @@
 		}
 
 		/// <summary>
-<<<<<<< HEAD
-=======
-		/// Decompile the given types.
-		/// </summary>
-		/// <remarks>
-		/// Unlike Decompile(IMemberDefinition[]), this method will add namespace declarations around the type definitions.
-		/// </remarks>
-		public string DecompileTypesAsString(IEnumerable<TypeDef> types)
-		{
-			return SyntaxTreeToString(DecompileTypes(types));
-		}
-
-		/// <summary>
-		/// Decompile the given type.
-		/// </summary>
-		/// <remarks>
-		/// Unlike Decompile(IMemberDefinition[]), this method will add namespace declarations around the type definition.
-		/// Note that decompiling types from modules other than the main module is not supported.
-		/// </remarks>
-		public SyntaxTree DecompileType(FullTypeName fullTypeName)
-		{
-			var type = typeSystem.FindType(fullTypeName.TopLevelTypeName).GetDefinition();
-			if (type == null)
-				throw new InvalidOperationException($"Could not find type definition {fullTypeName} in type system.");
-			if (type.ParentModule != typeSystem.MainModule)
-				throw new NotSupportedException($"Type {fullTypeName} was not found in the module being decompiled, but only in {type.ParentModule.Name}");
-			var decompilationContext = new SimpleTypeResolveContext(typeSystem.MainModule);
-			var decompileRun = CreateDecompileRun();
-			syntaxTree = new SyntaxTree();
-			RequiredNamespaceCollector.CollectNamespaces(type.MetadataToken, module, decompileRun.Namespaces);
-			DoDecompileTypes(new[] { type.MetadataToken as TypeDef }, decompileRun, decompilationContext, syntaxTree);
-			RunTransforms(syntaxTree, decompileRun, decompilationContext);
-			return syntaxTree;
-		}
-
-		/// <summary>
-		/// Decompile the given type.
-		/// </summary>
-		/// <remarks>
-		/// Unlike Decompile(IMemberDefinition[]), this method will add namespace declarations around the type definition.
-		/// </remarks>
-		public string DecompileTypeAsString(FullTypeName fullTypeName)
-		{
-			return SyntaxTreeToString(DecompileType(fullTypeName));
-		}
-
-		/// <summary>
->>>>>>> 1eda1686
 		/// Decompile the specified types and/or members.
 		/// </summary>
 		public SyntaxTree Decompile(params IMemberDef[] definitions)
@@ -960,25 +869,6 @@
 			return declaringTypes.FirstOrDefault(set.Contains);
 		}
 
-<<<<<<< HEAD
-		IEnumerable<EntityDeclaration> AddInterfaceImplHelpers(EntityDeclaration memberDecl, ICSharpCode.Decompiler.TypeSystem.IMethod method, TypeSystemAstBuilder astBuilder)
-=======
-		/// <summary>
-		/// Decompile the specified types and/or members.
-		/// </summary>
-		public string DecompileAsString(params IMemberDef[] definitions)
-		{
-			return SyntaxTreeToString(Decompile(definitions));
-		}
-
-		/// <summary>
-		/// Decompile the specified types and/or members.
-		/// </summary>
-		public string DecompileAsString(IEnumerable<IMemberDef> definitions)
-		{
-			return SyntaxTreeToString(Decompile(definitions));
-		}
-
 		readonly Dictionary<TypeDef, PartialTypeInfo> partialTypes = new();
 
 		public void AddPartialTypeDefinition(PartialTypeInfo info)
@@ -996,7 +886,6 @@
 		IEnumerable<EntityDeclaration> AddInterfaceImplHelpers(EntityDeclaration memberDecl,
 				ICSharpCode.Decompiler.TypeSystem.IMethod method,
 				TypeSystemAstBuilder astBuilder)
->>>>>>> 1eda1686
 		{
 			if (!memberDecl.GetChildByRole(EntityDeclaration.PrivateImplementationTypeRole).IsNull)
 			{
@@ -1143,7 +1032,6 @@
 		EntityDeclaration DoDecompile(ITypeDefinition typeDef, DecompileRun decompileRun, ITypeResolveContext decompilationContext)
 		{
 			Debug.Assert(decompilationContext.CurrentTypeDefinition == typeDef);
-			var watch = System.Diagnostics.Stopwatch.StartNew();
 			var entityMap = new MultiDictionary<IEntity, EntityDeclaration>();
 			var workList = new Queue<IEntity>();
 			TypeSystemAstBuilder typeSystemAstBuilder;
@@ -1297,11 +1185,6 @@
 				return typeDecl;
 			} catch (Exception innerException) when (!(innerException is OperationCanceledException || innerException is DecompilerException)) {
 				throw new DecompilerException(typeDef.MetadataToken, innerException);
-			}
-			finally
-			{
-				watch.Stop();
-				Instrumentation.DecompilerEventSource.Log.DoDecompileTypeDefinition(typeDef.FullName, watch.ElapsedMilliseconds);
 			}
 
 			void DoDecompileMember(IEntity entity, RecordDecompiler recordDecompiler, PartialTypeInfo partialType)
@@ -1445,32 +1328,6 @@
 		EntityDeclaration DoDecompile(Decompiler.TypeSystem.IMethod method, DecompileRun decompileRun, ITypeResolveContext decompilationContext)
 		{
 			Debug.Assert(decompilationContext.CurrentMember == method);
-<<<<<<< HEAD
-			var typeSystemAstBuilder = CreateAstBuilder(decompileRun.Settings);
-			var methodDecl = typeSystemAstBuilder.ConvertEntity(method);
-			int lastDot = method.Name.LastIndexOf('.');
-			if (method.IsExplicitInterfaceImplementation && lastDot >= 0) {
-				methodDecl.NameToken.Name = method.Name.Substring(lastDot + 1);
-			}
-			FixParameterNames(methodDecl);
-			var methodDefinition = (MethodDef)method.MetadataToken;
-			if (!settings.LocalFunctions && LocalFunctionDecompiler.LocalFunctionNeedsAccessibilityChange(null, methodDefinition)) {
-				// if local functions are not active and we're dealing with a local function,
-				// reduce the visibility of the method to private,
-				// otherwise this leads to compile errors because the display classes have lesser accessibility.
-				// Note: removing and then adding the static modifier again is necessary to set the private modifier before all other modifiers.
-				methodDecl.Modifiers &= ~(Modifiers.Internal | Modifiers.Static);
-				methodDecl.Modifiers |= Modifiers.Private | (method.IsStatic ? Modifiers.Static : 0);
-			}
-			if (methodDefinition.HasBody) {
-				DecompileBody(method, methodDecl, decompileRun, decompilationContext);
-			} else if (!method.IsAbstract && method.DeclaringType.Kind != TypeKind.Interface) {
-				methodDecl.Modifiers |= Modifiers.Extern;
-			}
-			if (method.SymbolKind == SymbolKind.Method && !method.IsExplicitInterfaceImplementation && methodDefinition.IsVirtual == methodDefinition.IsNewSlot) {
-				SetNewModifier(methodDecl);
-=======
-			var watch = System.Diagnostics.Stopwatch.StartNew();
 			try
 			{
 				var typeSystemAstBuilder = CreateAstBuilder(decompileRun.Settings);
@@ -1478,7 +1335,7 @@
 				int lastDot = method.Name.LastIndexOf('.');
 				if (method.IsExplicitInterfaceImplementation && lastDot >= 0)
 				{
-					methodDecl.Name = method.Name.Substring(lastDot + 1);
+					methodDecl.NameToken.Name = method.Name.Substring(lastDot + 1);
 				}
 				FixParameterNames(methodDecl);
 				var methodDefinition = (MethodDef)method.MetadataToken;
@@ -1536,12 +1393,8 @@
 					decompileRun.TypeHierarchyIsKnown.Add(definition, value);
 					return value;
 				}
->>>>>>> 1eda1686
-			}
-			finally
-			{
-				watch.Stop();
-				Instrumentation.DecompilerEventSource.Log.DoDecompileMethod(method.FullName, watch.ElapsedMilliseconds);
+			} catch (Exception innerException) when (!(innerException is OperationCanceledException || innerException is DecompilerException)) {
+				throw new DecompilerException(method.MetadataToken, innerException);
 			}
 		}
 
@@ -1748,7 +1601,6 @@
 		EntityDeclaration DoDecompile(Decompiler.TypeSystem.IField field, DecompileRun decompileRun, ITypeResolveContext decompilationContext)
 		{
 			Debug.Assert(decompilationContext.CurrentMember == field);
-			var watch = System.Diagnostics.Stopwatch.StartNew();
 			try {
 				var typeSystemAstBuilder = CreateAstBuilder(decompileRun.Settings);
 				if (decompilationContext.CurrentTypeDefinition.Kind == TypeKind.Enum && field.IsConst) {
@@ -1805,11 +1657,6 @@
 			} catch (Exception innerException) when (!(innerException is OperationCanceledException || innerException is DecompilerException)) {
 				throw new DecompilerException(field.MetadataToken, innerException);
 			}
-			finally
-			{
-				watch.Stop();
-				Instrumentation.DecompilerEventSource.Log.DoDecompileField(field.FullName, watch.ElapsedMilliseconds);
-			}
 		}
 
 		internal static bool IsFixedField(ICSharpCode.Decompiler.TypeSystem.IField field, out ICSharpCode.Decompiler.TypeSystem.IType type, out int elementCount)
@@ -1832,7 +1679,6 @@
 		EntityDeclaration DoDecompile(IProperty property, DecompileRun decompileRun, ITypeResolveContext decompilationContext)
 		{
 			Debug.Assert(decompilationContext.CurrentMember == property);
-			var watch = System.Diagnostics.Stopwatch.StartNew();
 			try {
 				var typeSystemAstBuilder = CreateAstBuilder(decompileRun.Settings);
 				EntityDeclaration propertyDecl = typeSystemAstBuilder.ConvertEntity(property);
@@ -1880,17 +1726,11 @@
 			} catch (Exception innerException) when (!(innerException is OperationCanceledException || innerException is DecompilerException)) {
 				throw new DecompilerException(property.MetadataToken, innerException);
 			}
-			finally
-			{
-				watch.Stop();
-				Instrumentation.DecompilerEventSource.Log.DoDecompileProperty(property.FullName, watch.ElapsedMilliseconds);
-			}
 		}
 
 		EntityDeclaration DoDecompile(IEvent ev, DecompileRun decompileRun, ITypeResolveContext decompilationContext)
 		{
 			Debug.Assert(decompilationContext.CurrentMember == ev);
-			var watch = System.Diagnostics.Stopwatch.StartNew();
 			try {
 				bool adderHasBody = ev.CanAdd && ev.AddAccessor.HasBody;
 				bool removerHasBody = ev.CanRemove && ev.RemoveAccessor.HasBody;
@@ -1923,11 +1763,6 @@
 				return eventDecl;
 			} catch (Exception innerException) when (!(innerException is OperationCanceledException || innerException is DecompilerException)) {
 				throw new DecompilerException(ev.MetadataToken, innerException);
-			}
-			finally
-			{
-				watch.Stop();
-				Instrumentation.DecompilerEventSource.Log.DoDecompileEvent(ev.FullName, watch.ElapsedMilliseconds);
 			}
 		}
 
