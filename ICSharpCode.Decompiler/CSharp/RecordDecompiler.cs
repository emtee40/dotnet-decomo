--- conflicted
+++ resolved
@@ -1058,7 +1058,6 @@
 		{
 			target = null;
 			member = null;
-<<<<<<< HEAD
 			if (inst is CallInstruction
 				{
 					Method:
@@ -1067,14 +1066,6 @@
 						AccessorOwner: IProperty property
 					}
 				} call && (call is CallVirt || (isSealed && call is Call)))
-=======
-			if (inst is CallInstruction {
-				Method: {
-					AccessorKind: System.Reflection.MethodSemanticsAttributes.Getter,
-					AccessorOwner: IProperty property
-				}
-			} call && (call is CallVirt || (isSealed && call is Call)))
->>>>>>> 1e009404
 			{
 				if (call.Arguments.Count != 1)
 					return false;
