﻿// Copyright (c) 2011 AlphaSierraPapa for the SharpDevelop Team
//
// Permission is hereby granted, free of charge, to any person obtaining a copy of this
// software and associated documentation files (the "Software"), to deal in the Software
// without restriction, including without limitation the rights to use, copy, modify, merge,
// publish, distribute, sublicense, and/or sell copies of the Software, and to permit persons
// to whom the Software is furnished to do so, subject to the following conditions:
//
// The above copyright notice and this permission notice shall be included in all copies or
// substantial portions of the Software.
//
// THE SOFTWARE IS PROVIDED "AS IS", WITHOUT WARRANTY OF ANY KIND, EXPRESS OR IMPLIED,
// INCLUDING BUT NOT LIMITED TO THE WARRANTIES OF MERCHANTABILITY, FITNESS FOR A PARTICULAR
// PURPOSE AND NONINFRINGEMENT. IN NO EVENT SHALL THE AUTHORS OR COPYRIGHT HOLDERS BE LIABLE
// FOR ANY CLAIM, DAMAGES OR OTHER LIABILITY, WHETHER IN AN ACTION OF CONTRACT, TORT OR
// OTHERWISE, ARISING FROM, OUT OF OR IN CONNECTION WITH THE SOFTWARE OR THE USE OR OTHER
// DEALINGS IN THE SOFTWARE.

using System;
using System.Collections.Generic;
using System.Diagnostics;
using System.Linq;
using dnlib.DotNet;
using dnSpy.Contracts.Decompiler;
using dnSpy.Contracts.Text;
using ICSharpCode.Decompiler.CSharp;
using ICSharpCode.Decompiler.CSharp.OutputVisitor;
using ICSharpCode.Decompiler.CSharp.Syntax;
using ICSharpCode.Decompiler.IL;
using ICSharpCode.Decompiler.Semantics;
using ICSharpCode.Decompiler.TypeSystem.Implementation;
using ICSharpCode.Decompiler.Util;

using IMethod = ICSharpCode.Decompiler.TypeSystem.IMethod;
using PrimitiveType = ICSharpCode.Decompiler.CSharp.Syntax.PrimitiveType;

namespace ICSharpCode.Decompiler
{
	public class TextTokenWriter : TokenWriter
	{
		private readonly MetadataTextColorProvider colorProvider;
		readonly IDecompilerOutput output;
		readonly Stack<AstNode> nodeStack = new Stack<AstNode>();
		int braceLevelWithinType = -1;

		public TextTokenWriter(IDecompilerOutput output, MetadataTextColorProvider colorProvider)
		{
			if (output == null)
				throw new ArgumentNullException(nameof(output));
			this.output = output;
			this.colorProvider = colorProvider;
		}

		public override void WriteIdentifier(Identifier identifier, object data)
		{
			if (BoxedTextColor.Text.Equals(data)) {
				data = colorProvider.GetColor(identifier.AnnotationVT<TextColor>() ?? identifier.Annotation<object>());
			}

			var escapedName = IdentifierEscaper.Escape(identifier.Name);
			if (!BoxedTextColor.Keyword.Equals(data) && (identifier.IsVerbatim || CSharpOutputVisitor.IsKeyword(identifier.Name, identifier))) {
				escapedName = "@" + escapedName;
			}

			var definition = GetCurrentDefinition(identifier);
			if (definition != null) {
				output.Write(escapedName, definition, DecompilerReferenceFlags.Definition, data);
				return;
			}

			var member = GetCurrentMemberReference() ?? (object)identifier.Annotation<NamespaceReference>();
			if (member != null) {
				output.Write(escapedName, member, DecompilerReferenceFlags.None, data);
				return;
			}

			var localDefinition = GetCurrentLocalDefinition(identifier);
			if (localDefinition != null) {
				output.Write(escapedName, localDefinition, DecompilerReferenceFlags.Local | DecompilerReferenceFlags.Definition, data);
				return;
			}

			var localRef = GetCurrentLocalReference();
			if (localRef != null) {
				output.Write(escapedName, localRef, DecompilerReferenceFlags.Local, data);
				return;
			}

			if (identifier.Annotation<IdentifierFormatted>() != null)
				escapedName = identifier.Name;
			output.Write(escapedName, data);
		}

		IMemberRef GetCurrentMemberReference()
		{
			AstNode node = nodeStack.Peek();
			IMemberRef memberRef = node.Annotation<IMemberRef>();
			if (node is IndexerDeclaration)
				memberRef = null;
			if ((node is SimpleType || node is MemberType) && node.Parent is ObjectCreateExpression) {
				var td = (memberRef as dnlib.DotNet.IType).Resolve();
				if (td == null || !td.IsDelegate)
					memberRef = node.Parent.Annotation<IMemberRef>() ?? memberRef;
			}
			if (memberRef == null && node.Role == Roles.TargetExpression && (node.Parent is InvocationExpression || node.Parent is ObjectCreateExpression)) {
				memberRef = node.Parent.Annotation<IMemberRef>();
			}
			if (node is IdentifierExpression && node.Role == Roles.TargetExpression && node.Parent is InvocationExpression && memberRef != null) {
				var declaringType = memberRef.DeclaringType.Resolve();
				if (declaringType != null && declaringType.IsDelegate)
					return null;
			}
			return FilterMemberReference(memberRef);
		}

		IMemberRef FilterMemberReference(IMemberRef memberRef)
		{
			if (memberRef == null)
				return null;

			//context.Settings.AutomaticEvents &&
			if ( memberRef is FieldDef) {
				var field = (FieldDef)memberRef;
				return field.DeclaringType.FindEvent(field.Name) ?? memberRef;
			}

			return memberRef;
		}

		object GetCurrentLocalReference()
		{
			AstNode node = nodeStack.Peek();

			ILVariable variable = node.Annotation<ILVariable>();
			if (variable != null)
				return variable.GetTextReferenceObject();

			variable = node.Annotation<ILVariableResolveResult>()?.Variable;
			if (variable != null)
				return variable.GetTextReferenceObject();

			var letClauseVariable = node.Annotation<CSharp.Transforms.LetIdentifierAnnotation>();
			if (letClauseVariable != null)
				return letClauseVariable;

			if (node is GotoStatement gotoStatement) {
				var method = nodeStack.Select(nd => nd.Annotation<dnlib.DotNet.IMethod>()).FirstOrDefault(mr => mr != null && mr.IsMethod);
				if (method != null)
					return method.ToString() + gotoStatement.Label;
			}

			return null;
		}

		object GetCurrentLocalDefinition(Identifier id)
		{
			AstNode node = nodeStack.Peek();
			if (node is Identifier && node.Parent != null)
				node = node.Parent;

			var parameterDef = node.Annotation<Parameter>();
			if (parameterDef != null)
				return parameterDef;

			if (node is ParameterDeclaration || node is VariableInitializer || node is CatchClause || node is VariableDesignation) {
				var variable = node.Annotation<ILVariableResolveResult>()?.Variable;
				if (variable != null)
					return variable.GetTextReferenceObject();;
			}

			if (id.Role == QueryJoinClause.IntoIdentifierRole || id.Role == QueryJoinClause.JoinIdentifierRole)
			{
				var variable = id.Annotation<ILVariableResolveResult>()?.Variable;
				if (variable != null)
					return variable.GetTextReferenceObject();;
			}

			if (node is QueryLetClause)
			{
				var variable = node.Annotation<CSharp.Transforms.LetIdentifierAnnotation>();
				if (variable != null)
					return variable;
			}

			if (node is LabelStatement label) {
				var method = nodeStack.Select(nd => nd.Annotation<dnlib.DotNet.IMethod>()).FirstOrDefault(mr => mr != null && mr.IsMethod);
				if (method != null)
					return method.ToString() + label.Label;
			}

			return null;
		}

		object GetCurrentDefinition(Identifier identifier)
		{
			if (nodeStack != null && nodeStack.Count != 0) {
				var data = GetDefinition(nodeStack.Peek());
				if (data != null)
					return data;
			}
			return GetDefinition(identifier);
		}

		object GetDefinition(AstNode node)
		{
			if (node is Identifier) {
				node = node.Parent;
				if (node is VariableInitializer)
					node = node.Parent;		// get FieldDeclaration / EventDeclaration
			}
			if (IsDefinition(node))
				return node.Annotation<IMemberRef>();

			return null;
		}

		public override void WriteKeyword(Role role, string keyword)
		{
			WriteKeyword(keyword);
		}

		void WriteKeyword(string keyword)
		{
			IMemberRef memberRef = GetCurrentMemberReference();
			var node = nodeStack.Peek();
			if (node is IndexerDeclaration)
				memberRef = node.Annotation<PropertyDef>();
			if (keyword != "async" && memberRef != null && (node is PrimitiveType || node is ConstructorInitializer || node is BaseReferenceExpression || node is ThisReferenceExpression || node is ObjectCreateExpression || node is AnonymousMethodExpression))
				output.Write(keyword, memberRef, keyword == "new" ? DecompilerReferenceFlags.Hidden : DecompilerReferenceFlags.None, BoxedTextColor.Keyword);
			else if (memberRef != null && node is IndexerDeclaration && keyword == "this")
				output.Write(keyword, memberRef, DecompilerReferenceFlags.Definition, BoxedTextColor.Keyword);
			else
				output.Write(keyword, BoxedTextColor.Keyword);
		}

		public override void WriteToken(Role role, string token, object data)
		{
			IMemberRef memberRef = GetCurrentMemberReference();
			var node = nodeStack.Peek();

			bool addRef = memberRef != null &&
						  (node is BinaryOperatorExpression ||
						   node is UnaryOperatorExpression ||
						   node is AssignmentExpression ||
						   node is IndexerExpression);

			// Add a ref to the method if it's a delegate call
			if (!addRef && node is InvocationExpression && memberRef is dnlib.DotNet.IMethod) {
				var md = (memberRef as dnlib.DotNet.IMethod).Resolve();
				if (md != null && md.DeclaringType != null && md.DeclaringType.IsDelegate)
					addRef = true;
			}

			if (addRef)
				output.Write(token, memberRef, DecompilerReferenceFlags.None, data);
			else
				output.Write(token, data);
		}

		public override void Space()
		{
			output.Write(" ", BoxedTextColor.Text);
		}

		public void OpenBrace(BraceStyle style, out int? start, out int? end)
		{
			if (braceLevelWithinType >= 0 || nodeStack.Peek() is TypeDeclaration)
				braceLevelWithinType++;
			output.WriteLine();
			start = output.NextPosition;
			output.Write("{", BoxedTextColor.Punctuation);
			end = output.NextPosition;
			output.WriteLine();
			output.IncreaseIndent();
		}

		public void CloseBrace(BraceStyle style, out int? start, out int? end)
		{
			output.DecreaseIndent();
			start = output.NextPosition;
			output.Write("}", BoxedTextColor.Punctuation);
			end = output.NextPosition;
			if (braceLevelWithinType >= 0)
				braceLevelWithinType--;
		}

		public override void Indent()
		{
			output.IncreaseIndent();
		}

		public override void Unindent()
		{
			output.DecreaseIndent();
		}

		public override void NewLine()
		{
			output.WriteLine();
		}

		public override void WriteComment(CommentType commentType, string content, CommentReference[] refs)
		{
			switch (commentType)
			{
				case CommentType.SingleLine:
					output.Write("//", BoxedTextColor.Comment);
					Write(content, refs);
					output.WriteLine();
					break;
				case CommentType.MultiLine:
					output.Write("/*", BoxedTextColor.Comment);
					Write(content, refs);
					output.Write("*/", BoxedTextColor.Comment);
					break;
				case CommentType.Documentation:
					output.Write("///", BoxedTextColor.XmlDocCommentDelimiter);
					Debug.Assert(refs == null);
					output.WriteXmlDoc(content);
					output.WriteLine();
					break;
				default:
					Write(content, refs);
					break;
			}
		}

		void Write(string content, CommentReference[] refs)
		{
			if (refs == null) {
				output.Write(content, BoxedTextColor.Comment);
				return;
			}

			int offs = 0;
			for (int i = 0; i < refs.Length; i++) {
				var @ref = refs[i];
				var s = content.Substring(offs, @ref.Length);
				offs += @ref.Length;
				if (@ref.Reference == null)
					output.Write(s, BoxedTextColor.Comment);
				else
					output.Write(s, @ref.Reference, @ref.IsLocal ? DecompilerReferenceFlags.Local : DecompilerReferenceFlags.None, BoxedTextColor.Comment);
			}
			Debug.Assert(offs == content.Length);
		}

		public override void WritePreProcessorDirective(PreProcessorDirectiveType type, string argument)
		{
			// pre-processor directive must start on its own line
			output.Write("#", BoxedTextColor.PreprocessorKeyword);
			output.Write(type.ToString().ToLowerInvariant(), BoxedTextColor.PreprocessorKeyword);
			if (!string.IsNullOrEmpty(argument)) {
				output.Write(" ", BoxedTextColor.Text);
				output.Write(argument, BoxedTextColor.PreprocessorText);
			}
			output.WriteLine();
		}

		public override void WritePrimitiveValue(object value, object data = null, LiteralFormat format = LiteralFormat.None)
		{
			int column = 0;
			//TODO: parameters
			var numberFormatter = NumberFormatter.GetCSharpInstance(false, upper: true);
			TextWriterTokenWriter.WritePrimitiveValue(value, data, format, 1000, ref column, numberFormatter, WritePrimitiveValueCore, WriteToken);
		}

		void WritePrimitiveValueCore(string text, object reference, object color)
		{
			if (color == BoxedTextColor.String || color == BoxedTextColor.Char) {
				int start = output.NextPosition;
				output.Write(text, color);
				int end = output.NextPosition;
				output.AddBracePair(new TextSpan(start, 1), new TextSpan(end - 1, 1), CodeBracesRangeFlags.SingleQuotes);
			}
			else if (reference != null)
				output.Write(text, reference, DecompilerReferenceFlags.Local | DecompilerReferenceFlags.Hidden | DecompilerReferenceFlags.NoFollow, color);
			else
				output.Write(text, color);
		}

		public override void WriteInterpolatedText(string text, object data = null)
		{
			output.Write(TextWriterTokenWriter.ConvertString(text), data);
		}

		public override void WritePrimitiveType(string type)
		{
			WriteKeyword(type);
			if (type == "new") {
				int startPos1 = output.NextPosition;
				output.Write("(", BoxedTextColor.Punctuation);
				int startPos2 = output.NextPosition;
				output.Write(")", BoxedTextColor.Punctuation);
				output.AddBracePair(new TextSpan(startPos1, 1), new TextSpan(startPos2, 1), CodeBracesRangeFlags.Parentheses);
			}
		}

		MethodDebugInfoBuilder currentMethodDebugInfoBuilder;
		Stack<MethodDebugInfoBuilder> parentMethodDebugInfoBuilder = new Stack<MethodDebugInfoBuilder>();
		List<Tuple<MethodDebugInfoBuilder, List<ILSpan>>> multiMappings;

		public override void StartNode(AstNode node)
		{
			nodeStack.Push(node);

			MethodDebugInfoBuilder mapping = node.Annotation<MethodDebugInfoBuilder>();
			if (mapping != null) {
				parentMethodDebugInfoBuilder.Push(currentMethodDebugInfoBuilder);
				currentMethodDebugInfoBuilder = mapping;
			}
			// For ctor/cctor field initializers
			var mms = node.Annotation<List<Tuple<MethodDebugInfoBuilder, List<ILSpan>>>>();
			if (mms != null) {
				Debug.Assert(multiMappings == null);
				multiMappings = mms;
			}
		}

		public override void EndNode(AstNode node)
		{
			if (nodeStack.Pop() != node)
				throw new InvalidOperationException();

			if (node.Annotation<MethodDebugInfoBuilder>() != null) {
				// if (context.CalculateILSpans) {
				// 	foreach (var ns in context.UsingNamespaces)
				// 		currentMethodDebugInfoBuilder.Scope.Imports.Add(ImportInfo.CreateNamespace(ns));
				// }
				if (parentMethodDebugInfoBuilder.Peek() != currentMethodDebugInfoBuilder)
					output.AddDebugInfo(currentMethodDebugInfoBuilder.Create());
				currentMethodDebugInfoBuilder = parentMethodDebugInfoBuilder.Pop();
			}
			var mms = node.Annotation<List<Tuple<MethodDebugInfoBuilder, List<ILSpan>>>>();
			if (mms != null) {
				Debug.Assert(mms == multiMappings);
				if (mms == multiMappings) {
					foreach (var mm in mms)
						output.AddDebugInfo(mm.Item1.Create());
					multiMappings = null;
				}
			}
		}

		private static bool IsDefinition(AstNode node)
		{
<<<<<<< HEAD
			return node is EntityDeclaration
				   || (node is VariableInitializer && node.Parent is FieldDeclaration)
				   || node is FixedVariableInitializer
				   || node is TypeParameterDeclaration;
		}

		class DebugState
		{
			public List<AstNode> Nodes = new List<AstNode>();
			public int StartSpan;
		}
		readonly Stack<DebugState> debugStack = new Stack<DebugState>();
		public override void DebugStart(AstNode node, int? start)
		{
			debugStack.Push(new DebugState { StartSpan = start ?? output.NextPosition });
		}

		public override void DebugHidden(AstNode hiddenNode)
		{
			if (hiddenNode == null || hiddenNode.IsNull)
				return;
			if (debugStack.Count > 0)
				debugStack.Peek().Nodes.AddRange(hiddenNode.DescendantsAndSelf);
		}

		public override void DebugExpression(AstNode node)
		{
			if (debugStack.Count > 0)
				debugStack.Peek().Nodes.Add(node);
		}

		public override void DebugEnd(AstNode node, int? end)
		{
			var state = debugStack.Pop();
			if (currentMethodDebugInfoBuilder != null) {
				foreach (var ilSpan in ILSpan.OrderAndCompact(GetILSpans(state)))
					currentMethodDebugInfoBuilder.Add(new SourceStatement(ilSpan, new TextSpan(state.StartSpan, (end ?? output.NextPosition) - state.StartSpan)));
=======
			if (node is EntityDeclaration && !(node.Parent is LocalFunctionDeclarationStatement))
				return true;
			if (node is VariableInitializer && node.Parent is FieldDeclaration or EventDeclaration)
			{
				node = node.Parent;
				return true;
>>>>>>> c451eb45
			}
			else if (multiMappings != null) {
				foreach (var mm in multiMappings) {
					foreach (var ilSpan in ILSpan.OrderAndCompact(mm.Item2))
						mm.Item1.Add(new SourceStatement(ilSpan, new TextSpan(state.StartSpan, (end ?? output.NextPosition) - state.StartSpan)));
				}
			}
		}

		static IEnumerable<ILSpan> GetILSpans(DebugState state)
		{
			foreach (var node in state.Nodes) {
				foreach (var ann in node.Annotations) {
					if (ann is not IList<ILSpan> list)
						continue;
					foreach (var ilSpan in list)
						yield return ilSpan;
				}
			}
		}

		public override int? GetLocation()
		{
			return output.NextPosition;
		}

		public override void AddHighlightedKeywordReference(object reference, int start, int end) {
			Debug.Assert(reference != null);
			if (reference != null)
				output.AddSpanReference(reference, start, end, PredefinedSpanReferenceIds.HighlightRelatedKeywords);
		}

		public override void AddBracePair(int leftStart, int leftEnd, int rightStart, int rightEnd, CodeBracesRangeFlags flags) =>
			output.AddBracePair(TextSpan.FromBounds(leftStart, leftEnd), TextSpan.FromBounds(rightStart, rightEnd), flags);

		public override void AddLineSeparator(int position) => output.AddLineSeparator(position);
	}
}<|MERGE_RESOLUTION|>--- conflicted
+++ resolved
@@ -1,4 +1,4 @@
-﻿// Copyright (c) 2011 AlphaSierraPapa for the SharpDevelop Team
+// Copyright (c) 2011 AlphaSierraPapa for the SharpDevelop Team
 //
 // Permission is hereby granted, free of charge, to any person obtaining a copy of this
 // software and associated documentation files (the "Software"), to deal in the Software
@@ -444,7 +444,6 @@
 
 		private static bool IsDefinition(AstNode node)
 		{
-<<<<<<< HEAD
 			return node is EntityDeclaration
 				   || (node is VariableInitializer && node.Parent is FieldDeclaration)
 				   || node is FixedVariableInitializer
@@ -482,14 +481,6 @@
 			if (currentMethodDebugInfoBuilder != null) {
 				foreach (var ilSpan in ILSpan.OrderAndCompact(GetILSpans(state)))
 					currentMethodDebugInfoBuilder.Add(new SourceStatement(ilSpan, new TextSpan(state.StartSpan, (end ?? output.NextPosition) - state.StartSpan)));
-=======
-			if (node is EntityDeclaration && !(node.Parent is LocalFunctionDeclarationStatement))
-				return true;
-			if (node is VariableInitializer && node.Parent is FieldDeclaration or EventDeclaration)
-			{
-				node = node.Parent;
-				return true;
->>>>>>> c451eb45
 			}
 			else if (multiMappings != null) {
 				foreach (var mm in multiMappings) {
