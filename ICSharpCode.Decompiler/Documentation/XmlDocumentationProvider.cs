// Copyright (c) 2010-2013 AlphaSierraPapa for the SharpDevelop Team
// 
// Permission is hereby granted, free of charge, to any person obtaining a copy of this
// software and associated documentation files (the "Software"), to deal in the Software
// without restriction, including without limitation the rights to use, copy, modify, merge,
// publish, distribute, sublicense, and/or sell copies of the Software, and to permit persons
// to whom the Software is furnished to do so, subject to the following conditions:
// 
// The above copyright notice and this permission notice shall be included in all copies or
// substantial portions of the Software.
// 
// THE SOFTWARE IS PROVIDED "AS IS", WITHOUT WARRANTY OF ANY KIND, EXPRESS OR IMPLIED,
// INCLUDING BUT NOT LIMITED TO THE WARRANTIES OF MERCHANTABILITY, FITNESS FOR A PARTICULAR
// PURPOSE AND NONINFRINGEMENT. IN NO EVENT SHALL THE AUTHORS OR COPYRIGHT HOLDERS BE LIABLE
// FOR ANY CLAIM, DAMAGES OR OTHER LIABILITY, WHETHER IN AN ACTION OF CONTRACT, TORT OR
// OTHERWISE, ARISING FROM, OUT OF OR IN CONNECTION WITH THE SOFTWARE OR THE USE OR OTHER
// DEALINGS IN THE SOFTWARE.

using System;
using System.Collections.Generic;
using System.Diagnostics;
using System.IO;
using System.Runtime.Serialization;
using System.Text;
using System.Xml;

using ICSharpCode.Decompiler.TypeSystem;
using ICSharpCode.Decompiler.Util;

namespace ICSharpCode.Decompiler.Documentation
{
	/// <summary>
	/// Provides XML documentation for type and member definitions in source code.
	/// </summary>
	public interface IDocumentationProvider
	{
		/// <summary>
		/// Returns the XML documentation for the given <paramref name="entity"/>.
		/// May return null, if no documentation is present for the entity.
		/// </summary>
		/// <exception cref="ArgumentNullException"><paramref name="entity"/> is null.</exception>
		string GetDocumentation(IEntity entity);
	}

	/// <summary>
	/// Provides documentation from an .xml file (as generated by the Microsoft C# compiler).
	/// </summary>
	/// <remarks>
	/// This class first creates an in-memory index of the .xml file, and then uses that to read only the requested members.
	/// This way, we avoid keeping all the documentation in memory.
	/// The .xml file is only opened when necessary, the file handle is not kept open all the time.
	/// If the .xml file is changed, the index will automatically be recreated.
	/// </remarks>
	[Serializable]
	public class XmlDocumentationProvider : IDeserializationCallback, IDocumentationProvider
	{
		#region Cache
		sealed class XmlDocumentationCache
		{
			readonly KeyValuePair<string, string>[] entries;
			int pos;

			public XmlDocumentationCache(int size = 50)
			{
				if (size <= 0)
					throw new ArgumentOutOfRangeException(nameof(size), size, "Value must be positive");
				this.entries = new KeyValuePair<string, string>[size];
			}

			internal bool TryGet(string key, out string value)
			{
				foreach (var pair in entries)
				{
					if (pair.Key == key)
					{
						value = pair.Value;
						return true;
					}
				}
				value = null;
				return false;
			}

			internal void Add(string key, string value)
			{
				entries[pos++] = new KeyValuePair<string, string>(key, value);
				if (pos == entries.Length)
					pos = 0;
			}
		}
		#endregion

		[Serializable]
		struct IndexEntry : IComparable<IndexEntry>
		{
			/// <summary>
			/// Hash code of the documentation tag
			/// </summary>
			internal readonly int HashCode;

			/// <summary>
			/// Position in the .xml file where the documentation starts
			/// </summary>
			internal readonly int PositionInFile;

			internal IndexEntry(int hashCode, int positionInFile)
			{
				this.HashCode = hashCode;
				this.PositionInFile = positionInFile;
			}

			public int CompareTo(IndexEntry other)
			{
				return this.HashCode.CompareTo(other.HashCode);
			}
		}

		[NonSerialized]
		XmlDocumentationCache cache = new XmlDocumentationCache();

		readonly string fileName;
		readonly Encoding encoding;
		volatile IndexEntry[] index; // SORTED array of index entries

		#region Constructor / Redirection support
		/// <summary>
		/// Creates a new XmlDocumentationProvider.
		/// </summary>
		/// <param name="fileName">Name of the .xml file.</param>
		/// <exception cref="IOException">Error reading from XML file (or from redirected file)</exception>
		/// <exception cref="XmlException">Invalid XML file</exception>
		public XmlDocumentationProvider(string fileName)
		{
			if (fileName == null)
				throw new ArgumentNullException(nameof(fileName));

			using (FileStream fs = new FileStream(fileName, FileMode.Open, FileAccess.Read, FileShare.Read | FileShare.Delete))
			{
				using (XmlTextReader xmlReader = new XmlTextReader(fs))
				{
					xmlReader.XmlResolver = null; // no DTD resolving
					xmlReader.MoveToContent();
					if (string.IsNullOrEmpty(xmlReader.GetAttribute("redirect")))
					{
						this.fileName = fileName;
						this.encoding = xmlReader.Encoding;
						ReadXmlDoc(xmlReader);
					}
					else
					{
						string redirectionTarget = GetRedirectionTarget(fileName, xmlReader.GetAttribute("redirect"));
						if (redirectionTarget != null)
						{
							Debug.WriteLine("XmlDoc " + fileName + " is redirecting to " + redirectionTarget);
							using (FileStream redirectedFs = new FileStream(redirectionTarget, FileMode.Open, FileAccess.Read, FileShare.Read | FileShare.Delete))
							{
								using (XmlTextReader redirectedXmlReader = new XmlTextReader(redirectedFs))
								{
									redirectedXmlReader.XmlResolver = null; // no DTD resolving
									redirectedXmlReader.MoveToContent();
									this.fileName = redirectionTarget;
									this.encoding = redirectedXmlReader.Encoding;
									ReadXmlDoc(redirectedXmlReader);
								}
							}
						}
						else
						{
							throw new XmlException("XmlDoc " + fileName + " is redirecting to " + xmlReader.GetAttribute("redirect") + ", but that file was not found.");
						}
					}
				}
			}
		}

		static string GetRedirectionTarget(string xmlFileName, string target)
		{
			string programFilesDir = Environment.GetFolderPath(Environment.SpecialFolder.ProgramFilesX86);
			programFilesDir = AppendDirectorySeparator(programFilesDir);

			string corSysDir = System.Runtime.InteropServices.RuntimeEnvironment.GetRuntimeDirectory();
			corSysDir = AppendDirectorySeparator(corSysDir);

			var fileName = target.Replace("%PROGRAMFILESDIR%", programFilesDir)
				.Replace("%CORSYSDIR%", corSysDir);
			if (!Path.IsPathRooted(fileName))
				fileName = Path.Combine(Path.GetDirectoryName(xmlFileName), fileName);
			return LookupLocalizedXmlDoc(fileName);
		}

		static string AppendDirectorySeparator(string dir)
		{
			if (dir.EndsWith("\\", StringComparison.Ordinal) || dir.EndsWith("/", StringComparison.Ordinal))
				return dir;
			else
				return dir + Path.DirectorySeparatorChar;
		}

		/// <summary>
		/// Given the assembly file name, looks up the XML documentation file name.
		/// Returns null if no XML documentation file is found.
		/// </summary>
		public static string LookupLocalizedXmlDoc(string fileName)
		{
			string xmlFileName = Path.ChangeExtension(fileName, ".xml");
			string currentCulture = System.Threading.Thread.CurrentThread.CurrentUICulture.TwoLetterISOLanguageName;
			string localizedXmlDocFile = GetLocalizedName(xmlFileName, currentCulture);

			Debug.WriteLine("Try find XMLDoc @" + localizedXmlDocFile);
			if (File.Exists(localizedXmlDocFile))
			{
				return localizedXmlDocFile;
			}
			Debug.WriteLine("Try find XMLDoc @" + xmlFileName);
			if (File.Exists(xmlFileName))
			{
				return xmlFileName;
			}
			if (currentCulture != "en")
			{
				string englishXmlDocFile = GetLocalizedName(xmlFileName, "en");
				Debug.WriteLine("Try find XMLDoc @" + englishXmlDocFile);
				if (File.Exists(englishXmlDocFile))
				{
					return englishXmlDocFile;
				}
			}
			return null;
		}

		static string GetLocalizedName(string fileName, string language)
		{
			string localizedXmlDocFile = Path.GetDirectoryName(fileName);
			localizedXmlDocFile = Path.Combine(localizedXmlDocFile, language);
			localizedXmlDocFile = Path.Combine(localizedXmlDocFile, Path.GetFileName(fileName));
			return localizedXmlDocFile;
		}
		#endregion

		#region Load / Create Index
		void ReadXmlDoc(XmlTextReader reader)
		{
			//lastWriteDate = File.GetLastWriteTimeUtc(fileName);
			// Open up a second file stream for the line<->position mapping
			using (FileStream fs = new FileStream(fileName, FileMode.Open, FileAccess.Read, FileShare.Read | FileShare.Delete))
			{
				LinePositionMapper linePosMapper = new LinePositionMapper(fs, encoding);
				List<IndexEntry> indexList = new List<IndexEntry>();
				while (reader.Read())
				{
					if (reader.IsStartElement())
					{
						switch (reader.LocalName)
						{
							case "members":
								ReadMembersSection(reader, linePosMapper, indexList);
								break;
						}
					}
				}
				indexList.Sort();
				this.index = indexList.ToArray(); // volatile write
			}
		}

		sealed class LinePositionMapper
		{
			readonly FileStream fs;
			readonly Decoder decoder;
			int currentLine = 1;
			char prevChar = '\0';

			// buffers for use with Decoder:
			readonly byte[] input = new byte[1];
			readonly char[] output = new char[2];

			public LinePositionMapper(FileStream fs, Encoding encoding)
			{
				this.decoder = encoding.GetDecoder();
				this.fs = fs;
			}

			public int GetPositionForLine(int line)
			{
				Debug.Assert(line >= currentLine);
				while (line > currentLine)
				{
					int b = fs.ReadByte();
					if (b < 0)
						throw new EndOfStreamException();
					input[0] = (byte)b;
<<<<<<< HEAD
					decoder.Convert(input, 0, 1, output, 0, 1, false, out int bytesUsed, out int charsUsed, out _);
=======
					decoder.Convert(input, 0, 1, output, 0, output.Length, false, out int bytesUsed, out int charsUsed, out _);
>>>>>>> 41c99e47
					Debug.Assert(bytesUsed == 1);
					if (charsUsed == 1)
					{
						if ((prevChar != '\r' && output[0] == '\n') || output[0] == '\r')
							currentLine++;
						prevChar = output[0];
					}
				}
				return checked((int)fs.Position);
			}
		}

		static void ReadMembersSection(XmlTextReader reader, LinePositionMapper linePosMapper, List<IndexEntry> indexList)
		{
			while (reader.Read())
			{
				switch (reader.NodeType)
				{
					case XmlNodeType.EndElement:
						if (reader.LocalName == "members")
						{
							return;
						}
						break;
					case XmlNodeType.Element:
						if (reader.LocalName == "member")
						{
							int pos = linePosMapper.GetPositionForLine(reader.LineNumber) + Math.Max(reader.LinePosition - 2, 0);
							string memberAttr = reader.GetAttribute("name");
							if (memberAttr != null)
								indexList.Add(new IndexEntry(GetHashCode(memberAttr), pos));
							reader.Skip();
						}
						break;
				}
			}
		}

		/// <summary>
		/// Hash algorithm used for the index.
		/// This is a custom implementation so that old index files work correctly
		/// even when the .NET string.GetHashCode implementation changes
		/// (e.g. due to .NET 4.5 hash randomization)
		/// </summary>
		static int GetHashCode(string key)
		{
			unchecked
			{
				int h = 0;
				foreach (char c in key)
				{
					h = (h << 5) - h + c;
				}
				return h;
			}
		}
		#endregion

		#region GetDocumentation
		/// <summary>
		/// Get the documentation for the member with the specified documentation key.
		/// </summary>
		public string GetDocumentation(string key)
		{
			if (key == null)
				throw new ArgumentNullException(nameof(key));
			return GetDocumentation(key, true);
		}

		/// <summary>
		/// Get the documentation for the specified member.
		/// </summary>
		public string GetDocumentation(IEntity entity)
		{
			if (entity == null)
				throw new ArgumentNullException(nameof(entity));
			return GetDocumentation(entity.GetIdString());
		}

		string GetDocumentation(string key, bool allowReload)
		{
			int hashcode = GetHashCode(key);
			var index = this.index; // read volatile field
									// index is sorted, so we can use binary search
			int m = Array.BinarySearch(index, new IndexEntry(hashcode, 0));
			if (m < 0)
				return null;
			// correct hash code found.
			// possibly there are multiple items with the same hash, so go to the first.
			while (--m >= 0 && index[m].HashCode == hashcode)
				;
			// m is now 1 before the first item with the correct hash

			XmlDocumentationCache cache = this.cache;
<<<<<<< HEAD
			lock (cache) {
				if (!cache.TryGet(key, out string val)) {
					try {
=======
			lock (cache)
			{
				if (!cache.TryGet(key, out string val))
				{
					try
					{
>>>>>>> 41c99e47
						// go through all items that have the correct hash
						while (++m < index.Length && index[m].HashCode == hashcode)
						{
							val = LoadDocumentation(key, index[m].PositionInFile);
							if (val != null)
								break;
						}
						// cache the result (even if it is null)
						cache.Add(key, val);
					}
					catch (IOException)
					{
						// may happen if the documentation file was deleted/is inaccessible/changed (EndOfStreamException)
						return allowReload ? ReloadAndGetDocumentation(key) : null;
					}
					catch (XmlException)
					{
						// may happen if the documentation file was changed so that the file position no longer starts on a valid XML element
						return allowReload ? ReloadAndGetDocumentation(key) : null;
					}
				}
				return val;
			}
		}

		string ReloadAndGetDocumentation(string key)
		{
			try
			{
				// Reload the index
				using (FileStream fs = new FileStream(fileName, FileMode.Open, FileAccess.Read, FileShare.Read | FileShare.Delete))
				{
					using (XmlTextReader xmlReader = new XmlTextReader(fs))
					{
						xmlReader.XmlResolver = null; // no DTD resolving
						xmlReader.MoveToContent();
						ReadXmlDoc(xmlReader);
					}
				}
			}
			catch (IOException)
			{
				// Ignore errors on reload; IEntity.Documentation callers aren't prepared to handle exceptions
				this.index = Empty<IndexEntry>.Array; // clear index to avoid future load attempts
				return null;
			}
			catch (XmlException)
			{
				this.index = Empty<IndexEntry>.Array; // clear index to avoid future load attempts
				return null;
			}
			return GetDocumentation(key, allowReload: false); // prevent infinite reload loops
		}
		#endregion

		#region Load / Read XML
		string LoadDocumentation(string key, int positionInFile)
		{
			using (FileStream fs = new FileStream(fileName, FileMode.Open, FileAccess.Read, FileShare.Read | FileShare.Delete))
			{
				fs.Position = positionInFile;
				var context = new XmlParserContext(null, null, null, XmlSpace.None) { Encoding = encoding };
				using (XmlTextReader r = new XmlTextReader(fs, XmlNodeType.Element, context))
				{
					r.XmlResolver = null; // no DTD resolving
					while (r.Read())
					{
						if (r.NodeType == XmlNodeType.Element)
						{
							string memberAttr = r.GetAttribute("name");
							if (memberAttr == key)
							{
								return r.ReadInnerXml();
							}
							else
							{
								return null;
							}
						}
					}
					return null;
				}
			}
		}
		#endregion

		public virtual void OnDeserialization(object sender)
		{
			cache = new XmlDocumentationCache();
		}
	}
}<|MERGE_RESOLUTION|>--- conflicted
+++ resolved
@@ -289,11 +289,7 @@
 					if (b < 0)
 						throw new EndOfStreamException();
 					input[0] = (byte)b;
-<<<<<<< HEAD
-					decoder.Convert(input, 0, 1, output, 0, 1, false, out int bytesUsed, out int charsUsed, out _);
-=======
 					decoder.Convert(input, 0, 1, output, 0, output.Length, false, out int bytesUsed, out int charsUsed, out _);
->>>>>>> 41c99e47
 					Debug.Assert(bytesUsed == 1);
 					if (charsUsed == 1)
 					{
@@ -388,18 +384,12 @@
 			// m is now 1 before the first item with the correct hash
 
 			XmlDocumentationCache cache = this.cache;
-<<<<<<< HEAD
-			lock (cache) {
-				if (!cache.TryGet(key, out string val)) {
-					try {
-=======
 			lock (cache)
 			{
 				if (!cache.TryGet(key, out string val))
 				{
 					try
 					{
->>>>>>> 41c99e47
 						// go through all items that have the correct hash
 						while (++m < index.Length && index[m].HashCode == hashcode)
 						{
