using System;
using System.Collections.Generic;
using System.Diagnostics;
using System.IO;
using System.Linq;
using System.Runtime.CompilerServices;
using System.Runtime.InteropServices;
using System.Threading;
using ICSharpCode.Decompiler;
using ICSharpCode.Decompiler.Ast.Transforms;
using ICSharpCode.Decompiler.ILAst;
using ICSharpCode.NRefactory.CSharp;
using ICSharpCode.NRefactory.Utils;
using Mono.Cecil;
using Mono.Cecil.Cil;

namespace ICSharpCode.Decompiler.Ast
{
	using Ast = ICSharpCode.NRefactory.CSharp;
	using ClassType = ICSharpCode.NRefactory.TypeSystem.ClassType;
	using VarianceModifier = ICSharpCode.NRefactory.TypeSystem.VarianceModifier;

	public class AstBuilder
	{
		DecompilerContext context = new DecompilerContext();
		CompilationUnit astCompileUnit = new CompilationUnit();
		Dictionary<string, NamespaceDeclaration> astNamespaces = new Dictionary<string, NamespaceDeclaration>();
		
		public AstBuilder(DecompilerContext context)
		{
			if (context == null)
				throw new ArgumentNullException("context");
			this.context = context;
		}
		
		public static bool MemberIsHidden(MemberReference member, DecompilerSettings settings)
		{
			MethodDefinition method = member as MethodDefinition;
			if (method != null) {
				if (method.IsGetter || method.IsSetter || method.IsAddOn || method.IsRemoveOn)
					return true;
				if (settings.AnonymousMethods && method.Name.StartsWith("<", StringComparison.Ordinal) && method.IsCompilerGenerated())
					return true;
			}
			TypeDefinition type = member as TypeDefinition;
			if (type != null && type.DeclaringType != null) {
				if (settings.AnonymousMethods && type.Name.StartsWith("<>c__DisplayClass", StringComparison.Ordinal) && type.IsCompilerGenerated())
					return true;
				if (settings.YieldReturn && YieldReturnDecompiler.IsCompilerGeneratorEnumerator(type))
					return true;
			} else if (type != null && type.IsCompilerGenerated()) {
				if (type.Name.StartsWith("<PrivateImplementationDetails>", StringComparison.Ordinal))
					return true;
				if (type.Name.StartsWith("<>", StringComparison.Ordinal) && type.Name.Contains("AnonymousType"))
					return true;
			}
			FieldDefinition field = member as FieldDefinition;
			if (field != null && field.IsCompilerGenerated()) {
				if (settings.AnonymousMethods && field.Name.StartsWith("CS$<>", StringComparison.Ordinal))
					return true;
				if (settings.AutomaticProperties && field.Name.StartsWith("<", StringComparison.Ordinal) && field.Name.EndsWith("BackingField", StringComparison.Ordinal))
					return true;
			}
			// event-fields are not [CompilerGenerated]
			if (field != null && settings.AutomaticEvents && field.DeclaringType.Events.Any(ev => ev.Name == field.Name))
				return true;
			return false;
		}
		
		public void GenerateCode(ITextOutput output)
		{
			GenerateCode(output, null);
		}
		
		public void GenerateCode(ITextOutput output, Predicate<IAstTransform> transformAbortCondition)
		{
			TransformationPipeline.RunTransformationsUntil(astCompileUnit, transformAbortCondition, context);
			astCompileUnit.AcceptVisitor(new InsertParenthesesVisitor { InsertParenthesesForReadability = true }, null);
			
			var outputFormatter = new TextOutputFormatter(output);
			var formattingPolicy = new CSharpFormattingPolicy();
			// disable whitespace in front of parentheses:
			formattingPolicy.BeforeMethodCallParentheses = false;
			formattingPolicy.BeforeMethodDeclarationParentheses = false;
			formattingPolicy.BeforeConstructorDeclarationParentheses = false;
			formattingPolicy.BeforeDelegateDeclarationParentheses = false;
			astCompileUnit.AcceptVisitor(new OutputVisitor(outputFormatter, formattingPolicy), null);
		}
		
		public void AddAssembly(AssemblyDefinition assemblyDefinition, bool onlyAssemblyLevel = false)
		{
			astCompileUnit.AddChild(
				new UsingDeclaration {
					Import = new SimpleType("System")
				}, CompilationUnit.MemberRole);
			
			ConvertCustomAttributes(astCompileUnit, assemblyDefinition, AttributeTarget.Assembly);
			ConvertCustomAttributes(astCompileUnit, assemblyDefinition.MainModule, AttributeTarget.Module);

			if (!onlyAssemblyLevel) {
				foreach (TypeDefinition typeDef in assemblyDefinition.MainModule.Types)
				{
					// Skip nested types - they will be added by the parent type
					if (typeDef.DeclaringType != null) continue;
					// Skip the <Module> class
					if (typeDef.Name == "<Module>") continue;

					AddType(typeDef);
				}
			}
		}
		
		NamespaceDeclaration GetCodeNamespace(string name)
		{
			if (string.IsNullOrEmpty(name)) {
				return null;
			}
			if (astNamespaces.ContainsKey(name)) {
				return astNamespaces[name];
			} else {
				// Create the namespace
				NamespaceDeclaration astNamespace = new NamespaceDeclaration { Name = name };
				astCompileUnit.AddChild(astNamespace, CompilationUnit.MemberRole);
				astNamespaces[name] = astNamespace;
				return astNamespace;
			}
		}
		
		public void AddType(TypeDefinition typeDef)
		{
			var astType = CreateType(typeDef);
			NamespaceDeclaration astNS = GetCodeNamespace(typeDef.Namespace);
			if (astNS != null) {
				astNS.AddChild(astType, NamespaceDeclaration.MemberRole);
			} else {
				astCompileUnit.AddChild(astType, CompilationUnit.MemberRole);
			}
		}
		
		public void AddMethod(MethodDefinition method)
		{
			AstNode node = method.IsConstructor ? (AstNode)CreateConstructor(method) : CreateMethod(method);
			astCompileUnit.AddChild(node, CompilationUnit.MemberRole);
		}
		
		public void AddProperty(PropertyDefinition property)
		{
			astCompileUnit.AddChild(CreateProperty(property), CompilationUnit.MemberRole);
		}
		
		public void AddField(FieldDefinition field)
		{
			astCompileUnit.AddChild(CreateField(field), CompilationUnit.MemberRole);
		}
		
		public void AddEvent(EventDefinition ev)
		{
			astCompileUnit.AddChild(CreateEvent(ev), CompilationUnit.MemberRole);
		}
		
		/// <summary>
		/// Creates the AST for a type definition.
		/// </summary>
		/// <param name="typeDef"></param>
		/// <returns>TypeDeclaration or DelegateDeclaration.</returns>
		public AttributedNode CreateType(TypeDefinition typeDef)
		{
			// create CSharp code mappings - used for debugger
			if (!CSharpCodeMapping.SourceCodeMappings.ContainsKey(typeDef.FullName)) {
				CSharpCodeMapping.SourceCodeMappings.TryAdd(typeDef.FullName, new List<MethodMapping>());
			} else {
				CSharpCodeMapping.SourceCodeMappings[typeDef.FullName].Clear();
			}
			
			// create type
			TypeDefinition oldCurrentType = context.CurrentType;
			context.CurrentType = typeDef;
			TypeDeclaration astType = new TypeDeclaration();
			ConvertAttributes(astType, typeDef);
			astType.AddAnnotation(typeDef);
			astType.Modifiers = ConvertModifiers(typeDef);
			astType.Name = CleanName(typeDef.Name);
			
			if (typeDef.IsEnum) {  // NB: Enum is value type
				astType.ClassType = ClassType.Enum;
				astType.Modifiers &= ~Modifiers.Sealed;
			} else if (typeDef.IsValueType) {
				astType.ClassType = ClassType.Struct;
				astType.Modifiers &= ~Modifiers.Sealed;
			} else if (typeDef.IsInterface) {
				astType.ClassType = ClassType.Interface;
				astType.Modifiers &= ~Modifiers.Abstract;
			} else {
				astType.ClassType = ClassType.Class;
			}
			
			IEnumerable<GenericParameter> genericParameters = typeDef.GenericParameters;
			if (typeDef.DeclaringType != null && typeDef.DeclaringType.HasGenericParameters)
				genericParameters = genericParameters.Skip(typeDef.DeclaringType.GenericParameters.Count);
			astType.TypeParameters.AddRange(MakeTypeParameters(genericParameters));
			astType.Constraints.AddRange(MakeConstraints(genericParameters));
			
			// Nested types
			foreach (TypeDefinition nestedTypeDef in typeDef.NestedTypes) {
				if (MemberIsHidden(nestedTypeDef, context.Settings))
					continue;
				astType.AddChild(CreateType(nestedTypeDef), TypeDeclaration.MemberRole);
			}
			
			AttributedNode result = astType;
			if (typeDef.IsEnum) {
				long expectedEnumMemberValue = 0;
				bool forcePrintingInitializers = IsFlagsEnum(typeDef);
				foreach (FieldDefinition field in typeDef.Fields) {
					if (field.IsRuntimeSpecialName) {
						// the value__ field
						if (field.FieldType != typeDef.Module.TypeSystem.Int32) {
							astType.AddChild(ConvertType(field.FieldType), TypeDeclaration.BaseTypeRole);
						}
					} else {
						EnumMemberDeclaration enumMember = new EnumMemberDeclaration();
						enumMember.Name = CleanName(field.Name);
						long memberValue = (long)CSharpPrimitiveCast.Cast(TypeCode.Int64, field.Constant, false);
						if (forcePrintingInitializers || memberValue != expectedEnumMemberValue) {
							enumMember.AddChild(new PrimitiveExpression(field.Constant), EnumMemberDeclaration.InitializerRole);
						}
						expectedEnumMemberValue = memberValue + 1;
						astType.AddChild(enumMember, TypeDeclaration.MemberRole);
					}
				}
			} else if (typeDef.BaseType != null && typeDef.BaseType.FullName == "System.MulticastDelegate") {
				DelegateDeclaration dd = new DelegateDeclaration();
				dd.Modifiers = astType.Modifiers & ~Modifiers.Sealed;
				dd.Name = astType.Name;
				dd.AddAnnotation(typeDef);
				astType.Attributes.MoveTo(dd.Attributes);
				astType.TypeParameters.MoveTo(dd.TypeParameters);
				astType.Constraints.MoveTo(dd.Constraints);
				foreach (var m in typeDef.Methods) {
					if (m.Name == "Invoke") {
						dd.ReturnType = ConvertType(m.ReturnType, m.MethodReturnType);
						dd.Parameters.AddRange(MakeParameters(m.Parameters));
					}
				}
				result = dd;
			} else {
				// Base type
				if (typeDef.BaseType != null && !typeDef.IsValueType && typeDef.BaseType.FullName != "System.Object") {
					astType.AddChild(ConvertType(typeDef.BaseType), TypeDeclaration.BaseTypeRole);
				}
				foreach (var i in typeDef.Interfaces)
					astType.AddChild(ConvertType(i), TypeDeclaration.BaseTypeRole);
				
				
				AddTypeMembers(astType, typeDef);
			}

			context.CurrentType = oldCurrentType;
			return result;
		}

		public void Transform(IAstTransform transform)
		{
			transform.Run(astCompileUnit);
		}
		
		string CleanName(string name)
		{
			int pos = name.LastIndexOf('`');
			if (pos >= 0)
				name = name.Substring(0, pos);
			pos = name.LastIndexOf('.');
			if (pos >= 0)
				name = name.Substring(pos + 1);
			return name;
		}

		#region Convert Type Reference
		/// <summary>
		/// Converts a type reference.
		/// </summary>
		/// <param name="type">The Cecil type reference that should be converted into
		/// a type system type reference.</param>
		/// <param name="typeAttributes">Attributes associated with the Cecil type reference.
		/// This is used to support the 'dynamic' type.</param>
		public static AstType ConvertType(TypeReference type, ICustomAttributeProvider typeAttributes = null)
		{
			int typeIndex = 0;
			return ConvertType(type, typeAttributes, ref typeIndex);
		}
		
		static AstType ConvertType(TypeReference type, ICustomAttributeProvider typeAttributes, ref int typeIndex)
		{
			while (type is OptionalModifierType || type is RequiredModifierType) {
				type = ((TypeSpecification)type).ElementType;
			}
			if (type == null) {
				return AstType.Null;
			}
			
			if (type is Mono.Cecil.ByReferenceType) {
				typeIndex++;
				// ignore by reference type (cannot be represented in C#)
				return ConvertType((type as Mono.Cecil.ByReferenceType).ElementType, typeAttributes, ref typeIndex);
			} else if (type is Mono.Cecil.PointerType) {
				typeIndex++;
				return ConvertType((type as Mono.Cecil.PointerType).ElementType, typeAttributes, ref typeIndex)
					.MakePointerType();
			} else if (type is Mono.Cecil.ArrayType) {
				typeIndex++;
				return ConvertType((type as Mono.Cecil.ArrayType).ElementType, typeAttributes, ref typeIndex)
					.MakeArrayType((type as Mono.Cecil.ArrayType).Rank);
			} else if (type is GenericInstanceType) {
				GenericInstanceType gType = (GenericInstanceType)type;
				if (gType.ElementType.Namespace == "System" && gType.ElementType.Name == "Nullable`1" && gType.GenericArguments.Count == 1) {
					typeIndex++;
					return new ComposedType {
						BaseType = ConvertType(gType.GenericArguments[0], typeAttributes, ref typeIndex),
						HasNullableSpecifier = true
					};
				}
				AstType baseType = ConvertType(gType.ElementType, typeAttributes, ref typeIndex);
				List<AstType> typeArguments = new List<AstType>();
				foreach (var typeArgument in gType.GenericArguments) {
					typeIndex++;
					typeArguments.Add(ConvertType(typeArgument, typeAttributes, ref typeIndex));
				}
				ApplyTypeArgumentsTo(baseType, typeArguments);
				return baseType;
			} else if (type is GenericParameter) {
				return new SimpleType(type.Name);
			} else if (type.IsNested) {
				AstType typeRef = ConvertType(type.DeclaringType, typeAttributes, ref typeIndex);
				string namepart = ICSharpCode.NRefactory.TypeSystem.ReflectionHelper.SplitTypeParameterCountFromReflectionName(type.Name);
				return new MemberType { Target = typeRef, MemberName = namepart }.WithAnnotation(type);
			} else {
				string ns = type.Namespace ?? string.Empty;
				string name = type.Name;
				if (name == null)
					throw new InvalidOperationException("type.Name returned null. Type: " + type.ToString());
				
				if (name == "Object" && ns == "System" && HasDynamicAttribute(typeAttributes, typeIndex)) {
					return new PrimitiveType("dynamic");
				} else {
					if (ns == "System") {
						switch (name) {
							case "SByte":
								return new PrimitiveType("sbyte");
							case "Int16":
								return new PrimitiveType("short");
							case "Int32":
								return new PrimitiveType("int");
							case "Int64":
								return new PrimitiveType("long");
							case "Byte":
								return new PrimitiveType("byte");
							case "UInt16":
								return new PrimitiveType("ushort");
							case "UInt32":
								return new PrimitiveType("uint");
							case "UInt64":
								return new PrimitiveType("ulong");
							case "String":
								return new PrimitiveType("string");
							case "Single":
								return new PrimitiveType("float");
							case "Double":
								return new PrimitiveType("double");
							case "Decimal":
								return new PrimitiveType("decimal");
							case "Char":
								return new PrimitiveType("char");
							case "Boolean":
								return new PrimitiveType("bool");
							case "Void":
								return new PrimitiveType("void");
							case "Object":
								return new PrimitiveType("object");
						}
					}
					
					name = ICSharpCode.NRefactory.TypeSystem.ReflectionHelper.SplitTypeParameterCountFromReflectionName(name);
					
					// TODO: Until we can simplify type with 'using', use just the name without namesapce
					return new SimpleType(name).WithAnnotation(type);
					
//					if (ns.Length == 0)
//						return new SimpleType(name).WithAnnotation(type);
//					string[] parts = ns.Split('.');
//					AstType nsType = new SimpleType(parts[0]);
//					for (int i = 1; i < parts.Length; i++) {
//						nsType = new MemberType { Target = nsType, MemberName = parts[i] };
//					}
//					return new MemberType { Target = nsType, MemberName = name }.WithAnnotation(type);
				}
			}
		}
		
		static void ApplyTypeArgumentsTo(AstType baseType, List<AstType> typeArguments)
		{
			SimpleType st = baseType as SimpleType;
			if (st != null) {
				st.TypeArguments.AddRange(typeArguments);
			}
			MemberType mt = baseType as MemberType;
			if (mt != null) {
				TypeReference type = mt.Annotation<TypeReference>();
				if (type != null) {
					int typeParameterCount;
					ICSharpCode.NRefactory.TypeSystem.ReflectionHelper.SplitTypeParameterCountFromReflectionName(type.Name, out typeParameterCount);
					if (typeParameterCount > typeArguments.Count)
						typeParameterCount = typeArguments.Count;
					mt.TypeArguments.AddRange(typeArguments.GetRange(typeArguments.Count - typeParameterCount, typeParameterCount));
					typeArguments.RemoveRange(typeArguments.Count - typeParameterCount, typeParameterCount);
					if (typeArguments.Count > 0)
						ApplyTypeArgumentsTo(mt.Target, typeArguments);
				} else {
					mt.TypeArguments.AddRange(typeArguments);
				}
			}
		}
		
		const string DynamicAttributeFullName = "System.Runtime.CompilerServices.DynamicAttribute";
		
		static bool HasDynamicAttribute(ICustomAttributeProvider attributeProvider, int typeIndex)
		{
			if (attributeProvider == null || !attributeProvider.HasCustomAttributes)
				return false;
			foreach (CustomAttribute a in attributeProvider.CustomAttributes) {
				if (a.Constructor.DeclaringType.FullName == DynamicAttributeFullName) {
					if (a.ConstructorArguments.Count == 1) {
						CustomAttributeArgument[] values = a.ConstructorArguments[0].Value as CustomAttributeArgument[];
						if (values != null && typeIndex < values.Length && values[typeIndex].Value is bool)
							return (bool)values[typeIndex].Value;
					}
					return true;
				}
			}
			return false;
		}
		#endregion
		
		#region ConvertModifiers
		Modifiers ConvertModifiers(TypeDefinition typeDef)
		{
			Modifiers modifiers = Modifiers.None;
			if (typeDef.IsNestedPrivate)
				modifiers |= Modifiers.Private;
			else if (typeDef.IsNestedAssembly || typeDef.IsNestedFamilyAndAssembly || typeDef.IsNotPublic)
				modifiers |= Modifiers.Internal;
			else if (typeDef.IsNestedFamily)
				modifiers |= Modifiers.Protected;
			else if (typeDef.IsNestedFamilyOrAssembly)
				modifiers |= Modifiers.Protected | Modifiers.Internal;
			else if (typeDef.IsPublic || typeDef.IsNestedPublic)
				modifiers |= Modifiers.Public;
			
			if (typeDef.IsAbstract && typeDef.IsSealed)
				modifiers |= Modifiers.Static;
			else if (typeDef.IsAbstract)
				modifiers |= Modifiers.Abstract;
			else if (typeDef.IsSealed)
				modifiers |= Modifiers.Sealed;
			
			return modifiers;
		}
		
		Modifiers ConvertModifiers(FieldDefinition fieldDef)
		{
			Modifiers modifiers = Modifiers.None;
			if (fieldDef.IsPrivate)
				modifiers |= Modifiers.Private;
			else if (fieldDef.IsAssembly || fieldDef.IsFamilyAndAssembly)
				modifiers |= Modifiers.Internal;
			else if (fieldDef.IsFamily)
				modifiers |= Modifiers.Protected;
			else if (fieldDef.IsFamilyOrAssembly)
				modifiers |= Modifiers.Protected | Modifiers.Internal;
			else if (fieldDef.IsPublic)
				modifiers |= Modifiers.Public;
			
			if (fieldDef.IsLiteral) {
				modifiers |= Modifiers.Const;
			} else {
				if (fieldDef.IsStatic)
					modifiers |= Modifiers.Static;
				
				if (fieldDef.IsInitOnly)
					modifiers |= Modifiers.Readonly;
			}
			
			return modifiers;
		}
		
		Modifiers ConvertModifiers(MethodDefinition methodDef)
		{
			if (methodDef == null)
				return Modifiers.None;
			Modifiers modifiers = Modifiers.None;
			if (methodDef.IsPrivate)
				modifiers |= Modifiers.Private;
			else if (methodDef.IsAssembly || methodDef.IsFamilyAndAssembly)
				modifiers |= Modifiers.Internal;
			else if (methodDef.IsFamily)
				modifiers |= Modifiers.Protected;
			else if (methodDef.IsFamilyOrAssembly)
				modifiers |= Modifiers.Protected | Modifiers.Internal;
			else if (methodDef.IsPublic)
				modifiers |= Modifiers.Public;
			
			if (methodDef.IsStatic)
				modifiers |= Modifiers.Static;
			
			if (methodDef.IsAbstract) {
				modifiers |= Modifiers.Abstract;
				if (!methodDef.IsNewSlot)
					modifiers |= Modifiers.Override;
			} else if (methodDef.IsFinal) {
				if (!methodDef.IsNewSlot) {
					modifiers |= Modifiers.Sealed | Modifiers.Override;
				}
			} else if (methodDef.IsVirtual) {
				if (methodDef.IsNewSlot)
					modifiers |= Modifiers.Virtual;
				else
					modifiers |= Modifiers.Override;
			}
			if (!methodDef.HasBody && !methodDef.IsAbstract)
				modifiers |= Modifiers.Extern;
			
			return modifiers;
		}

		#endregion
		
		void AddTypeMembers(TypeDeclaration astType, TypeDefinition typeDef)
		{
			// Add fields
			foreach(FieldDefinition fieldDef in typeDef.Fields) {
				if (MemberIsHidden(fieldDef, context.Settings)) continue;
				astType.AddChild(CreateField(fieldDef), TypeDeclaration.MemberRole);
			}
			
			// Add events
			foreach(EventDefinition eventDef in typeDef.Events) {
				astType.AddChild(CreateEvent(eventDef), TypeDeclaration.MemberRole);
			}

			// Add properties
			CreateProperties(astType, typeDef);
			
			// Add constructors
			foreach(MethodDefinition methodDef in typeDef.Methods) {
				if (!methodDef.IsConstructor) continue;
				
				astType.AddChild(CreateConstructor(methodDef), TypeDeclaration.MemberRole);
			}
			
			// Add methods
			foreach(MethodDefinition methodDef in typeDef.Methods) {
				if (methodDef.IsConstructor || MemberIsHidden(methodDef, context.Settings)) continue;
				
				astType.AddChild(CreateMethod(methodDef), TypeDeclaration.MemberRole);
			}
		}

		private void CreateProperties(TypeDeclaration astType, TypeDefinition typeDef)
		{
			CustomAttribute attributeToRemove = null;
			foreach (PropertyDefinition propDef in typeDef.Properties) {
				MemberDeclaration astProp = CreateProperty(propDef);

				if (astProp.Name == "Item" && propDef.HasParameters) {
					var defaultMember = GetDefaultMember(astType.Annotation<TypeDefinition>());
					if (defaultMember.Item1 == "Item") {
						astProp = ConvertPropertyToIndexer((PropertyDeclaration)astProp, propDef);
						attributeToRemove = defaultMember.Item2;
					} else if ((propDef.GetMethod ?? propDef.SetMethod).HasOverrides) {
						astProp = ConvertPropertyToIndexer((PropertyDeclaration)astProp, propDef);
					}
				}

				astType.AddChild(astProp, TypeDeclaration.MemberRole);
			}

			if (attributeToRemove != null) {
				var astAttr = astType.Attributes.SelectMany(sec => sec.Attributes).First(attr => attr.Annotation<CustomAttribute>() == attributeToRemove);
				var attrSection = (AttributeSection)astAttr.Parent;
				if (attrSection.Attributes.Count == 1)
					attrSection.Remove();
				else
					astAttr.Remove();
			}
		}

		MethodDeclaration CreateMethod(MethodDefinition methodDef)
		{
			// Create mapping - used in debugger
			MethodMapping methodMapping = methodDef.CreateCodeMapping(CSharpCodeMapping.SourceCodeMappings);
			
			MethodDeclaration astMethod = new MethodDeclaration();
			astMethod.AddAnnotation(methodDef);
			if (methodMapping != null)
				astMethod.AddAnnotation(methodMapping);
			astMethod.ReturnType = ConvertType(methodDef.ReturnType, methodDef.MethodReturnType);
			astMethod.Name = CleanName(methodDef.Name);
			astMethod.TypeParameters.AddRange(MakeTypeParameters(methodDef.GenericParameters));
			astMethod.Parameters.AddRange(MakeParameters(methodDef.Parameters));
			astMethod.Constraints.AddRange(MakeConstraints(methodDef.GenericParameters));
			if (!methodDef.DeclaringType.IsInterface) {
				if (!methodDef.HasOverrides)
					astMethod.Modifiers = ConvertModifiers(methodDef);
				else
					astMethod.PrivateImplementationType = ConvertType(methodDef.Overrides.First().DeclaringType);
				astMethod.Body = AstMethodBodyBuilder.CreateMethodBody(methodDef, context);
			}
			ConvertAttributes(astMethod, methodDef);
			return astMethod;
		}
		
		IEnumerable<TypeParameterDeclaration> MakeTypeParameters(IEnumerable<GenericParameter> genericParameters)
		{
			foreach (var gp in genericParameters) {
				TypeParameterDeclaration tp = new TypeParameterDeclaration();
				tp.Name = CleanName(gp.Name);
				if (gp.IsContravariant)
					tp.Variance = VarianceModifier.Contravariant;
				else if (gp.IsCovariant)
					tp.Variance = VarianceModifier.Covariant;
				ConvertCustomAttributes(tp, gp);
				yield return tp;
			}
		}
		
		IEnumerable<Constraint> MakeConstraints(IEnumerable<GenericParameter> genericParameters)
		{
			foreach (var gp in genericParameters) {
				Constraint c = new Constraint();
				c.TypeParameter = CleanName(gp.Name);
				// class/struct must be first
				if (gp.HasReferenceTypeConstraint)
					c.BaseTypes.Add(new PrimitiveType("class"));
				if (gp.HasNotNullableValueTypeConstraint)
					c.BaseTypes.Add(new PrimitiveType("struct"));
				
				foreach (var constraintType in gp.Constraints) {
					if (gp.HasNotNullableValueTypeConstraint && constraintType.FullName == "System.ValueType")
						continue;
					c.BaseTypes.Add(ConvertType(constraintType));
				}
				
				if (gp.HasDefaultConstructorConstraint && !gp.HasNotNullableValueTypeConstraint)
					c.BaseTypes.Add(new PrimitiveType("new")); // new() must be last
				if (c.BaseTypes.Any())
					yield return c;
			}
		}
		
		ConstructorDeclaration CreateConstructor(MethodDefinition methodDef)
		{
			// Create mapping - used in debugger
			MethodMapping methodMapping = methodDef.CreateCodeMapping(CSharpCodeMapping.SourceCodeMappings);
			
			ConstructorDeclaration astMethod = new ConstructorDeclaration();
			astMethod.AddAnnotation(methodDef);
			if (methodMapping != null)
				astMethod.AddAnnotation(methodMapping);
			astMethod.Modifiers = ConvertModifiers(methodDef);
			if (methodDef.IsStatic) {
				// don't show visibility for static ctors
				astMethod.Modifiers &= ~Modifiers.VisibilityMask;
			}
			astMethod.Name = CleanName(methodDef.DeclaringType.Name);
			astMethod.Parameters.AddRange(MakeParameters(methodDef.Parameters));
			astMethod.Body = AstMethodBodyBuilder.CreateMethodBody(methodDef, context);
			ConvertAttributes(astMethod, methodDef);
			return astMethod;
		}

		IndexerDeclaration ConvertPropertyToIndexer(PropertyDeclaration astProp, PropertyDefinition propDef)
		{
			var astIndexer = new IndexerDeclaration();
			astIndexer.Name = astProp.Name;
			astIndexer.CopyAnnotationsFrom(astProp);
			astProp.Attributes.MoveTo(astIndexer.Attributes);
			astIndexer.Modifiers = astProp.Modifiers;
			astIndexer.PrivateImplementationType = astProp.PrivateImplementationType.Detach();
			astIndexer.ReturnType = astProp.ReturnType.Detach();
			astIndexer.Getter = astProp.Getter.Detach();
			astIndexer.Setter = astProp.Setter.Detach();
			astIndexer.Parameters.AddRange(MakeParameters(propDef.Parameters));
			return astIndexer;
		}

		Modifiers FixUpVisibility(Modifiers m)
		{
			Modifiers v = m & Modifiers.VisibilityMask;
			// If any of the modifiers is public, use that
			if ((v & Modifiers.Public) == Modifiers.Public)
				return Modifiers.Public | (m & ~Modifiers.VisibilityMask);
			// If both modifiers are private, no need to fix anything
			if (v == Modifiers.Private)
				return m;
			// Otherwise, use the other modifiers (internal and/or protected)
			return m & ~Modifiers.Private;
		}

		PropertyDeclaration CreateProperty(PropertyDefinition propDef)
		{
			PropertyDeclaration astProp = new PropertyDeclaration();
			astProp.AddAnnotation(propDef);
			var accessor = propDef.GetMethod ?? propDef.SetMethod;
			Modifiers getterModifiers = Modifiers.None;
			Modifiers setterModifiers = Modifiers.None;
			if (!propDef.DeclaringType.IsInterface && !accessor.HasOverrides) {
				getterModifiers = ConvertModifiers(propDef.GetMethod);
				setterModifiers = ConvertModifiers(propDef.SetMethod);
				astProp.Modifiers = FixUpVisibility(getterModifiers | setterModifiers);
			} else if (accessor.HasOverrides) {
				astProp.PrivateImplementationType = ConvertType(accessor.Overrides.First().DeclaringType);
			}
			astProp.Name = CleanName(propDef.Name);
			astProp.ReturnType = ConvertType(propDef.PropertyType, propDef);
			if (propDef.GetMethod != null) {
				// Create mapping - used in debugger
				MethodMapping methodMapping = propDef.GetMethod.CreateCodeMapping(CSharpCodeMapping.SourceCodeMappings);
				
				astProp.Getter = new Accessor {
					Body = AstMethodBodyBuilder.CreateMethodBody(propDef.GetMethod, context)
				}.WithAnnotation(propDef.GetMethod);
				
				ConvertAttributes(astProp.Getter, propDef.GetMethod);
				
				if ((getterModifiers & Modifiers.VisibilityMask) != (astProp.Modifiers & Modifiers.VisibilityMask))
					astProp.Getter.Modifiers = getterModifiers & Modifiers.VisibilityMask;
				
				if (methodMapping != null)
					astProp.Getter.AddAnnotation(methodMapping);
			}
			if (propDef.SetMethod != null) {
				// Create mapping - used in debugger
				MethodMapping methodMapping = propDef.SetMethod.CreateCodeMapping(CSharpCodeMapping.SourceCodeMappings);
				
				astProp.Setter = new Accessor {
					Body = AstMethodBodyBuilder.CreateMethodBody(propDef.SetMethod, context)
				}.WithAnnotation(propDef.SetMethod);
				
				ConvertAttributes(astProp.Setter, propDef.SetMethod);
				ConvertCustomAttributes(astProp.Setter, propDef.SetMethod.Parameters.Last(), AttributeTarget.Param);
				
				if ((setterModifiers & Modifiers.VisibilityMask) != (astProp.Modifiers & Modifiers.VisibilityMask))
					astProp.Setter.Modifiers = setterModifiers & Modifiers.VisibilityMask;
				
				if (methodMapping != null)
					astProp.Setter.AddAnnotation(methodMapping);
			}
			ConvertCustomAttributes(astProp, propDef);
			return astProp;
		}
		
		AttributedNode CreateEvent(EventDefinition eventDef)
		{
<<<<<<< HEAD
			CustomEventDeclaration astEvent = new CustomEventDeclaration();
			ConvertCustomAttributes(astEvent, eventDef);
			astEvent.AddAnnotation(eventDef);
			astEvent.Name = CleanName(eventDef.Name);
			astEvent.ReturnType = ConvertType(eventDef.EventType, eventDef);
			if (eventDef.AddMethod == null || !eventDef.AddMethod.HasOverrides)
				astEvent.Modifiers = ConvertModifiers(eventDef.AddMethod);
			else
				astEvent.PrivateImplementationType = ConvertType(eventDef.AddMethod.Overrides.First().DeclaringType);
			if (eventDef.AddMethod != null) {
				// Create mapping - used in debugger
				MethodMapping methodMapping = eventDef.AddMethod.CreateCodeMapping(CSharpCodeMapping.SourceCodeMappings);
				
				astEvent.AddAccessor = new Accessor {
					Body = AstMethodBodyBuilder.CreateMethodBody(eventDef.AddMethod, context)
				}.WithAnnotation(eventDef.AddMethod);
				ConvertAttributes(astEvent.AddAccessor, eventDef.AddMethod);
				
				if (methodMapping != null)
					astEvent.AddAccessor.AddAnnotation(methodMapping);
			}
			if (eventDef.RemoveMethod != null) {
				// Create mapping - used in debugger
				MethodMapping methodMapping = eventDef.RemoveMethod.CreateCodeMapping(CSharpCodeMapping.SourceCodeMappings);
				
				astEvent.RemoveAccessor = new Accessor {
					Body = AstMethodBodyBuilder.CreateMethodBody(eventDef.RemoveMethod, context)
				}.WithAnnotation(eventDef.RemoveMethod);
				ConvertAttributes(astEvent.RemoveAccessor, eventDef.RemoveMethod);

				if (methodMapping != null)
					astEvent.RemoveAccessor.AddAnnotation(methodMapping);
=======
			if (eventDef.AddMethod != null && eventDef.AddMethod.IsAbstract) {
				// An abstract event cannot be custom
				EventDeclaration astEvent = new EventDeclaration();
				ConvertCustomAttributes(astEvent, eventDef);
				astEvent.AddAnnotation(eventDef);
				astEvent.Variables.Add(new VariableInitializer(CleanName(eventDef.Name)));
				astEvent.ReturnType = ConvertType(eventDef.EventType, eventDef);
				if (!eventDef.DeclaringType.IsInterface)
					astEvent.Modifiers = ConvertModifiers(eventDef.AddMethod);
				return astEvent;
			} else {
				CustomEventDeclaration astEvent = new CustomEventDeclaration();
				ConvertCustomAttributes(astEvent, eventDef);
				astEvent.AddAnnotation(eventDef);
				astEvent.Name = CleanName(eventDef.Name);
				astEvent.ReturnType = ConvertType(eventDef.EventType, eventDef);
				if (eventDef.AddMethod == null || !eventDef.AddMethod.HasOverrides)
					astEvent.Modifiers = ConvertModifiers(eventDef.AddMethod);
				else
					astEvent.PrivateImplementationType = ConvertType(eventDef.AddMethod.Overrides.First().DeclaringType);
				if (eventDef.AddMethod != null) {
					astEvent.AddAccessor = new Accessor {
						Body = AstMethodBodyBuilder.CreateMethodBody(eventDef.AddMethod, context)
					}.WithAnnotation(eventDef.AddMethod);
					ConvertAttributes(astEvent.AddAccessor, eventDef.AddMethod);
				}
				if (eventDef.RemoveMethod != null) {
					astEvent.RemoveAccessor = new Accessor {
						Body = AstMethodBodyBuilder.CreateMethodBody(eventDef.RemoveMethod, context)
					}.WithAnnotation(eventDef.RemoveMethod);
					ConvertAttributes(astEvent.RemoveAccessor, eventDef.RemoveMethod);
				}
				return astEvent;
>>>>>>> f95c5338
			}
		}

		FieldDeclaration CreateField(FieldDefinition fieldDef)
		{
			FieldDeclaration astField = new FieldDeclaration();
			astField.AddAnnotation(fieldDef);
			VariableInitializer initializer = new VariableInitializer(CleanName(fieldDef.Name));
			astField.AddChild(initializer, FieldDeclaration.Roles.Variable);
			astField.ReturnType = ConvertType(fieldDef.FieldType, fieldDef);
			astField.Modifiers = ConvertModifiers(fieldDef);
			if (fieldDef.HasConstant) {
				if (fieldDef.Constant == null)
					initializer.Initializer = new NullReferenceExpression();
				else
					initializer.Initializer = new PrimitiveExpression(fieldDef.Constant);
			}
			ConvertAttributes(astField, fieldDef);
			return astField;
		}
		
		public static IEnumerable<ParameterDeclaration> MakeParameters(IEnumerable<ParameterDefinition> paramCol)
		{
			foreach(ParameterDefinition paramDef in paramCol) {
				ParameterDeclaration astParam = new ParameterDeclaration();
				astParam.Type = ConvertType(paramDef.ParameterType, paramDef);
				astParam.Name = paramDef.Name;
				
				if (paramDef.ParameterType is ByReferenceType) {
					astParam.ParameterModifier = (!paramDef.IsIn && paramDef.IsOut) ? ParameterModifier.Out : ParameterModifier.Ref;
				}
				// TODO: params, this
				
				ConvertCustomAttributes(astParam, paramDef);
				ModuleDefinition module = ((MethodDefinition)paramDef.Method).Module;
				if (paramDef.HasMarshalInfo) {
					astParam.Attributes.Add(new AttributeSection(ConvertMarshalInfo(paramDef, module)));
				}
				if (astParam.ParameterModifier != ParameterModifier.Out) {
					if (paramDef.IsIn)
						astParam.Attributes.Add(new AttributeSection(CreateNonCustomAttribute(typeof(InAttribute), module)));
					if (paramDef.IsOut)
						astParam.Attributes.Add(new AttributeSection(CreateNonCustomAttribute(typeof(OutAttribute), module)));
				}
				yield return astParam;
			}
		}
		
		#region ConvertAttributes
		void ConvertAttributes(AttributedNode attributedNode, TypeDefinition typeDefinition)
		{
			ConvertCustomAttributes(attributedNode, typeDefinition);
			
			// Handle the non-custom attributes:
			#region SerializableAttribute
			if (typeDefinition.IsSerializable)
				attributedNode.Attributes.Add(new AttributeSection(CreateNonCustomAttribute(typeof(SerializableAttribute))));
			#endregion
			
			#region StructLayoutAttribute
			LayoutKind layoutKind = LayoutKind.Auto;
			switch (typeDefinition.Attributes & TypeAttributes.LayoutMask) {
				case TypeAttributes.SequentialLayout:
					layoutKind = LayoutKind.Sequential;
					break;
				case TypeAttributes.ExplicitLayout:
					layoutKind = LayoutKind.Explicit;
					break;
			}
			CharSet charSet = CharSet.None;
			switch (typeDefinition.Attributes & TypeAttributes.StringFormatMask) {
				case TypeAttributes.AnsiClass:
					charSet = CharSet.Ansi;
					break;
				case TypeAttributes.AutoClass:
					charSet = CharSet.Auto;
					break;
				case TypeAttributes.UnicodeClass:
					charSet = CharSet.Unicode;
					break;
			}
			LayoutKind defaultLayoutKind = (typeDefinition.IsValueType && !typeDefinition.IsEnum) ? LayoutKind.Sequential: LayoutKind.Auto;
			if (layoutKind != defaultLayoutKind || charSet != CharSet.Ansi || typeDefinition.PackingSize > 0 || typeDefinition.ClassSize > 0) {
				var structLayout = CreateNonCustomAttribute(typeof(StructLayoutAttribute));
				structLayout.Arguments.Add(new IdentifierExpression("LayoutKind").Member(layoutKind.ToString()));
				if (charSet != CharSet.Ansi) {
					structLayout.AddNamedArgument("CharSet", new IdentifierExpression("CharSet").Member(charSet.ToString()));
				}
				if (typeDefinition.PackingSize > 0) {
					structLayout.AddNamedArgument("Pack", new PrimitiveExpression((int)typeDefinition.PackingSize));
				}
				if (typeDefinition.ClassSize > 0) {
					structLayout.AddNamedArgument("Size", new PrimitiveExpression((int)typeDefinition.ClassSize));
				}
				attributedNode.Attributes.Add(new AttributeSection(structLayout));
			}
			#endregion
		}
		
		void ConvertAttributes(AttributedNode attributedNode, MethodDefinition methodDefinition)
		{
			ConvertCustomAttributes(attributedNode, methodDefinition);
			
			MethodImplAttributes implAttributes = methodDefinition.ImplAttributes & ~MethodImplAttributes.CodeTypeMask;
			
			#region DllImportAttribute
			if (methodDefinition.HasPInvokeInfo) {
				PInvokeInfo info = methodDefinition.PInvokeInfo;
				Ast.Attribute dllImport = CreateNonCustomAttribute(typeof(DllImportAttribute));
				dllImport.Arguments.Add(new PrimitiveExpression(info.Module.Name));
				
				if (info.IsBestFitDisabled)
					dllImport.AddNamedArgument("BestFitMapping", new PrimitiveExpression(false));
				if (info.IsBestFitEnabled)
					dllImport.AddNamedArgument("BestFitMapping", new PrimitiveExpression(true));
				
				CallingConvention callingConvention;
				switch (info.Attributes & PInvokeAttributes.CallConvMask) {
					case PInvokeAttributes.CallConvCdecl:
						callingConvention = CallingConvention.Cdecl;
						break;
					case PInvokeAttributes.CallConvFastcall:
						callingConvention = CallingConvention.FastCall;
						break;
					case PInvokeAttributes.CallConvStdCall:
						callingConvention = CallingConvention.StdCall;
						break;
					case PInvokeAttributes.CallConvThiscall:
						callingConvention = CallingConvention.ThisCall;
						break;
					case PInvokeAttributes.CallConvWinapi:
						callingConvention = CallingConvention.Winapi;
						break;
					default:
						throw new NotSupportedException("unknown calling convention");
				}
				if (callingConvention != CallingConvention.Winapi)
					dllImport.AddNamedArgument("CallingConvention", new IdentifierExpression("CallingConvention").Member(callingConvention.ToString()));
				
				CharSet charSet = CharSet.None;
				switch (info.Attributes & PInvokeAttributes.CharSetMask) {
					case PInvokeAttributes.CharSetAnsi:
						charSet = CharSet.Ansi;
						break;
					case PInvokeAttributes.CharSetAuto:
						charSet = CharSet.Auto;
						break;
					case PInvokeAttributes.CharSetUnicode:
						charSet = CharSet.Unicode;
						break;
				}
				if (charSet != CharSet.None)
					dllImport.AddNamedArgument("CharSet", new IdentifierExpression("CharSet").Member(charSet.ToString()));
				
				if (!string.IsNullOrEmpty(info.EntryPoint) && info.EntryPoint != methodDefinition.Name)
					dllImport.AddNamedArgument("EntryPoint", new PrimitiveExpression(info.EntryPoint));
				
				if (info.IsNoMangle)
					dllImport.AddNamedArgument("ExactSpelling", new PrimitiveExpression(true));
				
				if ((implAttributes & MethodImplAttributes.PreserveSig) == MethodImplAttributes.PreserveSig)
					implAttributes &= ~MethodImplAttributes.PreserveSig;
				else
					dllImport.AddNamedArgument("PreserveSig", new PrimitiveExpression(false));
				
				if (info.SupportsLastError)
					dllImport.AddNamedArgument("SetLastError", new PrimitiveExpression(true));
				
				if (info.IsThrowOnUnmappableCharDisabled)
					dllImport.AddNamedArgument("ThrowOnUnmappableChar", new PrimitiveExpression(false));
				if (info.IsThrowOnUnmappableCharEnabled)
					dllImport.AddNamedArgument("ThrowOnUnmappableChar", new PrimitiveExpression(true));
				
				attributedNode.Attributes.Add(new AttributeSection(dllImport));
			}
			#endregion
			
			#region PreserveSigAttribute
			if (implAttributes == MethodImplAttributes.PreserveSig) {
				attributedNode.Attributes.Add(new AttributeSection(CreateNonCustomAttribute(typeof(PreserveSigAttribute))));
				implAttributes = 0;
			}
			#endregion
			
			#region MethodImplAttribute
			if (implAttributes != 0) {
				Ast.Attribute methodImpl = CreateNonCustomAttribute(typeof(MethodImplAttribute));
				TypeReference methodImplOptions = new TypeReference(
					"System.Runtime.CompilerServices", "MethodImplOptions",
					methodDefinition.Module, methodDefinition.Module.TypeSystem.Corlib);
				methodImpl.Arguments.Add(MakePrimitive((long)implAttributes, methodImplOptions));
				attributedNode.Attributes.Add(new AttributeSection(methodImpl));
			}
			#endregion
			
			ConvertCustomAttributes(attributedNode, methodDefinition.MethodReturnType, AttributeTarget.Return);
			if (methodDefinition.MethodReturnType.HasMarshalInfo) {
				var marshalInfo = ConvertMarshalInfo(methodDefinition.MethodReturnType, methodDefinition.Module);
				attributedNode.Attributes.Add(new AttributeSection(marshalInfo) { AttributeTarget = AttributeTarget.Return });
			}
		}
		
		internal static void ConvertAttributes(AttributedNode attributedNode, FieldDefinition fieldDefinition, AttributeTarget target = AttributeTarget.None)
		{
			ConvertCustomAttributes(attributedNode, fieldDefinition);
			
			#region FieldOffsetAttribute
			if (fieldDefinition.HasLayoutInfo) {
				Ast.Attribute fieldOffset = CreateNonCustomAttribute(typeof(FieldOffsetAttribute), fieldDefinition.Module);
				fieldOffset.Arguments.Add(new PrimitiveExpression(fieldDefinition.Offset));
				attributedNode.Attributes.Add(new AttributeSection(fieldOffset) { AttributeTarget = target });
			}
			#endregion
			
			#region NonSerializedAttribute
			if (fieldDefinition.IsNotSerialized) {
				Ast.Attribute nonSerialized = CreateNonCustomAttribute(typeof(NonSerializedAttribute), fieldDefinition.Module);
				attributedNode.Attributes.Add(new AttributeSection(nonSerialized) { AttributeTarget = target });
			}
			#endregion
			
			if (fieldDefinition.HasMarshalInfo) {
				attributedNode.Attributes.Add(new AttributeSection(ConvertMarshalInfo(fieldDefinition, fieldDefinition.Module))  { AttributeTarget = target });
			}
		}
		
		#region MarshalAsAttribute (ConvertMarshalInfo)
		static Ast.Attribute ConvertMarshalInfo(IMarshalInfoProvider marshalInfoProvider, ModuleDefinition module)
		{
			MarshalInfo marshalInfo = marshalInfoProvider.MarshalInfo;
			Ast.Attribute attr = CreateNonCustomAttribute(typeof(MarshalAsAttribute), module);
			string memberName;
			if (marshalInfo.NativeType == NativeType.Boolean)
				memberName = "Bool";
			else
				memberName = marshalInfo.NativeType.ToString();
			attr.Arguments.Add(new IdentifierExpression("UnmanagedType").Member(memberName));
			return attr;
		}
		#endregion
		
		Ast.Attribute CreateNonCustomAttribute(Type attributeType)
		{
			return CreateNonCustomAttribute(attributeType, context.CurrentType != null ? context.CurrentType.Module : null);
		}
		
		static Ast.Attribute CreateNonCustomAttribute(Type attributeType, ModuleDefinition module)
		{
			Debug.Assert(attributeType.Name.EndsWith("Attribute", StringComparison.Ordinal));
			Ast.Attribute attr = new Ast.Attribute();
			attr.Type = new SimpleType(attributeType.Name.Substring(0, attributeType.Name.Length - "Attribute".Length));
			if (module != null) {
				attr.Type.AddAnnotation(new TypeReference(attributeType.Namespace, attributeType.Name, module, module.TypeSystem.Corlib));
			}
			return attr;
		}
		
		static void ConvertCustomAttributes(AstNode attributedNode, ICustomAttributeProvider customAttributeProvider, AttributeTarget target = AttributeTarget.None)
		{
			if (customAttributeProvider.HasCustomAttributes) {
				var attributes = new List<ICSharpCode.NRefactory.CSharp.Attribute>();
				foreach (var customAttribute in customAttributeProvider.CustomAttributes) {
					var attribute = new ICSharpCode.NRefactory.CSharp.Attribute();
					attribute.AddAnnotation(customAttribute);
					attribute.Type = ConvertType(customAttribute.AttributeType);
					attributes.Add(attribute);
					
					SimpleType st = attribute.Type as SimpleType;
					if (st != null && st.Identifier.EndsWith("Attribute", StringComparison.Ordinal)) {
						st.Identifier = st.Identifier.Substring(0, st.Identifier.Length - "Attribute".Length);
					}

					if(customAttribute.HasConstructorArguments) {
						foreach (var parameter in customAttribute.ConstructorArguments) {
							Expression parameterValue = ConvertArgumentValue(parameter);
							attribute.Arguments.Add(parameterValue);
						}
					}
					if (customAttribute.HasProperties) {
						TypeDefinition resolvedAttributeType = customAttribute.AttributeType.Resolve();
						foreach (var propertyNamedArg in customAttribute.Properties) {
							var propertyReference = resolvedAttributeType != null ? resolvedAttributeType.Properties.FirstOrDefault(pr => pr.Name == propertyNamedArg.Name) : null;
							var propertyName = new IdentifierExpression(propertyNamedArg.Name).WithAnnotation(propertyReference);
							var argumentValue = ConvertArgumentValue(propertyNamedArg.Argument);
							attribute.Arguments.Add(new AssignmentExpression(propertyName, argumentValue));
						}
					}

					if (customAttribute.HasFields) {
						TypeDefinition resolvedAttributeType = customAttribute.AttributeType.Resolve();
						foreach (var fieldNamedArg in customAttribute.Fields) {
							var fieldReference = resolvedAttributeType != null ? resolvedAttributeType.Fields.FirstOrDefault(f => f.Name == fieldNamedArg.Name) : null;
							var fieldName = new IdentifierExpression(fieldNamedArg.Name).WithAnnotation(fieldReference);
							var argumentValue = ConvertArgumentValue(fieldNamedArg.Argument);
							attribute.Arguments.Add(new AssignmentExpression(fieldName, argumentValue));
						}
					}
				}

				if (target == AttributeTarget.Module || target == AttributeTarget.Assembly) {
					// use separate section for each attribute
					foreach (var attribute in attributes) {
						var section = new AttributeSection();
						section.AttributeTarget = target;
						section.Attributes.Add(attribute);
						attributedNode.AddChild(section, AttributedNode.AttributeRole);
					}
				} else {
					// use single section for all attributes
					var section = new AttributeSection();
					section.AttributeTarget = target;
					section.Attributes.AddRange(attributes);
					attributedNode.AddChild(section, AttributedNode.AttributeRole);
				}
			}
		}
		
		private static Expression ConvertArgumentValue(CustomAttributeArgument parameter)
		{
			var type = parameter.Type.Resolve();
			if (type != null && type.IsEnum) {
				return MakePrimitive(Convert.ToInt64(parameter.Value), type);
			} else if (parameter.Value is TypeReference) {
				return new TypeOfExpression() {
					Type = ConvertType((TypeReference)parameter.Value),
				};
			} else {
				return new PrimitiveExpression(parameter.Value);
			}
		}
		#endregion

		internal static Expression MakePrimitive(long val, TypeReference type)
		{
			if (TypeAnalysis.IsBoolean(type) && val == 0)
				return new Ast.PrimitiveExpression(false);
			else if (TypeAnalysis.IsBoolean(type) && val == 1)
				return new Ast.PrimitiveExpression(true);
			if (type != null)
			{ // cannot rely on type.IsValueType, it's not set for typerefs (but is set for typespecs)
				TypeDefinition enumDefinition = type.Resolve();
				if (enumDefinition != null && enumDefinition.IsEnum)
				{
					foreach (FieldDefinition field in enumDefinition.Fields)
					{
						if (field.IsStatic && object.Equals(CSharpPrimitiveCast.Cast(TypeCode.Int64, field.Constant, false), val))
							return ConvertType(enumDefinition).Member(field.Name).WithAnnotation(field);
						else if (!field.IsStatic && field.IsRuntimeSpecialName)
							type = field.FieldType; // use primitive type of the enum
					}
					if (IsFlagsEnum(enumDefinition))
					{
						long enumValue = val;
						Expression expr = null;
						foreach (FieldDefinition field in enumDefinition.Fields.Where(fld => fld.IsStatic))
						{
							long fieldValue = (long)CSharpPrimitiveCast.Cast(TypeCode.Int64, field.Constant, false);
							if (fieldValue == 0)
								continue;	// skip None enum value

							if ((fieldValue & enumValue) == fieldValue)
							{
								var fieldExpression = ConvertType(enumDefinition).Member(field.Name).WithAnnotation(field);
								if (expr == null)
									expr = fieldExpression;
								else
									expr = new BinaryOperatorExpression(expr, BinaryOperatorType.BitwiseOr, fieldExpression);

								enumValue &= ~fieldValue;
								if (enumValue == 0)
									break;
							}
						}
						if(enumValue == 0 && expr != null)
							return expr;
					}
					TypeCode enumBaseTypeCode = TypeAnalysis.GetTypeCode(type);
					return new Ast.PrimitiveExpression(CSharpPrimitiveCast.Cast(enumBaseTypeCode, val, false)).CastTo(ConvertType(enumDefinition));
				}
			}
			TypeCode code = TypeAnalysis.GetTypeCode(type);
			if (code == TypeCode.Object || code == TypeCode.Empty)
				return new Ast.PrimitiveExpression((int)val);
			else
				return new Ast.PrimitiveExpression(CSharpPrimitiveCast.Cast(code, val, false));
		}

		static bool IsFlagsEnum(TypeDefinition type)
		{
			if (!type.HasCustomAttributes)
				return false;

			return type.CustomAttributes.Any(attr => attr.AttributeType.FullName == "System.FlagsAttribute");
		}

		/// <summary>
		/// Gets the name of the default member of the type pointed by the <see cref="System.Reflection.DefaultMemberAttribute"/> attribute.
		/// </summary>
		/// <param name="type">The type definition.</param>
		/// <returns>The name of the default member or null if no <see cref="System.Reflection.DefaultMemberAttribute"/> attribute has been found.</returns>
		private static Tuple<string, CustomAttribute> GetDefaultMember(TypeDefinition type)
		{
			foreach (CustomAttribute ca in type.CustomAttributes)
				if (ca.Constructor.FullName == "System.Void System.Reflection.DefaultMemberAttribute::.ctor(System.String)")
					return Tuple.Create(ca.ConstructorArguments.Single().Value as string, ca);
			return new Tuple<string,CustomAttribute>(null, null);
		}

	}
}<|MERGE_RESOLUTION|>--- conflicted
+++ resolved
@@ -760,40 +760,6 @@
 		
 		AttributedNode CreateEvent(EventDefinition eventDef)
 		{
-<<<<<<< HEAD
-			CustomEventDeclaration astEvent = new CustomEventDeclaration();
-			ConvertCustomAttributes(astEvent, eventDef);
-			astEvent.AddAnnotation(eventDef);
-			astEvent.Name = CleanName(eventDef.Name);
-			astEvent.ReturnType = ConvertType(eventDef.EventType, eventDef);
-			if (eventDef.AddMethod == null || !eventDef.AddMethod.HasOverrides)
-				astEvent.Modifiers = ConvertModifiers(eventDef.AddMethod);
-			else
-				astEvent.PrivateImplementationType = ConvertType(eventDef.AddMethod.Overrides.First().DeclaringType);
-			if (eventDef.AddMethod != null) {
-				// Create mapping - used in debugger
-				MethodMapping methodMapping = eventDef.AddMethod.CreateCodeMapping(CSharpCodeMapping.SourceCodeMappings);
-				
-				astEvent.AddAccessor = new Accessor {
-					Body = AstMethodBodyBuilder.CreateMethodBody(eventDef.AddMethod, context)
-				}.WithAnnotation(eventDef.AddMethod);
-				ConvertAttributes(astEvent.AddAccessor, eventDef.AddMethod);
-				
-				if (methodMapping != null)
-					astEvent.AddAccessor.AddAnnotation(methodMapping);
-			}
-			if (eventDef.RemoveMethod != null) {
-				// Create mapping - used in debugger
-				MethodMapping methodMapping = eventDef.RemoveMethod.CreateCodeMapping(CSharpCodeMapping.SourceCodeMappings);
-				
-				astEvent.RemoveAccessor = new Accessor {
-					Body = AstMethodBodyBuilder.CreateMethodBody(eventDef.RemoveMethod, context)
-				}.WithAnnotation(eventDef.RemoveMethod);
-				ConvertAttributes(astEvent.RemoveAccessor, eventDef.RemoveMethod);
-
-				if (methodMapping != null)
-					astEvent.RemoveAccessor.AddAnnotation(methodMapping);
-=======
 			if (eventDef.AddMethod != null && eventDef.AddMethod.IsAbstract) {
 				// An abstract event cannot be custom
 				EventDeclaration astEvent = new EventDeclaration();
@@ -815,19 +781,30 @@
 				else
 					astEvent.PrivateImplementationType = ConvertType(eventDef.AddMethod.Overrides.First().DeclaringType);
 				if (eventDef.AddMethod != null) {
+					// Create mapping - used in debugger
+					MethodMapping methodMapping = eventDef.AddMethod.CreateCodeMapping(CSharpCodeMapping.SourceCodeMappings);
+					
 					astEvent.AddAccessor = new Accessor {
 						Body = AstMethodBodyBuilder.CreateMethodBody(eventDef.AddMethod, context)
 					}.WithAnnotation(eventDef.AddMethod);
 					ConvertAttributes(astEvent.AddAccessor, eventDef.AddMethod);
+					
+					if (methodMapping != null)
+						astEvent.AddAccessor.AddAnnotation(methodMapping);
 				}
 				if (eventDef.RemoveMethod != null) {
+					// Create mapping - used in debugger
+					MethodMapping methodMapping = eventDef.RemoveMethod.CreateCodeMapping(CSharpCodeMapping.SourceCodeMappings);
+					
 					astEvent.RemoveAccessor = new Accessor {
 						Body = AstMethodBodyBuilder.CreateMethodBody(eventDef.RemoveMethod, context)
 					}.WithAnnotation(eventDef.RemoveMethod);
 					ConvertAttributes(astEvent.RemoveAccessor, eventDef.RemoveMethod);
+					
+					if (methodMapping != null)
+						astEvent.RemoveAccessor.AddAnnotation(methodMapping);
 				}
 				return astEvent;
->>>>>>> f95c5338
 			}
 		}
 
