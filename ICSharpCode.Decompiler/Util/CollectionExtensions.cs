﻿#nullable enable
using System;
using System.Collections.Generic;
using System.Collections.Immutable;
using System.Linq;

namespace ICSharpCode.Decompiler.Util
{
	static class CollectionExtensions
	{
		public static void Deconstruct<K, V>(this KeyValuePair<K, V> pair, out K key, out V value)
		{
			key = pair.Key;
			value = pair.Value;
		}

#if !NETCORE
<<<<<<< HEAD
		public static IEnumerable<(A, B)> Zip<A, B>(this IEnumerable<A> input1, IEnumerable<B> input2)
=======
		public static IEnumerable<(A, B)> Zip<A, B>(this IEnumerable<A>? input1, IEnumerable<B>? input2)
>>>>>>> 09a9a117
		{
			return input1.Zip(input2, (a, b) => (a, b));
		}
#endif

		public static IEnumerable<(A?, B?)> ZipLongest<A, B>(this IEnumerable<A> input1, IEnumerable<B> input2)
		{
			using (var it1 = input1.GetEnumerator())
			{
				using (var it2 = input2.GetEnumerator())
				{
					bool hasElements1 = true;
					bool hasElements2 = true;
					while (true)
					{
						if (hasElements1)
							hasElements1 = it1.MoveNext();
						if (hasElements2)
							hasElements2 = it2.MoveNext();
						if (!(hasElements1 || hasElements2))
							break;
						yield return ((hasElements1 ? it1.Current : default), (hasElements2 ? it2.Current : default));
					}
				}
			}
		}

		public static IEnumerable<T> Slice<T>(this IReadOnlyList<T> input, int offset, int length)
		{
			for (int i = offset; i < offset + length; i++)
			{
				yield return input[i];
			}
		}

		public static IEnumerable<T> Slice<T>(this IReadOnlyList<T> input, int offset)
		{
			int length = input.Count;
			for (int i = offset; i < length; i++)
			{
				yield return input[i];
			}
		}

<<<<<<< HEAD
=======
#if !NETCORE
		public static HashSet<T> ToHashSet<T>(this IEnumerable<T>? input)
		{
			return new HashSet<T>(input);
		}
#endif

>>>>>>> 09a9a117
		public static IEnumerable<T> SkipLast<T>(this IReadOnlyCollection<T> input, int count)
		{
			return input.Take(input.Count - count);
		}

		public static IEnumerable<T> TakeLast<T>(this IReadOnlyCollection<T> input, int count)
		{
			return input.Skip(input.Count - count);
		}

		public static T? PopOrDefault<T>(this Stack<T> stack)
		{
			if (stack.Count == 0)
				return default(T);
			return stack.Pop();
		}

		public static T? PeekOrDefault<T>(this Stack<T> stack)
		{
			if (stack.Count == 0)
				return default(T);
			return stack.Peek();
		}

		public static int MaxOrDefault<T>(this IEnumerable<T> input, Func<T, int> selector, int defaultValue = 0)
		{
			int max = defaultValue;
			foreach (var element in input)
			{
				int value = selector(element);
				if (value > max)
					max = value;
			}
			return max;
		}

		public static int IndexOf<T>(this IReadOnlyList<T> collection, T value)
		{
			var comparer = EqualityComparer<T>.Default;
			int index = 0;
			foreach (T item in collection)
			{
				if (comparer.Equals(item, value))
				{
					return index;
				}
				index++;
			}
			return -1;
		}

		public static void AddRange<T>(this ICollection<T> collection, IEnumerable<T> input)
		{
			foreach (T item in input)
				collection.Add(item);
		}

		/// <summary>
		/// Equivalent to <code>collection.Select(func).ToArray()</code>, but more efficient as it makes
		/// use of the input collection's known size.
		/// </summary>
		public static U[] SelectArray<T, U>(this ICollection<T> collection, Func<T, U> func)
		{
			U[] result = new U[collection.Count];
			int index = 0;
			foreach (var element in collection)
			{
				result[index++] = func(element);
			}
			return result;
		}

		/// <summary>
		/// Equivalent to <code>collection.Select(func).ToImmutableArray()</code>, but more efficient as it makes
		/// use of the input collection's known size.
		/// </summary>
		public static ImmutableArray<U> SelectImmutableArray<T, U>(this IReadOnlyCollection<T> collection, Func<T, U> func)
		{
			var builder = ImmutableArray.CreateBuilder<U>(collection.Count);
			foreach (var element in collection)
			{
				builder.Add(func(element));
			}
			return builder.MoveToImmutable();
		}

		/// <summary>
		/// Equivalent to <code>collection.Select(func).ToArray()</code>, but more efficient as it makes
		/// use of the input collection's known size.
		/// </summary>
		public static U[] SelectReadOnlyArray<T, U>(this IReadOnlyCollection<T> collection, Func<T, U> func)
		{
			U[] result = new U[collection.Count];
			int index = 0;
			foreach (var element in collection)
			{
				result[index++] = func(element);
			}
			return result;
		}

		/// <summary>
		/// Equivalent to <code>collection.Select(func).ToArray()</code>, but more efficient as it makes
		/// use of the input collection's known size.
		/// </summary>
		public static U[] SelectArray<T, U>(this List<T> collection, Func<T, U> func)
		{
			U[] result = new U[collection.Count];
			int index = 0;
			foreach (var element in collection)
			{
				result[index++] = func(element);
			}
			return result;
		}

		/// <summary>
		/// Equivalent to <code>collection.Select(func).ToArray()</code>, but more efficient as it makes
		/// use of the input collection's known size.
		/// </summary>
		public static U[] SelectArray<T, U>(this T[] collection, Func<T, U> func)
		{
			U[] result = new U[collection.Length];
			int index = 0;
			foreach (var element in collection)
			{
				result[index++] = func(element);
			}
			return result;
		}

		/// <summary>
		/// Equivalent to <code>collection.Select(func).ToList()</code>, but more efficient as it makes
		/// use of the input collection's known size.
		/// </summary>
		public static List<U> SelectList<T, U>(this ICollection<T> collection, Func<T, U> func)
		{
			List<U> result = new List<U>(collection.Count);
			foreach (var element in collection)
			{
				result.Add(func(element));
			}
			return result;
		}

		public static IEnumerable<U> SelectWithIndex<T, U>(this IEnumerable<T> source, Func<int, T, U> func)
		{
			int index = 0;
			foreach (var element in source)
				yield return func(index++, element);
		}

		public static IEnumerable<(int, T)> WithIndex<T>(this ICollection<T> source)
		{
			int index = 0;
			foreach (var item in source)
			{
				yield return (index, item);
				index++;
			}
		}

		/// <summary>
		/// The merge step of merge sort.
		/// </summary>
		public static IEnumerable<T> Merge<T>(this IEnumerable<T> input1, IEnumerable<T> input2, Comparison<T> comparison)
		{
			using (var enumA = input1.GetEnumerator())
			using (var enumB = input2.GetEnumerator())
			{
				bool moreA = enumA.MoveNext();
				bool moreB = enumB.MoveNext();
				while (moreA && moreB)
				{
					if (comparison(enumA.Current, enumB.Current) <= 0)
					{
						yield return enumA.Current;
						moreA = enumA.MoveNext();
					}
					else
					{
						yield return enumB.Current;
						moreB = enumB.MoveNext();
					}
				}
				while (moreA)
				{
					yield return enumA.Current;
					moreA = enumA.MoveNext();
				}
				while (moreB)
				{
					yield return enumB.Current;
					moreB = enumB.MoveNext();
				}
			}
		}

		/// <summary>
		/// Returns the minimum element.
		/// </summary>
		/// <exception cref="InvalidOperationException">The input sequence is empty</exception>
		public static T MinBy<T, K>(this IEnumerable<T> source, Func<T, K> keySelector) where K : IComparable<K>
		{
			return source.MinBy(keySelector, Comparer<K>.Default);
		}

		/// <summary>
		/// Returns the minimum element.
		/// </summary>
		/// <exception cref="InvalidOperationException">The input sequence is empty</exception>
		public static T MinBy<T, K>(this IEnumerable<T> source, Func<T, K> keySelector, IComparer<K>? keyComparer)
		{
			if (source == null)
				throw new ArgumentNullException(nameof(source));
			if (keySelector == null)
				throw new ArgumentNullException(nameof(keySelector));
			if (keyComparer == null)
				keyComparer = Comparer<K>.Default;
			using (var enumerator = source.GetEnumerator())
			{
				if (!enumerator.MoveNext())
					throw new InvalidOperationException("Sequence contains no elements");
				T minElement = enumerator.Current;
				K minKey = keySelector(minElement);
				while (enumerator.MoveNext())
				{
					T element = enumerator.Current;
					K key = keySelector(element);
					if (keyComparer.Compare(key, minKey) < 0)
					{
						minElement = element;
						minKey = key;
					}
				}
				return minElement;
			}
		}

		/// <summary>
		/// Returns the maximum element.
		/// </summary>
		/// <exception cref="InvalidOperationException">The input sequence is empty</exception>
		public static T MaxBy<T, K>(this IEnumerable<T> source, Func<T, K> keySelector) where K : IComparable<K>
		{
			return source.MaxBy(keySelector, Comparer<K>.Default);
		}

		/// <summary>
		/// Returns the maximum element.
		/// </summary>
		/// <exception cref="InvalidOperationException">The input sequence is empty</exception>
		public static T MaxBy<T, K>(this IEnumerable<T> source, Func<T, K> keySelector, IComparer<K>? keyComparer)
		{
			if (source == null)
				throw new ArgumentNullException(nameof(source));
			if (keySelector == null)
				throw new ArgumentNullException(nameof(keySelector));
			if (keyComparer == null)
				keyComparer = Comparer<K>.Default;
			using (var enumerator = source.GetEnumerator())
			{
				if (!enumerator.MoveNext())
					throw new InvalidOperationException("Sequence contains no elements");
				T maxElement = enumerator.Current;
				K maxKey = keySelector(maxElement);
				while (enumerator.MoveNext())
				{
					T element = enumerator.Current;
					K key = keySelector(element);
					if (keyComparer.Compare(key, maxKey) > 0)
					{
						maxElement = element;
						maxKey = key;
					}
				}
				return maxElement;
			}
		}

		public static void RemoveLast<T>(this IList<T> list)
		{
			if (list == null)
				throw new ArgumentNullException(nameof(list));
			list.RemoveAt(list.Count - 1);
		}

		public static T? OnlyOrDefault<T>(this IEnumerable<T>? source, Func<T, bool>? predicate) => OnlyOrDefault(source.Where(predicate));

		public static T? OnlyOrDefault<T>(this IEnumerable<T> source)
		{
			bool any = false;
<<<<<<< HEAD
			T first = default;
=======
			T? first = default;
>>>>>>> 09a9a117
			foreach (var t in source)
			{
				if (any)
					return default(T);
				first = t;
				any = true;
			}

			return first;
		}

		#region Aliases/shortcuts for Enumerable extension methods
		public static bool Any<T>(this ICollection<T> list) => list.Count > 0;
		public static bool Any<T>(this T[]? array, Predicate<T>? match) => Array.Exists(array, match);
		public static bool Any<T>(this List<T> list, Predicate<T>? match) => list.Exists(match);

		public static bool All<T>(this T[]? array, Predicate<T>? match) => Array.TrueForAll(array, match);
		public static bool All<T>(this List<T> list, Predicate<T>? match) => list.TrueForAll(match);

		public static T FirstOrDefault<T>(this T[]? array, Predicate<T>? predicate) => Array.Find(array, predicate);
		public static T FirstOrDefault<T>(this List<T> list, Predicate<T>? predicate) => list.Find(predicate);

		public static T Last<T>(this IList<T> list) => list[list.Count - 1];
		#endregion
	}
}<|MERGE_RESOLUTION|>--- conflicted
+++ resolved
@@ -15,11 +15,7 @@
 		}
 
 #if !NETCORE
-<<<<<<< HEAD
-		public static IEnumerable<(A, B)> Zip<A, B>(this IEnumerable<A> input1, IEnumerable<B> input2)
-=======
 		public static IEnumerable<(A, B)> Zip<A, B>(this IEnumerable<A>? input1, IEnumerable<B>? input2)
->>>>>>> 09a9a117
 		{
 			return input1.Zip(input2, (a, b) => (a, b));
 		}
@@ -64,16 +60,6 @@
 			}
 		}
 
-<<<<<<< HEAD
-=======
-#if !NETCORE
-		public static HashSet<T> ToHashSet<T>(this IEnumerable<T>? input)
-		{
-			return new HashSet<T>(input);
-		}
-#endif
-
->>>>>>> 09a9a117
 		public static IEnumerable<T> SkipLast<T>(this IReadOnlyCollection<T> input, int count)
 		{
 			return input.Take(input.Count - count);
@@ -366,11 +352,7 @@
 		public static T? OnlyOrDefault<T>(this IEnumerable<T> source)
 		{
 			bool any = false;
-<<<<<<< HEAD
-			T first = default;
-=======
 			T? first = default;
->>>>>>> 09a9a117
 			foreach (var t in source)
 			{
 				if (any)
