// Copyright (c) 2017 Daniel Grunwald
<<<<<<< HEAD
//
=======
// 
>>>>>>> 1e009404
// Permission is hereby granted, free of charge, to any person obtaining a copy of this
// software and associated documentation files (the "Software"), to deal in the Software
// without restriction, including without limitation the rights to use, copy, modify, merge,
// publish, distribute, sublicense, and/or sell copies of the Software, and to permit persons
// to whom the Software is furnished to do so, subject to the following conditions:
//
// The above copyright notice and this permission notice shall be included in all copies or
// substantial portions of the Software.
//
// THE SOFTWARE IS PROVIDED "AS IS", WITHOUT WARRANTY OF ANY KIND, EXPRESS OR IMPLIED,
// INCLUDING BUT NOT LIMITED TO THE WARRANTIES OF MERCHANTABILITY, FITNESS FOR A PARTICULAR
// PURPOSE AND NONINFRINGEMENT. IN NO EVENT SHALL THE AUTHORS OR COPYRIGHT HOLDERS BE LIABLE
// FOR ANY CLAIM, DAMAGES OR OTHER LIABILITY, WHETHER IN AN ACTION OF CONTRACT, TORT OR
// OTHERWISE, ARISING FROM, OUT OF OR IN CONNECTION WITH THE SOFTWARE OR THE USE OR OTHER
// DEALINGS IN THE SOFTWARE.

using System;
using System.Collections.Generic;
using System.Collections.Immutable;
using System.Diagnostics;
using System.Linq;
using dnlib.DotNet;
using ICSharpCode.Decompiler.DebugInfo;
using IField = ICSharpCode.Decompiler.TypeSystem.IField;
using IType = ICSharpCode.Decompiler.TypeSystem.IType;

using ICSharpCode.Decompiler.CSharp;
using ICSharpCode.Decompiler.IL.Transforms;
using ICSharpCode.Decompiler.TypeSystem;
using ICSharpCode.Decompiler.TypeSystem.Implementation;
using ICSharpCode.Decompiler.Util;

namespace ICSharpCode.Decompiler.IL.ControlFlow
{
	/// <summary>
	/// Decompiler step for C# 5 async/await.
	/// </summary>
	public class AsyncAwaitDecompiler : IILTransform
	{
		public static bool IsCompilerGeneratedStateMachine(dnlib.DotNet.TypeDef type)
		{
			if (type is null || type.DeclaringType is null)
				return false;
			if (!(type.IsCompilerGenerated() || type.DeclaringType.IsCompilerGenerated()))
				return false;
			foreach (var i in type.Interfaces) {
				var iface = i.Interface;
				if (iface.Namespace == "System.Runtime.CompilerServices" && iface.Name == "IAsyncStateMachine")
					return true;
			}
			return false;
		}

		public static bool IsCompilerGeneratedMainMethod(dnlib.DotNet.MethodDef method)
		{
			return method == method.Module.EntryPoint && method.Name.String.Equals("<Main>", StringComparison.Ordinal);
		}

		enum AsyncMethodType
		{
			Void,
			Task,
			TaskOfT,
			AsyncEnumerator,
			AsyncEnumerable
		}

		ILTransformContext context;

		// These fields are set by MatchTaskCreationPattern() or MatchEnumeratorCreationNewObj()
		IType taskType; // return type of the async method; or IAsyncEnumerable{T}/IAsyncEnumerator{T}
		IType underlyingReturnType; // return type of the method (only the "T" for Task{T}), for async enumerators this is the type being yielded
		AsyncMethodType methodType;
		ITypeDefinition stateMachineType;
		IType builderType;
		IField builderField;
		IField stateField;
		int initialState;
		Dictionary<IField, ILVariable> fieldToParameterMap = new Dictionary<IField, ILVariable>();
		Dictionary<ILVariable, ILVariable> cachedFieldToParameterMap = new Dictionary<ILVariable, ILVariable>();
		IField disposeModeField; // 'disposeMode' field (IAsyncEnumerable/IAsyncEnumerator only)

		// These fields are set by AnalyzeMoveNext():
		ILFunction moveNextFunction;
		ILVariable cachedStateVar; // variable in MoveNext that caches the stateField.
		TryCatch mainTryCatch;
		Block setResultReturnBlock; // block that is jumped to for return statements
									// Note: for async enumerators, a jump to setResultReturnBlock is a 'yield break;'
		int finalState;       // final state after the setResultAndExitBlock
		bool finalStateKnown;
		ILVariable resultVar; // the variable that gets returned by the setResultAndExitBlock
		Block setResultYieldBlock; // block that is jumped to for 'yield return' statements
		ILVariable doFinallyBodies;

		// These fields are set by AnalyzeStateMachine():
		int smallestAwaiterVarIndex;
		HashSet<Leave> moveNextLeaves = new HashSet<Leave>();

		// For each block containing an 'await', stores the awaiter variable, and the field storing the awaiter
		// across the yield point.
		Dictionary<Block, (ILVariable awaiterVar, IField awaiterField)> awaitBlocks = new Dictionary<Block, (ILVariable awaiterVar, IField awaiterField)>();

		bool isVisualBasicStateMachine;

		int catchHandlerOffset;
		List<AsyncDebugInfo.Await> awaitDebugInfos = new List<AsyncDebugInfo.Await>();

		public void Run(ILFunction function, ILTransformContext context)
		{
			if (!context.Settings.AsyncAwait)
				return; // abort if async/await decompilation is disabled
			this.context = context;
			fieldToParameterMap.Clear();
			cachedFieldToParameterMap.Clear();
			awaitBlocks.Clear();
			awaitDebugInfos.Clear();
			moveNextLeaves.Clear();
			if (!MatchTaskCreationPattern(function) && !MatchAsyncEnumeratorCreationPattern(function))
				return;
			try
			{
				AnalyzeMoveNext();
				ValidateCatchBlock();
				AnalyzeDisposeAsync();
			}
			catch (SymbolicAnalysisFailedException)
			{
				return;
			}

			InlineBodyOfMoveNext(function);
			function.CheckInvariant(ILPhase.InAsyncAwait);
			CleanUpBodyOfMoveNext(function);
			function.CheckInvariant(ILPhase.InAsyncAwait);

			AnalyzeStateMachine(function);
			DetectAwaitPattern(function);
			CleanDoFinallyBodies(function);

			context.Step("Translate fields to local accesses", function);
			YieldReturnDecompiler.TranslateFieldsToLocalAccess(function, function, fieldToParameterMap);
			TranslateCachedFieldsToLocals();

			FinalizeInlineMoveNext(function);
			if (methodType == AsyncMethodType.AsyncEnumerable || methodType == AsyncMethodType.AsyncEnumerator)
			{
				((BlockContainer)function.Body).ExpectedResultType = StackType.Void;
			}
			else
			{
				((BlockContainer)function.Body).ExpectedResultType = underlyingReturnType.GetStackType();
			}

			// Re-run control flow simplification over the newly constructed set of gotos,
			// and inlining because TranslateFieldsToLocalAccess() might have opened up new inlining opportunities.
			function.RunTransforms(CSharpDecompiler.EarlyILTransforms(), context);

			if (!isVisualBasicStateMachine)
			{
				AwaitInCatchTransform.Run(function, context);
				AwaitInFinallyTransform.Run(function, context);
			}

			awaitDebugInfos.SortBy(row => row.YieldOffset);
			function.AsyncDebugInfo = new AsyncDebugInfo(catchHandlerOffset, awaitDebugInfos.ToImmutableArray());
		}

		private void CleanUpBodyOfMoveNext(ILFunction function)
		{
			context.StepStartGroup("CleanUpBodyOfMoveNext", function);
			// Copy-propagate stack slots holding an 'ldloca':
			foreach (var stloc in function.Descendants.OfType<StLoc>().Where(s => s.Variable.Kind == VariableKind.StackSlot && s.Variable.IsSingleDefinition && s.Value is LdLoca).ToList())
			{
				CopyPropagation.Propagate(stloc, context);
			}

			// Simplify stobj(ldloca) -> stloc
			foreach (var stobj in function.Descendants.OfType<StObj>())
			{
				EarlyExpressionTransforms.StObjToStLoc(stobj, context);
			}

			if (isVisualBasicStateMachine)
			{
				// Visual Basic state machines often contain stack slots for ldflda instruction for the builder field.
				// This messes up the matching code in AnalyzeAwaitBlock() and causes it to fail.
				// Propagating these stack stores makes the matching code work without the need for a lot of
				// additional matching code to handle these stack slots.
				foreach (var stloc in function.Descendants.OfType<StLoc>().Where(s => s.Variable.Kind == VariableKind.StackSlot && s.Variable.IsSingleDefinition
							&& s.Value.MatchLdFlda(out var target, out var field) && field.Equals(builderField) && target.MatchLdThis()).ToList())
				{
					CopyPropagation.Propagate(stloc, context);
				}

				// Remove lone 'ldc.i4', present in older Roslyn VB compiler output
				foreach (var block in function.Descendants.OfType<Block>())
					block.Instructions.RemoveAll(inst => inst.OpCode == OpCode.LdcI4);
			}

			// Copy-propagate temporaries holding a copy of 'this'.
			foreach (var stloc in function.Descendants.OfType<StLoc>().Where(s => s.Variable.IsSingleDefinition && s.Value.MatchLdThis()).ToList())
			{
				CopyPropagation.Propagate(stloc, context);
			}
			new RemoveDeadVariableInit().Run(function, context);
			foreach (var block in function.Descendants.OfType<Block>())
			{
				// Run inlining, but don't remove dead variables (they might get revived by TranslateFieldsToLocalAccess)
				ILInlining.InlineAllInBlock(function, block, InliningOptions.None, context);
				if (IsAsyncEnumerator)
				{
					// Remove lone 'ldc.i4', those are sometimes left over after C# compiler
					// optimizes out stores to the state variable.
					block.Instructions.RemoveAll(inst => inst.OpCode == OpCode.LdcI4);
				}
			}
			context.StepEndGroup();
		}

		#region MatchTaskCreationPattern
		bool MatchTaskCreationPattern(ILFunction function)
		{
			if (!(function.Body is BlockContainer blockContainer))
				return false;
			if (blockContainer.Blocks.Count != 1)
				return false;
			var body = blockContainer.EntryPoint.Instructions;
			if (body.Count < 4)
				return false;
			/* Example:
				V_0 is an instance of the compiler-generated struct/class,
				V_1 is an instance of the builder struct/class
				Block IL_0000 (incoming: 1)  {
					...
					stobj AsyncVoidMethodBuilder(ldflda [Field Async+<AwaitYield>d__3.<>t__builder](ldloca V_0), call Create())
					stobj System.Int32(ldflda [Field Async+<AwaitYield>d__3.<>1__state](ldloca V_0), ldc.i4 -1)
					stloc V_1(ldobj System.Runtime.CompilerServices.AsyncVoidMethodBuilder(ldflda [Field Async+<AwaitYield>d__3.<>t__builder](ldloc V_0)))
					call Start(ldloca V_1, ldloca V_0)
					leave IL_0000 (or ret for non-void async methods)
				}
				With custom task types, it's possible that the builder is a reference type.
				In that case, the variable V_1 may be inlined.
			*/

			// Check the second-to-last instruction (the start call) first, as we can get the most information from that
			int pos = body.Count - 2;
			if (!(body[pos] is CallInstruction startCall))
				return false;
			if (startCall.Method.Name != "Start")
				return false;
			taskType = function.Method.ReturnType;
			builderType = startCall.Method.DeclaringType;
			FullTypeName builderTypeName;
			if (builderType?.GetDefinitionOrUnknown() is { } builderTypeDef)
			{
				builderTypeName = builderTypeDef.FullTypeName;
			}
			else
			{
				return false;
			}
			if (taskType.IsKnownType(KnownTypeCode.Void))
			{
				methodType = AsyncMethodType.Void;
				underlyingReturnType = taskType;
				if (builderTypeName != new TopLevelTypeName("System.Runtime.CompilerServices", "AsyncVoidMethodBuilder"))
					return false;
			}
			else if (TaskType.IsNonGenericTaskType(taskType, out var builderTypeNameFromTask))
			{
				methodType = AsyncMethodType.Task;
				underlyingReturnType = context.TypeSystem.FindType(KnownTypeCode.Void);
				if (builderTypeNameFromTask != builderTypeName)
					return false;
			}
			else if (TaskType.IsGenericTaskType(taskType, out builderTypeNameFromTask))
			{
				methodType = AsyncMethodType.TaskOfT;
				if (taskType.IsKnownType(KnownTypeCode.TaskOfT))
					underlyingReturnType = TaskType.UnpackTask(context.TypeSystem, taskType);
				else
					underlyingReturnType = startCall.Method.DeclaringType.TypeArguments[0];
				if (builderTypeNameFromTask != builderTypeName)
					return false;
			}
			else
			{
				return false;
			}
			if (startCall.Arguments.Count != 2)
				return false;
			ILInstruction loadBuilderExpr = startCall.Arguments[0];
			if (!startCall.Arguments[1].MatchLdLoca(out ILVariable stateMachineVar))
				return false;
			stateMachineType = stateMachineVar.Type.GetDefinition();
			if (stateMachineType == null)
				return false;
			pos--;
			if (loadBuilderExpr.MatchLdLocRef(out ILVariable builderVar))
			{
				// Check third-to-last instruction (copy of builder)
				// stloc builder(ldfld StateMachine::<>t__builder(ldloc stateMachine))
				if (!body[pos].MatchStLoc(builderVar, out loadBuilderExpr))
					return false;
				pos--;
			}
			if (loadBuilderExpr.MatchLdFld(out var loadStateMachineForBuilderExpr, out builderField))
			{
				// OK, calling Start on copy of stateMachine.<>t__builder
			}
			else if (loadBuilderExpr.MatchLdFlda(out loadStateMachineForBuilderExpr, out builderField))
			{
				// OK, Roslyn 3.6 started directly calling Start without making a copy
			}
			else
			{
				return false;
			}
			builderField = (IField)builderField.MemberDefinition;
			if (!(loadStateMachineForBuilderExpr.MatchLdLocRef(stateMachineVar) || loadStateMachineForBuilderExpr.MatchLdLoc(stateMachineVar)))
				return false;

			// Check the last instruction (ret)
			if (methodType == AsyncMethodType.Void)
			{
				if (!body.Last().MatchLeave(blockContainer))
					return false;
			}
			else
			{
				// ret(call(AsyncTaskMethodBuilder::get_Task, ldflda(StateMachine::<>t__builder, ldloca(stateMachine))))
				if (!body.Last().MatchReturn(out var returnValue))
					return false;
				if (!MatchCall(returnValue, "get_Task", out var getTaskArgs) || getTaskArgs.Count != 1)
					return false;
				ILInstruction target;
				IField builderField2;
				if (builderType.IsReferenceType == true)
				{
					if (!getTaskArgs[0].MatchLdFld(out target, out builderField2))
						return false;
				}
				else
				{
					if (!getTaskArgs[0].MatchLdFlda(out target, out builderField2))
						return false;
				}
				if (builderField2.MemberDefinition != builderField)
					return false;
				if (!(target.MatchLdLoc(stateMachineVar) || target.MatchLdLoca(stateMachineVar)))
					return false;
			}

			if (IsPotentialVisualBasicStateMachineInitialiation(body[0], stateMachineVar))
			{
				// Visual Basic compiler uses a different order of field assignements
				if (MatchVisualBasicStateMachineFieldAssignements(body, stateMachineVar))
				{
					isVisualBasicStateMachine = true;
					return true;
				}
				// If the Visual Basic matching code failed, reset the map in case it
				// was partially populated and try matching the C# state machine initialization.
				fieldToParameterMap.Clear();
			}

			// Check the last field assignment - this should be the state field
			// stfld <>1__state(ldloca stateField, ldc.i4 -1)
			if (!MatchStFld(body[pos], stateMachineVar, out stateField, out var initialStateExpr))
				return false;
			if (!initialStateExpr.MatchLdcI4(out initialState))
				return false;
			if (initialState != -1)
				return false;

			int stopPos = pos;
			pos = 0;
			if (stateMachineType.Kind == TypeKind.Class)
			{
				// If state machine is a class, the first instruction creates an instance:
				// stloc stateMachine(newobj StateMachine.ctor())
				if (!body[pos].MatchStLoc(stateMachineVar, out var init))
					return false;
				if (!(init is NewObj newobj && newobj.Arguments.Count == 0 && newobj.Method.DeclaringTypeDefinition == stateMachineType))
					return false;
				pos++;
			}
			bool builderFieldIsInitialized = false;
			for (; pos < stopPos; pos++)
			{
				// stfld StateMachine.field(ldloca stateMachine, ldvar(param))
				if (!MatchStFld(body[pos], stateMachineVar, out var field, out var fieldInit))
					return false;
				if (field == builderField)
				{
					// stfld StateMachine.builder(ldloca stateMachine, call Create())
					if (!(fieldInit is Call { Method: { Name: "Create" }, Arguments: { Count: 0 } }))
						return false;
					builderFieldIsInitialized = true;
				}
				else if (fieldInit.MatchLdLoc(out var v) && v.Kind == VariableKind.Parameter)
				{
					// OK, copies parameter into state machine
					fieldToParameterMap[field] = v;
				}
				else if (fieldInit is LdObj ldobj && ldobj.Target.MatchLdThis())
				{
					// stfld <>4__this(ldloc stateMachine, ldobj AsyncInStruct(ldloc this))
					fieldToParameterMap[field] = ((LdLoc)ldobj.Target).Variable;
				}
				else
				{
					return false;
				}
			}

			return builderFieldIsInitialized;
		}

		bool IsPotentialVisualBasicStateMachineInitialiation(ILInstruction inst, ILVariable stateMachineVar)
		{
			// stobj VB$StateMachine(ldloca stateMachine, default.value VB$StateMachine)
			// Used by VBC (Debug and Release) and Roslyn VB (Release) builds
			if (inst.MatchStObj(out var target, out var val, out var type1) && target.MatchLdLoca(stateMachineVar) &&
				val.MatchDefaultValue(out var type2) && type1.Equals(type2))
				return true;
			// stloc stateMachine(newobj VB$StateMachine..ctor())
			// Used by Roslyn VB (Debug) builds
			if (inst.MatchStLoc(stateMachineVar, out var init) && init is NewObj newObj && newObj.Arguments.Count == 0 &&
				stateMachineType.Equals(newObj.Method.DeclaringTypeDefinition))
				return true;
			return false;
		}

		bool MatchVisualBasicStateMachineFieldAssignements(IList<ILInstruction> body, ILVariable stateMachineVar)
		{
			// stfld $State(ldloca stateField, ldc.i4 -1)
			if (!MatchStFld(body[body.Count - 4], stateMachineVar, out stateField, out var initialStateExpr))
				return false;
			if (!initialStateExpr.MatchLdcI4(out initialState))
				return false;
			if (initialState != -1)
				return false;

			// stfld $Builder(ldloca stateMachine, call Create())
			if (!MatchStFld(body[body.Count - 3], stateMachineVar, out var builderField2, out var fieldInit))
				return false;
			if (!builderField.Equals(builderField2))
				return false;
			if (fieldInit is not Call { Method: { Name: "Create" }, Arguments: { Count: 0 } })
				return false;

			for (int i = 1; i < body.Count - 4; i++)
			{
				if (!MatchStFld(body[i], stateMachineVar, out var field, out fieldInit))
					return false;
				// Legacy Visual Basic compiler can emit a call to RuntimeHelpers.GetObjectValue here
				if (fieldInit is Call call && call.Arguments.Count == 1 && call.Method.IsStatic && call.Method.Name == "GetObjectValue")
					fieldInit = call.Arguments[0];
				if (fieldInit.MatchLdLoc(out var v) && v.Kind == VariableKind.Parameter)
				{
					// OK, copies parameter into state machine
					fieldToParameterMap[field] = v;
				}
				else if (fieldInit is LdObj ldobj && ldobj.Target.MatchLdThis())
				{
					// stfld <>4__this(ldloc stateMachine, ldobj AsyncInStruct(ldloc this))
					fieldToParameterMap[field] = ((LdLoc)ldobj.Target).Variable;
				}
				else
					return false;
			}
			return true;
		}

		/// <summary>
		/// Matches a (potentially virtual) instance method call.
		/// </summary>
		static bool MatchCall(ILInstruction inst, string name, out InstructionCollection<ILInstruction> args)
		{
			if (inst is CallInstruction call && (call.OpCode == OpCode.Call || call.OpCode == OpCode.CallVirt)
				&& call.Method.Name == name && !call.Method.IsStatic) {
				args = call.Arguments;
				return args.Count > 0;
			}
			args = null;
			return false;
		}

		/// <summary>
		/// Matches a store to the state machine.
		/// </summary>
		static bool MatchStFld(ILInstruction stfld, ILVariable stateMachineVar, out IField field, out ILInstruction value)
		{
			if (!stfld.MatchStFld(out var target, out field, out value))
				return false;
			field = field.MemberDefinition as IField;
			return field != null && target.MatchLdLocRef(stateMachineVar);
		}
		#endregion

		#region MatchAsyncEnumeratorCreationPattern
		private bool MatchAsyncEnumeratorCreationPattern(ILFunction function)
		{
			if (!context.Settings.AsyncEnumerator)
				return false;
			taskType = function.ReturnType;
			if (taskType.IsKnownType(KnownTypeCode.IAsyncEnumeratorOfT))
			{
				methodType = AsyncMethodType.AsyncEnumerator;
			}
			else if (taskType.IsKnownType(KnownTypeCode.IAsyncEnumerableOfT))
			{
				methodType = AsyncMethodType.AsyncEnumerable;
			}
			else
			{
				return false;
			}
			underlyingReturnType = taskType.TypeArguments.Single();
			if (!(function.Body is BlockContainer blockContainer))
				return false;
			if (blockContainer.Blocks.Count != 1)
				return false;
			var body = blockContainer.EntryPoint;
			if (body.Instructions.Count == 1)
			{
				// No parameters passed to enumerator (not even 'this'):
				// ret(newobj(...))
				if (!body.Instructions[0].MatchReturn(out var newObj))
					return false;
				if (MatchEnumeratorCreationNewObj(newObj, context, out initialState, out stateMachineType))
				{
					// HACK: the normal async/await logic expects 'initialState' to be the 'in progress' state
					initialState = -1;
					try
					{
						AnalyzeEnumeratorCtor(((NewObj)newObj).Method, context, out builderField, out builderType, out stateField);
					}
					catch (SymbolicAnalysisFailedException)
					{
						return false;
					}
					return true;
				}
				else
				{
					return false;
				}
			}
			else
			{

				// stloc v(newobj<CountUpSlowly> d__0..ctor(ldc.i4 - 2))
				// stfld <>4__this(ldloc v, ldloc this)
				// stfld <>3__otherParam(ldloc v, ldloc otherParam)
				// leave IL_0000(ldloc v)
				int pos = 0;
				if (!body.Instructions[pos].MatchStLoc(out var v, out var newObj))
					return false;
				if (!MatchEnumeratorCreationNewObj(newObj, context, out initialState, out stateMachineType))
					return false;
				pos++;

				while (MatchStFld(body.Instructions[pos], v, out var field, out var value)) {
					if (value.MatchLdLoc(out var p) && p.Kind == VariableKind.Parameter) {
						fieldToParameterMap[field] = p;
					} else if (value is LdObj ldobj && ldobj.Target.MatchLdThis()) {
						fieldToParameterMap[field] = ((LdLoc)ldobj.Target).Variable;
					} else {
						return false;
					}
					pos++;
				}
				if (!body.Instructions[pos].MatchReturn(out var returnValue))
					return false;
				if (!returnValue.MatchLdLoc(v))
					return false;

				// HACK: the normal async/await logic expects 'initialState' to be the 'in progress' state
				initialState = -1;
				try
				{
					AnalyzeEnumeratorCtor(((NewObj)newObj).Method, context, out builderField, out builderType, out stateField);
					if (methodType == AsyncMethodType.AsyncEnumerable)
					{
						ResolveIEnumerableIEnumeratorFieldMapping();
					}
				}
				catch (SymbolicAnalysisFailedException)
				{
					return false;
				}
				return true;
			}
		}

		static bool MatchEnumeratorCreationNewObj(ILInstruction inst, ILTransformContext context,
			out int initialState, out ITypeDefinition stateMachineType)
		{
			initialState = default;
			stateMachineType = default;
			// newobj(CurrentType/...::.ctor, ldc.i4(-2))
			if (!(inst is NewObj newObj))
				return false;
			if (newObj.Arguments.Count != 1)
				return false;
			if (!newObj.Arguments[0].MatchLdcI4(out initialState))
				return false;
			stateMachineType = newObj.Method.DeclaringTypeDefinition;
			if (stateMachineType == null)
				return false;
			if (stateMachineType.DeclaringTypeDefinition != context.Function.Method.DeclaringTypeDefinition)
				return false;
			return IsCompilerGeneratorAsyncEnumerator((TypeDef)stateMachineType.MetadataToken);
		}

		public static bool IsCompilerGeneratorAsyncEnumerator(TypeDef type)
		{
			if (type is null || !type.IsCompilerGeneratedOrIsInCompilerGeneratedClass() || type.DeclaringType is null)
				return false;
			foreach (var i in type.Interfaces) {
				if (i.Interface.Namespace == "System.Collections.Generic" && i.Interface.Name == "IAsyncEnumerator`1")
					return true;
			}
			return false;
		}

		static void AnalyzeEnumeratorCtor(TypeSystem.IMethod ctor, ILTransformContext context, out IField builderField, out IType builderType, out IField stateField)
		{
			builderField = null;
			stateField = null;

			var ctorHandle = (MethodDef)ctor.MetadataToken;
			Block body = YieldReturnDecompiler.SingleBlock(YieldReturnDecompiler.CreateILAst(ctorHandle, context).Body);
			if (body == null)
				throw new SymbolicAnalysisFailedException("Missing enumeratorCtor.Body");
			// Block IL_0000 (incoming: 1) {
			//   call Object..ctor(ldloc this)
			// 	 stfld <>1__state(ldloc this, ldloc <>1__state)
			// 	 stfld <>t__builder(ldloc this, call Create())
			// 	 leave IL_0000 (nop)
			// }
			foreach (var inst in body.Instructions)
			{
				if (inst.MatchStFld(out var target, out var field, out var value)
				&& target.MatchLdThis()
				&& value.MatchLdLoc(out var arg)
				&& arg.Kind == VariableKind.Parameter && arg.Index == 0)
				{
					stateField = (IField)field.MemberDefinition;
				}
				if (inst.MatchStFld(out target, out field, out value)
					&& target.MatchLdThis()
					&& value is Call call && call.Method.Name == "Create")
				{
					builderField = (IField)field.MemberDefinition;
				}
			}
			if (stateField == null || builderField == null)
				throw new SymbolicAnalysisFailedException();

			builderType = builderField.Type;
			if (builderType == null)
				throw new SymbolicAnalysisFailedException();
		}

		private void ResolveIEnumerableIEnumeratorFieldMapping()
		{
			var getAsyncEnumerator = stateMachineType.Methods.FirstOrDefault(m => m.Name.EndsWith(".GetAsyncEnumerator", StringComparison.Ordinal));
			if (getAsyncEnumerator == null)
				throw new SymbolicAnalysisFailedException();
			YieldReturnDecompiler.ResolveIEnumerableIEnumeratorFieldMapping((MethodDef)getAsyncEnumerator.MetadataToken, context, fieldToParameterMap);
		}
		#endregion

		#region AnalyzeMoveNext
		/// <summary>
		/// First peek into MoveNext(); analyzes everything outside the big try-catch.
		/// </summary>
		void AnalyzeMoveNext()
		{
			var moveNextMethod = (stateMachineType.MetadataToken as TypeDef)?.Methods.FirstOrDefault(f => f.Name == "MoveNext");
			if (moveNextMethod == null)
				throw new SymbolicAnalysisFailedException();
			moveNextFunction = YieldReturnDecompiler.CreateILAst(moveNextMethod, context);
			if (!(moveNextFunction.Body is BlockContainer blockContainer))
				throw new SymbolicAnalysisFailedException();
			if (blockContainer.EntryPoint.IncomingEdgeCount != 1)
				throw new SymbolicAnalysisFailedException();
			bool[] blocksAnalyzed = new bool[blockContainer.Blocks.Count];
			cachedStateVar = null;
			int pos = 0;
			// Visual Basic state machines initialize doFinallyBodies at the start of MoveNext()
			// stloc doFinallyBodies(ldc.i4 1)
			if (isVisualBasicStateMachine && blockContainer.EntryPoint.Instructions[pos].MatchStLoc(out var v, out var ldci4) &&
				ldci4.MatchLdcI4(1))
			{
				doFinallyBodies = v;
				pos++;
			}
			while (blockContainer.EntryPoint.Instructions[pos] is StLoc stloc)
			{
				// stloc V_1(ldfld <>4__this(ldloc this))
				if (!stloc.Value.MatchLdFld(out var target, out var field))
					throw new SymbolicAnalysisFailedException();
				if (!target.MatchLdThis())
					throw new SymbolicAnalysisFailedException();
				if (field.MemberDefinition == stateField && cachedStateVar == null)
				{
					// stloc(cachedState, ldfld(valuetype StateMachineStruct::<>1__state, ldloc(this)))
					cachedStateVar = stloc.Variable;
				}
				else if (fieldToParameterMap.TryGetValue((IField)field.MemberDefinition, out var param))
				{
					if (!stloc.Variable.IsSingleDefinition)
						throw new SymbolicAnalysisFailedException();
					cachedFieldToParameterMap[stloc.Variable] = param;
				}
				else
				{
					throw new SymbolicAnalysisFailedException();
				}
				pos++;
			}
			mainTryCatch = blockContainer.EntryPoint.Instructions[pos] as TryCatch;
			if (mainTryCatch == null)
				throw new SymbolicAnalysisFailedException();
			// CatchHandler will be validated in ValidateCatchBlock()

			// stloc doFinallyBodies(ldc.i4 1)
			if (((BlockContainer)mainTryCatch.TryBlock).EntryPoint.Instructions[0] is StLoc initDoFinallyBodies
				&& initDoFinallyBodies.Variable.Kind == VariableKind.Local
				&& initDoFinallyBodies.Variable.Type.IsKnownType(KnownTypeCode.Boolean)
				&& initDoFinallyBodies.Value.MatchLdcI4(1)) {
				doFinallyBodies = initDoFinallyBodies.Variable;
			}

			Debug.Assert(blockContainer.Blocks[0] == blockContainer.EntryPoint); // already checked this block
			blocksAnalyzed[0] = true;
			pos = 1;
			if (MatchYieldBlock(blockContainer, pos))
			{
				setResultYieldBlock = blockContainer.Blocks[pos];
				blocksAnalyzed[pos] = true;
				pos++;
			}
			else
			{
				setResultYieldBlock = null;
			}

			setResultReturnBlock = CheckSetResultReturnBlock(blockContainer, pos, blocksAnalyzed);

			if (!blocksAnalyzed.All(b => b))
				throw new SymbolicAnalysisFailedException("too many blocks");
		}

		private bool IsAsyncEnumerator => methodType == AsyncMethodType.AsyncEnumerable || methodType == AsyncMethodType.AsyncEnumerator;

		bool MatchYieldBlock(BlockContainer blockContainer, int pos)
		{
			if (!IsAsyncEnumerator)
				return false;
			var block = blockContainer.Blocks.ElementAtOrDefault(pos);
			if (block == null)
				return false;
			// call SetResult(ldflda <>v__promiseOfValueOrEnd(ldloc this), ldc.i4 1)
			// leave IL_0000(nop)
			if (block.Instructions.Count != 2)
				return false;
			if (!MatchCall(block.Instructions[0], "SetResult", out var args))
				return false;
			if (args.Count != 2)
				return false;
			if (!IsBuilderOrPromiseFieldOnThis(args[0]))
				return false;
			if (!args[1].MatchLdcI4(1))
				return false;
			return block.Instructions[1].MatchLeave(blockContainer);
		}

		private Block CheckSetResultReturnBlock(BlockContainer blockContainer, int setResultReturnBlockIndex, bool[] blocksAnalyzed)
		{
			if (setResultReturnBlockIndex >= blockContainer.Blocks.Count)
			{
				// This block can be absent if the function never exits normally,
				// but always throws an exception/loops infinitely.
				resultVar = null;
				finalStateKnown = false; // final state will be detected in ValidateCatchBlock() instead
				return null;
			}

			var block = blockContainer.Blocks[setResultReturnBlockIndex];

			int pos = 0;
			// [vb-only] stloc S_10(ldloc this)
			if (block.Instructions[pos] is StLoc stlocThisCache && stlocThisCache.Value.MatchLdThis() &&
				stlocThisCache.Variable.Kind == VariableKind.StackSlot)
			{
				pos++;
			}
			// [vb-only] stloc S_11(ldc.i4 -2)
			ILVariable finalStateSlot = null;
			int? finalStateSlotValue = null;
			if (block.Instructions[pos] is StLoc stlocFinalState && stlocFinalState.Value is LdcI4 ldcI4 &&
				stlocFinalState.Variable.Kind == VariableKind.StackSlot)
			{
				finalStateSlot = stlocFinalState.Variable;
				finalStateSlotValue = ldcI4.Value;
				pos++;
			}
			// [vb-only] stloc cachedStateVar(ldloc S_11)
			if (block.Instructions[pos] is StLoc stlocCachedState && stlocCachedState.Variable.Kind == VariableKind.Local &&
				stlocCachedState.Variable.Index == cachedStateVar?.Index && stlocCachedState.Value.MatchLdLoc(finalStateSlot))
			{
				pos++;
			}

			// stfld <>1__state(ldloc this, ldc.i4 -2)
			if (!MatchStateAssignment(block.Instructions[pos], out finalState))
				throw new SymbolicAnalysisFailedException();
			if (finalStateSlotValue is not null && finalState != finalStateSlotValue.Value)
				throw new SymbolicAnalysisFailedException();
			finalStateKnown = true;
			pos++;

			if (pos + 2 == block.Instructions.Count && block.MatchIfAtEndOfBlock(out var condition, out var trueInst, out var falseInst))
			{
				if (MatchDisposeCombinedTokens(blockContainer, condition, trueInst, falseInst, blocksAnalyzed, out var setResultAndExitBlock))
				{
					blocksAnalyzed[block.ChildIndex] = true;
					block = setResultAndExitBlock;
					pos = 0;
				}
				else
				{
					throw new SymbolicAnalysisFailedException();
				}
			}

			// [optional] stfld <>u__N(ldloc this, ldnull)
			MatchHoistedLocalCleanup(block, ref pos);
			CheckSetResultAndExit(blockContainer, block, ref pos);
			blocksAnalyzed[block.ChildIndex] = true;
			return blockContainer.Blocks[setResultReturnBlockIndex];
		}

		private bool MatchDisposeCombinedTokens(BlockContainer blockContainer, ILInstruction condition, ILInstruction trueInst, ILInstruction falseInst, bool[] blocksAnalyzed, out Block setResultAndExitBlock)
		{
			setResultAndExitBlock = null;
			// 	...
			// 	if (comp.o(ldfld <>x__combinedTokens(ldloc this) == ldnull)) br setResultAndExit
			// 	br disposeCombinedTokens
			// }
			//
			// Block disposeCombinedTokens (incoming: 1) {
			// 	callvirt Dispose(ldfld <>x__combinedTokens(ldloc this))
			// 	stfld <>x__combinedTokens(ldloc this, ldnull)
			// 	br setResultAndExit
			// }
			if (!condition.MatchCompEqualsNull(out var testedInst))
				return false;
			if (!testedInst.MatchLdFld(out var target, out var ctsField))
				return false;
			if (!target.MatchLdThis())
				return false;
			if (!(ctsField.Type is ITypeDefinition { FullTypeName: { IsNested: false, TopLevelTypeName: { Name: "CancellationTokenSource", Namespace: "System.Threading" } } }))
				return false;
			if (!(trueInst.MatchBranch(out setResultAndExitBlock) && falseInst.MatchBranch(out var disposedCombinedTokensBlock)))
				return false;
			if (!(setResultAndExitBlock.Parent == blockContainer && disposedCombinedTokensBlock.Parent == blockContainer))
				return false;

			var block = disposedCombinedTokensBlock;
			int pos = 0;
			// callvirt Dispose(ldfld <>x__combinedTokens(ldloc this))
			if (!(block.Instructions[pos] is CallVirt { Method: { Name: "Dispose" } } disposeCall))
				return false;
			if (disposeCall.Arguments.Count != 1)
				return false;
			if (!disposeCall.Arguments[0].MatchLdFld(out var target2, out var ctsField2))
				return false;
			if (!(target2.MatchLdThis() && ctsField2.Equals(ctsField)))
				return false;
			pos++;
			// stfld <>x__combinedTokens(ldloc this, ldnull)
			if (!block.Instructions[pos].MatchStFld(out var target3, out var ctsField3, out var storedValue))
				return false;
			if (!(target3.MatchLdThis() && ctsField3.Equals(ctsField)))
				return false;
			if (!storedValue.MatchLdNull())
				return false;
			pos++;
			// br setResultAndExit
			if (!block.Instructions[pos].MatchBranch(setResultAndExitBlock))
				return false;
			blocksAnalyzed[block.ChildIndex] = true;

			return true;
		}

		private void MatchHoistedLocalCleanup(Block block, ref int pos)
		{
			while (block.Instructions[pos].MatchStFld(out var target, out _, out var value))
			{
				// https://github.com/dotnet/roslyn/pull/39735 hoisted local cleanup
				if (!target.MatchLdThis())
					throw new SymbolicAnalysisFailedException();
				if (!value.MatchDefaultOrNullOrZero())
					throw new SymbolicAnalysisFailedException();
				pos++;
			}
		}

		void CheckSetResultAndExit(BlockContainer blockContainer, Block block, ref int pos)
		{
			// [optional] call Complete(ldflda <>t__builder(ldloc this)) (Roslyn >=3.9)
			// call SetResult(ldflda <>t__builder(ldloc this), ldloc result)
			// [optional] call Complete(ldflda <>t__builder(ldloc this))
			// leave IL_0000
			MatchCompleteCall(block, ref pos);
			if (!MatchCall(block.Instructions[pos], "SetResult", out var args))
				throw new SymbolicAnalysisFailedException();
			if (!IsBuilderOrPromiseFieldOnThis(args[0]))
				throw new SymbolicAnalysisFailedException();
			switch (methodType)
			{
				case AsyncMethodType.TaskOfT:
					if (args.Count != 2)
						throw new SymbolicAnalysisFailedException();
					if (!args[1].MatchLdLoc(out resultVar))
						throw new SymbolicAnalysisFailedException();
					break;
				case AsyncMethodType.Task:
				case AsyncMethodType.Void:
					resultVar = null;
					if (args.Count != 1)
						throw new SymbolicAnalysisFailedException();
					break;
				case AsyncMethodType.AsyncEnumerable:
				case AsyncMethodType.AsyncEnumerator:
					resultVar = null;
					if (args.Count != 2)
						throw new SymbolicAnalysisFailedException();
					if (!args[1].MatchLdcI4(0))
						throw new SymbolicAnalysisFailedException();
					break;
			}
			pos++;
			MatchCompleteCall(block, ref pos);
			if (!block.Instructions[pos].MatchLeave(blockContainer))
				throw new SymbolicAnalysisFailedException();
		}

		void ValidateCatchBlock()
		{
			// catch E_143 : System.Exception if (ldc.i4 1) BlockContainer {
			// 	Block IL_008f (incoming: 1)  {
			// 		stloc exception(ldloc E_143)
			// 		stfld <>1__state(ldloc this, ldc.i4 -2)
			//      [optional] stfld <>u__N(ldloc this, ldnull)
			// 		call SetException(ldfld <>t__builder(ldloc this), ldloc exception)
			//      [optional] call Complete(ldfld <>t__builder(ldloc this))
			// 		leave IL_0000
			// 	}
			// }
			if (mainTryCatch?.Handlers.Count != 1)
				throw new SymbolicAnalysisFailedException();
			var handler = mainTryCatch.Handlers[0];
			if (!handler.Variable.Type.IsKnownType(KnownTypeCode.Exception))
				throw new SymbolicAnalysisFailedException();
			if (!handler.Filter.MatchLdcI4(1))
				throw new SymbolicAnalysisFailedException();
			if (!(handler.Body is BlockContainer handlerContainer))
				throw new SymbolicAnalysisFailedException();
			bool[] blocksAnalyzed = new bool[handlerContainer.Blocks.Count];
			var catchBlock = handlerContainer.EntryPoint;
			catchHandlerOffset = catchBlock.StartILOffset;
			int pos = 0;
			// [vb-only] call SetProjectError(ldloc E_143)
			if (isVisualBasicStateMachine && catchBlock.Instructions[pos] is Call call && call.Method.Name == "SetProjectError" &&
				call.Arguments.Count == 1 && call.Arguments[0].MatchLdLoc(handler.Variable))
			{
				pos++;
			}
			// stloc exception(ldloc E_143)
			if (!(catchBlock.Instructions[pos++] is StLoc stloc))
				throw new SymbolicAnalysisFailedException();
			if (!stloc.Value.MatchLdLoc(handler.Variable))
				throw new SymbolicAnalysisFailedException();
			// stfld <>1__state(ldloc this, ldc.i4 -2)
			if (!MatchStateAssignment(catchBlock.Instructions[pos++], out int newState))
				throw new SymbolicAnalysisFailedException();
			if (finalStateKnown)
			{
				if (newState != finalState)
					throw new SymbolicAnalysisFailedException();
			}
			else
			{
				finalState = newState;
				finalStateKnown = true;
			}
			if (pos + 2 == catchBlock.Instructions.Count && catchBlock.MatchIfAtEndOfBlock(out var condition, out var trueInst, out var falseInst))
			{
				if (MatchDisposeCombinedTokens(handlerContainer, condition, trueInst, falseInst, blocksAnalyzed, out var setResultAndExitBlock))
				{
					blocksAnalyzed[catchBlock.ChildIndex] = true;
					catchBlock = setResultAndExitBlock;
					pos = 0;
				}
				else
				{
					throw new SymbolicAnalysisFailedException();
				}
			}
			MatchHoistedLocalCleanup(catchBlock, ref pos);
			// [optional] call Complete(ldfld <>t__builder(ldloc this))
			MatchCompleteCall(catchBlock, ref pos);

			// call SetException(ldfld <>t__builder(ldloc this), ldloc exception)
			if (!MatchCall(catchBlock.Instructions[pos], "SetException", out var args))
				throw new SymbolicAnalysisFailedException();
			if (args.Count != 2)
				throw new SymbolicAnalysisFailedException();
			if (!IsBuilderOrPromiseFieldOnThis(args[0]))
				throw new SymbolicAnalysisFailedException();
			if (!args[1].MatchLdLoc(stloc.Variable))
				throw new SymbolicAnalysisFailedException();

			pos++;
			// [optional] call Complete(ldfld <>t__builder(ldloc this))
			MatchCompleteCall(catchBlock, ref pos);

			// [vb-only] call ClearProjectError()
			if (isVisualBasicStateMachine && catchBlock.Instructions[pos] is Call call2 &&
				call2.Method.Name == "ClearProjectError" && call2.Arguments.Count == 0)
			{
				pos++;
			}

			// leave IL_0000
			if (!catchBlock.Instructions[pos].MatchLeave((BlockContainer)moveNextFunction.Body))
				throw new SymbolicAnalysisFailedException();
			blocksAnalyzed[catchBlock.ChildIndex] = true;
			if (!blocksAnalyzed.All(b => b))
				throw new SymbolicAnalysisFailedException();
		}

		private void MatchCompleteCall(Block block, ref int pos)
		{
			if (MatchCall(block.Instructions[pos], "Complete", out var args))
			{
				if (!(args.Count == 1 && IsBuilderFieldOnThis(args[0])))
					throw new SymbolicAnalysisFailedException();
				pos++;
			}
		}

		bool IsBuilderFieldOnThis(ILInstruction inst)
		{
			IField field;
			ILInstruction target;
			if (builderType.IsReferenceType == true)
			{
				// ldfld(StateMachine::<>t__builder, ldloc(this))
				if (!inst.MatchLdFld(out target, out field))
					return false;
			}
			else
			{
				// ldflda(StateMachine::<>t__builder, ldloc(this))
				if (!inst.MatchLdFlda(out target, out field))
					return false;
			}
			return target.MatchLdThis() && field.MemberDefinition == builderField;
		}

		bool IsBuilderOrPromiseFieldOnThis(ILInstruction inst)
		{
			if (methodType == AsyncMethodType.AsyncEnumerable || methodType == AsyncMethodType.AsyncEnumerator)
			{
				return true; // TODO: check against uses of promise fields in other methods?
			}
			else
			{
				return IsBuilderFieldOnThis(inst);
			}
		}

		bool MatchStateAssignment(ILInstruction inst, out int newState)
		{
			// stfld(StateMachine::<>1__state, ldloc(this), ldc.i4(stateId))
			if (inst.MatchStFld(out var target, out var field, out var value)
				&& StackSlotValue(target).MatchLdThis()
				&& field.MemberDefinition == stateField
				&& StackSlotValue(value).MatchLdcI4(out newState))
			{
				return true;
			}
			newState = 0;
			return false;
		}

		/// <summary>
		/// Analyse the DisposeAsync() method in order to find the disposeModeField.
		/// </summary>
		private void AnalyzeDisposeAsync()
		{
			disposeModeField = null;
			if (!IsAsyncEnumerator)
			{
				return;
			}
			var disposeAsync = stateMachineType.Methods.FirstOrDefault(m => m.Name.EndsWith(".DisposeAsync", StringComparison.Ordinal));
			if (disposeAsync == null)
				throw new SymbolicAnalysisFailedException("Could not find DisposeAsync()");
			var disposeAsyncHandle = (MethodDef)disposeAsync.MetadataToken;
			var function = YieldReturnDecompiler.CreateILAst(disposeAsyncHandle, context);
			foreach (var store in function.Descendants)
			{
				if (!store.MatchStFld(out var target, out var field, out var value))
					continue;
				if (!target.MatchLdThis())
					continue;
				if (!value.MatchLdcI4(1))
					throw new SymbolicAnalysisFailedException();
				if (disposeModeField != null)
					throw new SymbolicAnalysisFailedException("Multiple stores to disposeMode in DisposeAsync()");
				disposeModeField = (IField)field.MemberDefinition;
			}
		}
		#endregion

		#region InlineBodyOfMoveNext
		void InlineBodyOfMoveNext(ILFunction function)
		{
			context.Step("Inline body of MoveNext()", function);
			function.Body = mainTryCatch.TryBlock;
			function.AsyncReturnType = underlyingReturnType;
			function.MoveNextMethod = moveNextFunction.Method;
			function.SequencePointCandidates = moveNextFunction.SequencePointCandidates;
			function.CodeSize = moveNextFunction.CodeSize;
			function.IsIterator = IsAsyncEnumerator;
			moveNextFunction.Variables.Clear();
			moveNextFunction.ReleaseRef();
			foreach (var branch in function.Descendants.OfType<Branch>())
			{
				if (branch.TargetBlock == setResultReturnBlock)
				{
					branch.ReplaceWith(new Leave((BlockContainer)function.Body, resultVar == null ? null : new LdLoc(resultVar)).WithILRange(branch));
				}
			}
			if (setResultYieldBlock != null)
			{
				// We still might have branches to this block; and we can't quite yet get rid of it.
				((BlockContainer)function.Body).Blocks.Add(setResultYieldBlock);
			}
			foreach (var leave in function.Descendants.OfType<Leave>())
			{
				if (leave.TargetContainer == moveNextFunction.Body)
				{
					leave.TargetContainer = (BlockContainer)function.Body;
					moveNextLeaves.Add(leave);
				}
			}
			function.Variables.AddRange(function.Descendants.OfType<IInstructionWithVariableOperand>().Select(inst => inst.Variable).Distinct());
			function.Variables.RemoveDead();
			function.Variables.AddRange(fieldToParameterMap.Values);
		}

		void FinalizeInlineMoveNext(ILFunction function)
		{
			context.Step("FinalizeInlineMoveNext()", function);
			foreach (var leave in function.Descendants.OfType<Leave>())
			{
				if (moveNextLeaves.Contains(leave))
				{
					leave.ReplaceWith(new InvalidBranch {
						Message = "leave MoveNext - await not detected correctly"
					}.WithILRange(leave));
				}
			}
			// Delete dead loads of the state cache variable:
			foreach (var block in function.Descendants.OfType<Block>())
			{
				for (int i = block.Instructions.Count - 1; i >= 0; i--)
				{
					if (block.Instructions[i].MatchStLoc(out var v, out var value)
						&& v.IsSingleDefinition && v.LoadCount == 0
						&& value.MatchLdLoc(cachedStateVar)) {
						block.Instructions.RemoveAt(i);
					}
				}
			}
		}
		#endregion

		#region AnalyzeStateMachine

		/// <summary>
		/// Analyze the the state machine; and replace 'leave IL_0000' with await+jump to block that gets
		/// entered on the next MoveNext() call.
		/// </summary>
		void AnalyzeStateMachine(ILFunction function)
		{
			context.StepStartGroup("AnalyzeStateMachine()", function);
			smallestAwaiterVarIndex = int.MaxValue;
			foreach (var container in function.Descendants.OfType<BlockContainer>())
			{
				// Use a separate state range analysis per container.
				var sra = new StateRangeAnalysis(StateRangeAnalysisMode.AsyncMoveNext, stateField, cachedStateVar);
				sra.CancellationToken = context.CancellationToken;
				sra.doFinallyBodies = doFinallyBodies;
				sra.AssignStateRanges(container, LongSet.Universe);
				var stateToBlockMap = sra.GetBlockStateSetMapping(container);

				foreach (var block in container.Blocks)
				{
					context.CancellationToken.ThrowIfCancellationRequested();
					if (block.Instructions.Last() is Leave leave && moveNextLeaves.Contains(leave))
					{
						// This is likely an 'await' block
						context.Step($"AnalyzeAwaitBlock({block.StartILOffset:x4})", block);
						if (AnalyzeAwaitBlock(block, out var awaiterVar, out var awaiterField, out int state, out int yieldOffset))
						{
							block.Instructions.Add(new Await(new LdLoca(awaiterVar)));
							Block targetBlock = stateToBlockMap.GetOrDefault(state);
							if (targetBlock != null)
							{
								awaitDebugInfos.Add(new AsyncDebugInfo.Await(yieldOffset, targetBlock.StartILOffset));
								block.Instructions.Add(new Branch(targetBlock));
							}
							else
							{
								block.Instructions.Add(new InvalidBranch("Could not find block for state " + state));
							}
							awaitBlocks.Add(block, (awaiterVar, awaiterField));
							if (awaiterVar.Index < smallestAwaiterVarIndex)
							{
								smallestAwaiterVarIndex = awaiterVar.Index.Value;
							}
						} else {
							block.Instructions.Add(new InvalidBranch("Could not detect 'yield return'"));
						}
					}
					else if (block.Instructions.Last().MatchBranch(setResultYieldBlock))
					{
						// This is a 'yield return' in an async enumerator.
						context.Step($"AnalyzeYieldReturn({block.StartILOffset:x4})", block);
						if (AnalyzeYieldReturn(block, out var yieldValue, out int state))
						{
							block.Instructions.Add(new YieldReturn(yieldValue));
							Block targetBlock = stateToBlockMap.GetOrDefault(state);
							if (targetBlock != null)
							{
								block.Instructions.Add(new Branch(targetBlock));
							}
							else
							{
								block.Instructions.Add(new InvalidBranch("Could not find block for state " + state));
							}
						}
						else
						{
							block.Instructions.Add(new InvalidBranch("Could not detect 'yield return'"));
						}
					}
					TransformYieldBreak(block);
				}
				foreach (var block in container.Blocks)
				{
					SimplifyIfDisposeMode(block);
				}
				// Skip the state dispatcher and directly jump to the initial state
				var entryPoint = stateToBlockMap.GetOrDefault(initialState);
				if (entryPoint != null)
				{
					container.Blocks.Insert(0, new Block {
						Instructions = {
							new Branch(entryPoint)
						}
					});
				}
				container.SortBlocks(deleteUnreachableBlocks: true);
			}
			context.StepEndGroup();
		}

		private bool TransformYieldBreak(Block block)
		{
			// stfld disposeMode(ldloc this, ldc.i4 1)
			// br nextBlock
			if (block.Instructions.Count < 2)
				return false;
			if (!(block.Instructions.Last() is Branch branch))
				return false;
			if (!block.Instructions[block.Instructions.Count - 2].MatchStFld(out var target, out var field, out var value))
				return false;
			if (!target.MatchLdThis())
				return false;
			if (field.MemberDefinition != disposeModeField)
				return false;
			if (!value.MatchLdcI4(1))
				return false;

			// Detected a 'yield break;'
			context.Step($"TransformYieldBreak({block.StartILOffset:x4})", block);
			var breakTarget = FindYieldBreakTarget(branch.TargetBlock);
			if (breakTarget is Block targetBlock)
			{
				branch.TargetBlock = targetBlock;
			}
			else
			{
				Debug.Assert(breakTarget is BlockContainer);
				branch.ReplaceWith(new Leave((BlockContainer)breakTarget).WithILRange(branch));
			}
			return true;
		}

		ILInstruction FindYieldBreakTarget(Block block)
		{
			// We'll follow the branch and evaluate the following instructions
			// under the assumption that disposeModeField==1, which lets us follow a series of jumps
			// to determine the final target.
			var visited = new HashSet<Block>();
			var evalContext = new SymbolicEvaluationContext(disposeModeField);
			while (true)
			{
				for (int i = 0; i < block.Instructions.Count; i++)
				{
					ILInstruction inst = block.Instructions[i];
					while (inst.MatchIfInstruction(out var condition, out var trueInst, out var falseInst))
					{
						var condVal = evalContext.Eval(condition).AsBool();
						if (condVal.Type == SymbolicValueType.IntegerConstant)
						{
							inst = condVal.Constant != 0 ? trueInst : falseInst;
						}
						else if (condVal.Type == SymbolicValueType.StateInSet)
						{
							inst = condVal.ValueSet.Contains(1) ? trueInst : falseInst;
						}
						else
						{
							return block;
						}
					}
					if (inst.MatchBranch(out var targetBlock))
					{
						if (visited.Add(block))
						{
							block = targetBlock;
							break; // continue with next block
						}
						else
						{
							return block; // infinite loop detected
						}
					}
					else if (inst is Leave leave && leave.Value.OpCode == OpCode.Nop)
					{
						return leave.TargetContainer;
					}
					else if (inst.OpCode == OpCode.Nop)
					{
						continue; // continue with next instruction in this block
					}
					else
					{
						return block;
					}
				}
			}
		}

		private bool SimplifyIfDisposeMode(Block block)
		{
			// Occasionally Roslyn optimizes out an "if (disposeMode)", but keeps the
			// disposeMode field access. Get rid of those field accesses:
			block.Instructions.RemoveAll(MatchLdDisposeMode);

			// if (logic.not(ldfld disposeMode(ldloc this))) br falseInst
			// br trueInst
			if (!block.MatchIfAtEndOfBlock(out var condition, out _, out var falseInst))
				return false;
			if (!MatchLdDisposeMode(condition))
				return false;
			context.Step($"SimplifyIfDisposeMode({block.StartILOffset:x4})", block);
			block.Instructions[block.Instructions.Count - 2] = falseInst;
			block.Instructions.RemoveAt(block.Instructions.Count - 1);
			return true;

			bool MatchLdDisposeMode(ILInstruction inst)
			{
				if (!inst.MatchLdFld(out var target, out var field))
					return false;
				return target.MatchLdThis() && field.MemberDefinition == disposeModeField;
			}
		}

		bool AnalyzeAwaitBlock(Block block, out ILVariable awaiter, out IField awaiterField, out int state, out int yieldOffset)
		{
			awaiter = null;
			awaiterField = null;
			state = 0;
			yieldOffset = -1;
			int pos = block.Instructions.Count - 2;
			if (pos >= 0 && doFinallyBodies != null && block.Instructions[pos] is StLoc storeDoFinallyBodies)
			{
				if (!(storeDoFinallyBodies.Variable.Kind == VariableKind.Local
					  && storeDoFinallyBodies.Variable.Type.IsKnownType(KnownTypeCode.Boolean)
					  && storeDoFinallyBodies.Variable.Index == doFinallyBodies.Index))
				{
					return false;
				}
				if (!storeDoFinallyBodies.Value.MatchLdcI4(0))
					return false;
				pos--;
			}
			if (pos >= 0 && MatchCall(block.Instructions[pos], "AwaitUnsafeOnCompleted", out var callArgs))
			{
				// call AwaitUnsafeOnCompleted(ldflda <>t__builder(ldloc this), ldloca awaiter, ldloc this)
			}
			else if (pos >= 0 && MatchCall(block.Instructions[pos], "AwaitOnCompleted", out callArgs))
			{
				// call AwaitOnCompleted(ldflda <>t__builder(ldloc this), ldloca awaiter, ldloc this)
				// The C# compiler emits the non-unsafe call when the awaiter does not implement
				// ICriticalNotifyCompletion.
			}
			else
			{
				return false;
			}
			if (callArgs.Count != 3)
				return false;
			if (!IsBuilderFieldOnThis(callArgs[0]))
				return false;
			if (!callArgs[1].MatchLdLoca(out awaiter))
				return false;
			if (callArgs[2].MatchLdThis())
			{
				// OK (if state machine is a struct)
				pos--;
			}
			else if (callArgs[2].MatchLdLoca(out var tempVar))
			{
				// Roslyn, non-optimized uses a class for the state machine.
				// stloc tempVar(ldloc this)
				// call AwaitUnsafeOnCompleted(ldflda <>t__builder](ldloc this), ldloca awaiter, ldloca tempVar)
				if (!(pos > 0 && block.Instructions[pos - 1].MatchStLoc(tempVar, out var tempVal)))
					return false;
				if (!tempVal.MatchLdThis())
					return false;
				pos -= 2;
			}
			else
			{
				return false;
			}
			// stfld StateMachine.<>awaiter(ldloc this, ldloc awaiter)
			if (!block.Instructions[pos].MatchStFld(out var target, out awaiterField, out var value))
				return false;
			if (!target.MatchLdThis())
				return false;
			if (!value.MatchLdLoc(awaiter))
				return false;
			pos--;
			// Store IL offset for debug info:
			yieldOffset = block.Instructions[pos].EndILOffset;

			// stloc S_10(ldloc this)
			// stloc S_11(ldc.i4 0)
			// stloc cachedStateVar(ldloc S_11)
			// stfld <>1__state(ldloc S_10, ldloc S_11)
			if (!block.Instructions[pos].MatchStFld(out target, out var field, out value))
				return false;
			if (!StackSlotValue(target).MatchLdThis())
				return false;
			if (field.MemberDefinition != stateField)
				return false;
			if (!StackSlotValue(value).MatchLdcI4(out state))
				return false;
			if (pos > 0 && block.Instructions[pos - 1] is StLoc stloc
				&& stloc.Variable.Kind == VariableKind.Local && stloc.Variable.Index == cachedStateVar.Index
				&& StackSlotValue(stloc.Value).MatchLdcI4(state))
			{
				// also delete the assignment to cachedStateVar
				pos--;
			}
			block.Instructions.RemoveRange(pos, block.Instructions.Count - pos);
			// delete preceding dead stores:
			while (pos > 0 && block.Instructions[pos - 1] is StLoc stloc2
				&& stloc2.Variable.IsSingleDefinition && stloc2.Variable.LoadCount == 0
				&& stloc2.Variable.Kind == VariableKind.StackSlot
				&& SemanticHelper.IsPure(stloc2.Value.Flags)) {
				pos--;
			}
			block.Instructions.RemoveRange(pos, block.Instructions.Count - pos);
			return true;
		}

		static ILInstruction StackSlotValue(ILInstruction inst)
		{
			if (inst.MatchLdLoc(out var v) && v.Kind == VariableKind.StackSlot && v.IsSingleDefinition)
			{
				if (v.StoreInstructions[0] is StLoc stloc)
				{
					return stloc.Value;
				}
			}
			return inst;
		}

		private bool AnalyzeYieldReturn(Block block, out ILInstruction yieldValue, out int newState)
		{
			yieldValue = default;
			newState = default;
			Debug.Assert(block.Instructions.Last().MatchBranch(setResultYieldBlock));
			// stfld current(ldloc this, ldstr "yieldValue")
			// stloc S_45(ldloc this)
			// stloc S_46(ldc.i4 -5)
			// stloc V_0(ldloc S_46)
			// stfld stateField(ldloc S_45, ldloc S_46)
			// br setResultYieldBlock

			int pos = block.Instructions.Count - 2;
			// Immediately before the 'yield return', there should be a state assignment:
			if (pos < 0 || !MatchStateAssignment(block.Instructions[pos], out newState))
				return false;
			pos--;

			if (pos >= 0 && block.Instructions[pos].MatchStLoc(cachedStateVar, out var cachedStateNewValue))
			{
				if (StackSlotValue(cachedStateNewValue).MatchLdcI4(newState))
				{
					pos--; // OK, ignore V_0 store
				}
				else
				{
					return false;
				}
			}

			while (pos >= 0 && block.Instructions[pos] is StLoc stloc)
			{
				if (stloc.Variable.Kind != VariableKind.StackSlot)
					return false;
				if (!SemanticHelper.IsPure(stloc.Value.Flags))
					return false;
				pos--;
			}

			if (pos < 0 || !MatchCurrentAssignment(block.Instructions[pos], out yieldValue))
				return false;

			block.Instructions.RemoveRange(pos, block.Instructions.Count - pos);
			return true;
		}

		bool MatchCurrentAssignment(ILInstruction inst, out ILInstruction value)
		{
			if (!inst.MatchStFld(out var target, out var field, out value))
				return false;
			if (!StackSlotValue(target).MatchLdThis())
				return false;
			// TODO: check that we are accessing the current field (compare with get_Current)
			return true;
		}
		#endregion

		#region DetectAwaitPattern
		void DetectAwaitPattern(ILFunction function)
		{
			context.StepStartGroup("DetectAwaitPattern", function);
			foreach (var container in function.Descendants.OfType<BlockContainer>())
			{
				foreach (var block in container.Blocks)
				{
					context.CancellationToken.ThrowIfCancellationRequested();
					DetectAwaitPattern(block);
				}
				container.SortBlocks(deleteUnreachableBlocks: true);
			}
			context.StepEndGroup(keepIfEmpty: true);
		}

		void DetectAwaitPattern(Block block)
		{
			// block:
			//   stloc awaiterVar(callvirt GetAwaiter(...))
			//   if (call get_IsCompleted(ldloca awaiterVar)) br completedBlock
			//   br awaitBlock
			// awaitBlock:
			//   ..
			//   br resumeBlock
			// resumeBlock:
			//   ..
			//   br completedBlock
			if (block.Instructions.Count < 3)
				return;
			// stloc awaiterVar(callvirt GetAwaiter(...))
			if (!(block.Instructions[block.Instructions.Count - 3] is StLoc stLocAwaiter))
				return;
			ILVariable awaiterVar = stLocAwaiter.Variable;
			if (!(stLocAwaiter.Value is CallInstruction getAwaiterCall))
				return;
			if (!(getAwaiterCall.Method.Name == "GetAwaiter" && (!getAwaiterCall.Method.IsStatic || getAwaiterCall.Method.IsExtensionMethod)))
				return;
			if (getAwaiterCall.Arguments.Count != 1)
				return;
			// if (call get_IsCompleted(ldloca awaiterVar)) br completedBlock
			if (!block.Instructions[block.Instructions.Count - 2].MatchIfInstruction(out var condition, out var trueInst))
				return;
			if (!trueInst.MatchBranch(out var completedBlock))
				return;
			// br awaitBlock
			if (!block.Instructions.Last().MatchBranch(out var awaitBlock))
				return;
			// condition might be inverted, swap branches:
			if (condition.MatchLogicNot(out var negatedCondition))
			{
				condition = negatedCondition;
				ExtensionMethods.Swap(ref completedBlock, ref awaitBlock);
			}
			// continue matching call get_IsCompleted(ldloca awaiterVar)
			if (!MatchCall(condition, "get_IsCompleted", out var isCompletedArgs) || isCompletedArgs.Count != 1)
				return;
			if (!UnwrapConvUnknown(isCompletedArgs[0]).MatchLdLocRef(awaiterVar))
				return;
			// Check awaitBlock and resumeBlock:
			if (!awaitBlocks.TryGetValue(awaitBlock, out var awaitBlockData))
				return;
			if (awaitBlockData.awaiterVar != awaiterVar)
				return;
			if (!CheckAwaitBlock(awaitBlock, out var resumeBlock, out var stackField))
				return;
			if (!CheckResumeBlock(resumeBlock, awaiterVar, awaitBlockData.awaiterField, completedBlock, stackField))
				return;
			// Check completedBlock. The first instruction involves the GetResult call, but it might have
			// been inlined into another instruction.
			var getResultCall = ILInlining.FindFirstInlinedCall(completedBlock.Instructions[0]);
			if (getResultCall == null)
				return;
			if (!MatchCall(getResultCall, "GetResult", out var getResultArgs) || getResultArgs.Count != 1)
				return;
			if (!UnwrapConvUnknown(getResultArgs[0]).MatchLdLocRef(awaiterVar))
				return;
			// All checks successful, let's transform.
			context.Step("Transform await pattern", block);
			block.Instructions.RemoveAt(block.Instructions.Count - 3); // remove getAwaiter call
			block.Instructions.RemoveAt(block.Instructions.Count - 2); // remove if (isCompleted)
			((Branch)block.Instructions.Last()).TargetBlock = completedBlock; // instead, directly jump to completed block
			Await awaitInst = new Await(UnwrapConvUnknown(getAwaiterCall.Arguments.Single()));
			awaitInst.GetResultMethod = getResultCall.Method;
			awaitInst.GetAwaiterMethod = getAwaiterCall.Method;
			getResultCall.ReplaceWith(awaitInst);

			// Remove useless reset of awaiterVar.
			if (completedBlock.Instructions.ElementAtOrDefault(1) is StObj stobj)
			{
				if (stobj.Target.MatchLdLoca(awaiterVar) && stobj.Value.OpCode == OpCode.DefaultValue)
				{
					completedBlock.Instructions.RemoveAt(1);
				}
			}
		}

		static ILInstruction UnwrapConvUnknown(ILInstruction inst)
		{
			if (inst is Conv conv && conv.TargetType == PrimitiveType.Unknown)
			{
				return conv.Argument;
			}
			return inst;
		}

		bool CheckAwaitBlock(Block block, out Block resumeBlock, out IField stackField)
		{
			// awaitBlock:
			//   (pre-roslyn: save stack)
			//   await(ldloca V_2)
			//   br resumeBlock
			resumeBlock = null;
			stackField = null;
			if (block.Instructions.Count < 2)
				return false;
			int pos = 0;
			if (block.Instructions[pos] is StLoc stloc && stloc.Variable.IsSingleDefinition)
			{
				if (!block.Instructions[pos + 1].MatchStFld(out var target, out stackField, out var value))
					return false;
				if (!target.MatchLdThis())
					return false;
				pos += 2;
			}
			// await(ldloca awaiterVar)
			if (block.Instructions[pos].OpCode != OpCode.Await)
				return false;
			// br resumeBlock
			return block.Instructions[pos + 1].MatchBranch(out resumeBlock);
		}

		bool CheckResumeBlock(Block block, ILVariable awaiterVar, IField awaiterField, Block completedBlock, IField stackField)
		{
			int pos = 0;
			if (!RestoreStack(block, ref pos, stackField))
				return false;

			// Visual Basic state machines use a different order of field assignements.
			if (isVisualBasicStateMachine)
			{
				// stloc S_28(ldc.i4 -1)
				// stloc cachedStateVar(ldloc S_28)
				// stfld <>1__state(ldloc this, ldloc S_28)
				if (!MatchStateFieldAssignement(block, ref pos))
					return false;
				pos++;

				// stloc awaiterVar(ldfld awaiterField(ldloc this))
				if (!MatchStoreToAwaiterVariable(block.Instructions[pos]))
					return false;
				pos++;

				// [optional] stfld awaiterField(ldloc this, default.value)
				MatchResetAwaiterField(block, ref pos);
			}
			else
			{
				// stloc awaiterVar(ldfld awaiterField(ldloc this))
				if (!MatchStoreToAwaiterVariable(block.Instructions[pos]))
					return false;
				pos++;

				// [optional] stfld awaiterField(ldloc this, default.value)
				MatchResetAwaiterField(block, ref pos);

				// stloc S_28(ldc.i4 -1)
				// stloc cachedStateVar(ldloc S_28)
				// stfld <>1__state(ldloc this, ldloc S_28)
				if (!MatchStateFieldAssignement(block, ref pos))
					return false;
				pos++;
			}
			return block.Instructions[pos].MatchBranch(completedBlock);

			bool MatchStoreToAwaiterVariable(ILInstruction instr)
			{
				// stloc awaiterVar(ldfld awaiterField(ldloc this))
				if (!instr.MatchStLoc(awaiterVar, out var value))
					return false;
				if (value is CastClass cast && cast.Type.Equals(awaiterVar.Type))
				{
					// If the awaiter is a reference type, it might get stored in a field of type `object`
					// and cast back to the awaiter type in the resume block
					value = cast.Argument;
				}
				if (!value.MatchLdFld(out var target, out var field))
					return false;
				if (!target.MatchLdThis())
					return false;
				if (!field.Equals(awaiterField))
					return false;
				return true;
			}

			void MatchResetAwaiterField(Block block, ref int pos)
			{
				// stfld awaiterField(ldloc this, default.value)
				if (block.Instructions[pos].MatchStFld(out var target, out var field, out var value)
					&& target.MatchLdThis()
					&& field.Equals(awaiterField)
					&& (value.OpCode == OpCode.DefaultValue || value.OpCode == OpCode.LdNull))
				{
					pos++;
				}
				else
				{
					// {stloc V_6(default.value System.Runtime.CompilerServices.TaskAwaiter)}
					// {stobj System.Runtime.CompilerServices.TaskAwaiter`1[[System.Int32]](ldflda <>u__$awaiter4(ldloc this), ldloc V_6) at IL_0163}
					if (block.Instructions[pos].MatchStLoc(out var variable, out value) && value.OpCode == OpCode.DefaultValue
						&& block.Instructions[pos + 1].MatchStFld(out target, out field, out value)
						&& field.Equals(awaiterField)
						&& value.MatchLdLoc(variable))
					{
						pos += 2;
					}
				}
			}

			bool MatchStateFieldAssignement(Block block, ref int pos)
			{
				// stloc S_28(ldc.i4 -1)
				// stloc cachedStateVar(ldloc S_28)
				// stfld <>1__state(ldloc this, ldloc S_28)
				ILVariable m1Var = null;
				if (block.Instructions[pos] is StLoc stlocM1 && stlocM1.Value.MatchLdcI4(initialState) && stlocM1.Variable.Kind == VariableKind.StackSlot)
				{
					m1Var = stlocM1.Variable;
					pos++;
				}
				if (block.Instructions[pos] is StLoc stlocCachedState)
				{
					if (stlocCachedState.Variable.Kind == VariableKind.Local && stlocCachedState.Variable.Index == cachedStateVar?.Index)
					{
						if (stlocCachedState.Value.MatchLdLoc(m1Var) || stlocCachedState.Value.MatchLdcI4(initialState))
							pos++;
					}
				}
				if (!block.Instructions[pos].MatchStFld(out var target, out var field, out var value))
					return false;
				if (!target.MatchLdThis())
					return false;
				if (!field.MemberDefinition.Equals(stateField.MemberDefinition))
					return false;
				if (!(value.MatchLdcI4(initialState) || value.MatchLdLoc(m1Var)))
					return false;
				return true;
			}
		}

		private bool RestoreStack(Block block, ref int pos, IField stackField)
		{
			if (stackField == null)
			{
				return true; // nothing to restore
			}
			// stloc temp(unbox.any T(ldfld <>t__stack(ldloc this)))
			if (!(block.Instructions[pos] is StLoc stloc))
				return false;
			if (!stloc.Variable.IsSingleDefinition)
				return false;
			if (!(stloc.Value is UnboxAny unbox))
				return false;
			if (!unbox.Argument.MatchLdFld(out var target, out var field))
				return false;
			if (!target.MatchLdThis())
				return false;
			if (!field.Equals(stackField))
				return false;
			pos++;
			// restoring stack slots
			while (block.Instructions[pos].MatchStLoc(out var v) && v.Kind == VariableKind.StackSlot)
			{
				pos++;
			}
			// stfld <>t__stack(ldloc this, ldnull)
			if (block.Instructions[pos].MatchStFld(out target, out field, out var value))
			{
				if (target.MatchLdThis() && field.Equals(stackField) && value.MatchLdNull())
				{
					pos++;
				}
			}
			return true;
		}
		#endregion

		/// <summary>
		/// Eliminates usage of doFinallyBodies
		/// </summary>
		private void CleanDoFinallyBodies(ILFunction function)
		{
			if (doFinallyBodies == null)
			{
				return; // roslyn-compiled code doesn't use doFinallyBodies
			}
			context.StepStartGroup("CleanDoFinallyBodies", function);
			Block entryPoint = GetBodyEntryPoint(function.Body as BlockContainer);
			if (entryPoint != null && entryPoint.Instructions[0].MatchStLoc(doFinallyBodies, out var value) && value.MatchLdcI4(1))
			{
				// Remove initial doFinallyBodies assignment, if it wasn't already removed when
				// we rearranged the control flow.
				entryPoint.Instructions.RemoveAt(0);
			}
			if (doFinallyBodies.StoreInstructions.Count != 0 || doFinallyBodies.AddressCount != 0)
			{
				// misdetected another variable as doFinallyBodies?
				// reintroduce the initial store of ldc.i4(1)
				context.Step("Re-introduce misdetected doFinallyBodies", function);
				((BlockContainer)function.Body).EntryPoint.Instructions.Insert(0,
					new StLoc(doFinallyBodies, new LdcI4(1)));
				return;
			}
			foreach (var tryFinally in function.Descendants.OfType<TryFinally>())
			{
				entryPoint = GetBodyEntryPoint(tryFinally.FinallyBlock as BlockContainer);
				if (entryPoint?.Instructions[0] is IfInstruction ifInst)
				{
					if (ifInst.Condition.MatchLogicNot(out var logicNotArg) && logicNotArg.MatchLdLoc(doFinallyBodies))
					{
						context.Step("Remove if(doFinallyBodies) from try-finally", tryFinally);
						// condition will always be false now that we're using 'await' instructions
						entryPoint.Instructions.RemoveAt(0);
					}
				}
			}
			// if there's any remaining loads (there shouldn't be), replace them with the constant 1
			foreach (LdLoc load in doFinallyBodies.LoadInstructions.ToArray())
			{
				load.ReplaceWith(new LdcI4(1).WithILRange(load));
			}
			context.StepEndGroup(keepIfEmpty: true);
		}

		internal static Block GetBodyEntryPoint(BlockContainer body)
		{
			if (body == null)
				return null;
			Block entryPoint = body.EntryPoint;
			while (entryPoint.Instructions[0].MatchBranch(out var targetBlock) && targetBlock.IncomingEdgeCount == 1 && targetBlock.Parent == body)
			{
				entryPoint = targetBlock;
			}
			return entryPoint;
		}

		void TranslateCachedFieldsToLocals()
		{
			foreach (var (cachedVar, param) in cachedFieldToParameterMap)
			{
				Debug.Assert(cachedVar.StoreCount <= 1);
				foreach (var inst in cachedVar.LoadInstructions.ToArray())
				{
					inst.Variable = param;
				}
				foreach (var inst in cachedVar.AddressInstructions.ToArray())
				{
					inst.Variable = param;
				}
			}
		}
	}
}<|MERGE_RESOLUTION|>--- conflicted
+++ resolved
@@ -1,9 +1,5 @@
 // Copyright (c) 2017 Daniel Grunwald
-<<<<<<< HEAD
 //
-=======
-// 
->>>>>>> 1e009404
 // Permission is hereby granted, free of charge, to any person obtaining a copy of this
 // software and associated documentation files (the "Software"), to deal in the Software
 // without restriction, including without limitation the rights to use, copy, modify, merge,
