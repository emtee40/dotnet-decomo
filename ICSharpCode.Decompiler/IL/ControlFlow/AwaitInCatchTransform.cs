﻿// Copyright (c) 2018 Siegfried Pammer
// 
// Permission is hereby granted, free of charge, to any person obtaining a copy of this
// software and associated documentation files (the "Software"), to deal in the Software
// without restriction, including without limitation the rights to use, copy, modify, merge,
// publish, distribute, sublicense, and/or sell copies of the Software, and to permit persons
// to whom the Software is furnished to do so, subject to the following conditions:
// 
// The above copyright notice and this permission notice shall be included in all copies or
// substantial portions of the Software.
// 
// THE SOFTWARE IS PROVIDED "AS IS", WITHOUT WARRANTY OF ANY KIND, EXPRESS OR IMPLIED,
// INCLUDING BUT NOT LIMITED TO THE WARRANTIES OF MERCHANTABILITY, FITNESS FOR A PARTICULAR
// PURPOSE AND NONINFRINGEMENT. IN NO EVENT SHALL THE AUTHORS OR COPYRIGHT HOLDERS BE LIABLE
// FOR ANY CLAIM, DAMAGES OR OTHER LIABILITY, WHETHER IN AN ACTION OF CONTRACT, TORT OR
// OTHERWISE, ARISING FROM, OUT OF OR IN CONNECTION WITH THE SOFTWARE OR THE USE OR OTHER
// DEALINGS IN THE SOFTWARE.

using System;
using System.Collections.Generic;
using System.Diagnostics;
using System.Linq;
<<<<<<< HEAD
=======

>>>>>>> 41c99e47
using ICSharpCode.Decompiler.IL.Transforms;
using ICSharpCode.Decompiler.TypeSystem;

namespace ICSharpCode.Decompiler.IL.ControlFlow
{
	class AwaitInCatchTransform
	{
		readonly struct CatchBlockInfo
		{
			public readonly int Id;
			public readonly TryCatchHandler Handler;
			public readonly Block RealCatchBlockEntryPoint;
			public readonly ILInstruction NextBlockOrExitContainer;
			public readonly ILInstruction JumpTableEntry;
			public readonly ILVariable ObjectVariable;

			public CatchBlockInfo(int id, TryCatchHandler handler, Block realCatchBlockEntryPoint,
				ILInstruction nextBlockOrExitContainer, ILInstruction jumpTableEntry, ILVariable objectVariable)
			{
				Id = id;
				Handler = handler;
				RealCatchBlockEntryPoint = realCatchBlockEntryPoint;
				NextBlockOrExitContainer = nextBlockOrExitContainer;
				JumpTableEntry = jumpTableEntry;
				ObjectVariable = objectVariable;
			}
		}

		public static void Run(ILFunction function, ILTransformContext context)
		{
			if (!context.Settings.AwaitInCatchFinally)
				return;
			HashSet<BlockContainer> changedContainers = new HashSet<BlockContainer>();
			HashSet<Block> removedBlocks = new HashSet<Block>();

			// analyze all try-catch statements in the function
			foreach (var tryCatch in function.Descendants.OfType<TryCatch>().ToArray())
			{
				if (!(tryCatch.Parent?.Parent is BlockContainer container))
					continue;
				// Detect all handlers that contain an await expression
				AnalyzeHandlers(tryCatch.Handlers, out var catchHandlerIdentifier, out var transformableCatchBlocks);
				var cfg = new ControlFlowGraph(container, context.CancellationToken);
				if (transformableCatchBlocks.Count > 0)
					changedContainers.Add(container);
				SwitchInstruction switchInstructionOpt = null;
				foreach (var result in transformableCatchBlocks)
				{
					removedBlocks.Clear();
					var node = cfg.GetNode(result.RealCatchBlockEntryPoint);

					context.StepStartGroup($"Inline catch block with await (at {result.Handler.Variable.Name})", result.Handler);

					// Remove the IfInstruction from the jump table and eliminate all branches to the block.
					switch (result.JumpTableEntry)
					{
						case IfInstruction jumpTableEntry:
							var jumpTableBlock = (Block)jumpTableEntry.Parent;
							context.Step("Remove jump-table entry", result.JumpTableEntry);
							jumpTableBlock.Instructions.RemoveAt(result.JumpTableEntry.ChildIndex);

							foreach (var branch in tryCatch.Descendants.OfType<Branch>())
							{
								if (branch.TargetBlock == jumpTableBlock)
								{
									if (result.NextBlockOrExitContainer is BlockContainer exitContainer)
									{
										context.Step("branch jumpTableBlock => leave exitContainer", branch);
										branch.ReplaceWith(new Leave(exitContainer));
									}
									else
									{
										context.Step("branch jumpTableBlock => branch nextBlock", branch);
										branch.ReplaceWith(new Branch((Block)result.NextBlockOrExitContainer));
									}
								}
							}
							break;
						case SwitchSection jumpTableEntry:
							Debug.Assert(switchInstructionOpt == null || jumpTableEntry.Parent == switchInstructionOpt);
							switchInstructionOpt = (SwitchInstruction)jumpTableEntry.Parent;
							break;
					}

					// Add the real catch block entry-point to the block container
					var catchBlockHead = ((BlockContainer)result.Handler.Body).Blocks.Last();

					result.RealCatchBlockEntryPoint.Remove();
					((BlockContainer)result.Handler.Body).Blocks.Insert(0, result.RealCatchBlockEntryPoint);

					// Remove the generated catch block
					catchBlockHead.Remove();

					TransformAsyncThrowToThrow(context, removedBlocks, result.RealCatchBlockEntryPoint);

					// Inline all blocks that are dominated by the entrypoint of the real catch block
					foreach (var n in cfg.cfg)
					{
						Block block = (Block)n.UserData;

						if (node.Dominates(n))
						{
							TransformAsyncThrowToThrow(context, removedBlocks, block);

							if (block.Parent == result.Handler.Body)
								continue;

							if (!removedBlocks.Contains(block))
							{
								context.Step("Move block", result.Handler.Body);
								MoveBlock(block, (BlockContainer)result.Handler.Body);
							}
						}
					}

					// Remove unreachable pattern blocks
					// TODO : sanity check
<<<<<<< HEAD
					if (result.NextBlockOrExitContainer is Block nextBlock && nextBlock.IncomingEdgeCount == 0) {
						List<Block> dependentBlocks = new List<Block>();
						Block current = nextBlock;
						
						do {
							foreach (var branch in current.Descendants.OfType<Branch>()) {
								dependentBlocks.Add(branch.TargetBlock);
							}
							
=======
					if (result.NextBlockOrExitContainer is Block nextBlock && nextBlock.IncomingEdgeCount == 0)
					{
						List<Block> dependentBlocks = new List<Block>();
						Block current = nextBlock;

						do
						{
							foreach (var branch in current.Descendants.OfType<Branch>())
							{
								dependentBlocks.Add(branch.TargetBlock);
							}

>>>>>>> 41c99e47
							current.Remove();
							dependentBlocks.Remove(current);
							current = dependentBlocks.FirstOrDefault(b => b.IncomingEdgeCount == 0);
						} while (current != null);
					}

					// Remove all assignments to the common object variable that stores the exception object.
					if (result.ObjectVariable != result.Handler.Variable)
					{
						foreach (var load in result.ObjectVariable.LoadInstructions.ToArray())
						{
							if (!load.IsDescendantOf(result.Handler))
								continue;

							if (load.Parent is CastClass cc && cc.Type.Equals(result.Handler.Variable.Type))
							{
								cc.ReplaceWith(new LdLoc(result.Handler.Variable).WithILRange(cc).WithILRange(load));
							}
							else
							{
								load.ReplaceWith(new LdLoc(result.Handler.Variable).WithILRange(load));
							}
						}
					}

					context.StepEndGroup(keepIfEmpty: true);
				}

				if (switchInstructionOpt != null && switchInstructionOpt.Parent is Block b && b.IncomingEdgeCount > 0)
				{
					var defaultSection = switchInstructionOpt.GetDefaultSection();

					foreach (var branch in container.Descendants.OfType<Branch>())
					{
						if (branch.TargetBlock != b)
							continue;
						branch.ReplaceWith(defaultSection.Body.Clone());
					}
				}
			}

			// clean up all modified containers
			foreach (var container in changedContainers)
				container.SortBlocks(deleteUnreachableBlocks: true);
		}

		private static void TransformAsyncThrowToThrow(ILTransformContext context, HashSet<Block> removedBlocks, Block block)
		{
			ILVariable v = null;
			if (MatchExceptionCaptureBlock(context, block,
				ref v, out StLoc typedExceptionVariableStore,
				out Block captureBlock, out Block throwBlock))
			{
				context.Step($"ExceptionDispatchInfo.Capture({v.Name}).Throw() => throw;", typedExceptionVariableStore);
				block.Instructions.RemoveRange(typedExceptionVariableStore.ChildIndex + 1, 2);
				captureBlock.Remove();
				throwBlock.Remove();
				removedBlocks.Add(captureBlock);
				removedBlocks.Add(throwBlock);
				typedExceptionVariableStore.ReplaceWith(new Rethrow());
			}
		}

		static void MoveBlock(Block block, BlockContainer target)
		{
			block.Remove();
			target.Blocks.Add(block);
		}

		/// <summary>
		/// Analyzes all catch handlers and returns every handler that follows the await catch handler pattern.
		/// </summary>
		static bool AnalyzeHandlers(InstructionCollection<TryCatchHandler> handlers, out ILVariable catchHandlerIdentifier,
			out List<CatchBlockInfo> transformableCatchBlocks)
		{
			transformableCatchBlocks = new List<CatchBlockInfo>();
			catchHandlerIdentifier = null;
			foreach (var handler in handlers)
			{
				if (!MatchAwaitCatchHandler(handler, out int id, out var identifierVariable,
					out var realEntryPoint, out var nextBlockOrExitContainer, out var jumpTableEntry,
					out var objectVariable))
				{
					continue;
				}

				if (id < 1 || (catchHandlerIdentifier != null && identifierVariable != catchHandlerIdentifier))
				{
					continue;
				}

				catchHandlerIdentifier = identifierVariable;
				transformableCatchBlocks.Add(new(id, handler, realEntryPoint, nextBlockOrExitContainer, jumpTableEntry, objectVariable ?? handler.Variable));
			}
			return transformableCatchBlocks.Count > 0;
		}

		/// <summary>
		/// Matches the await catch handler pattern:
		/// [stloc V_3(ldloc E_100)	- copy exception variable to a temporary]
		/// stloc V_6(ldloc V_3)	- store exception in 'global' object variable
		/// stloc V_5(ldc.i4 2)		- store id of catch block in 'identifierVariable'
		/// br IL_0075				- jump out of catch block to the head of the catch-handler jump table
		/// </summary>
		static bool MatchAwaitCatchHandler(TryCatchHandler handler, out int id, out ILVariable identifierVariable,
			out Block realEntryPoint, out ILInstruction nextBlockOrExitContainer,
			out ILInstruction jumpTableEntry, out ILVariable objectVariable)
		{
			id = 0;
			identifierVariable = null;
			realEntryPoint = null;
			jumpTableEntry = null;
			objectVariable = null;
			nextBlockOrExitContainer = null;
			var exceptionVariable = handler.Variable;
			var catchBlock = ((BlockContainer)handler.Body).EntryPoint;
			ILInstruction value;
			switch (catchBlock.Instructions.Count)
			{
				case 3:
					if (!catchBlock.Instructions[0].MatchStLoc(out objectVariable, out value))
						return false;
					if (!value.MatchLdLoc(exceptionVariable))
						return false;
					break;
				case 4:
					if (!catchBlock.Instructions[0].MatchStLoc(out var temporaryVariable, out value))
						return false;
					if (!value.MatchLdLoc(exceptionVariable))
						return false;
					if (!catchBlock.Instructions[1].MatchStLoc(out objectVariable, out value))
						return false;
					if (!value.MatchLdLoc(temporaryVariable))
						return false;
					break;
				default:
					// if the exception variable is not used at all (e.g., catch (Exception))
					// the "exception-variable-assignment" is omitted completely.
					// This can happen in optimized code.
					break;
			}
			if (!catchBlock.Instructions.Last().MatchBranch(out var jumpTableStartBlock))
				return false;
			var identifierVariableAssignment = catchBlock.Instructions.SecondToLastOrDefault();
			if (identifierVariableAssignment == null)
				return false;
			if (!identifierVariableAssignment.MatchStLoc(out identifierVariable, out value) || !value.MatchLdcI4(out id))
				return false;
			// analyze jump table:
			switch (jumpTableStartBlock.Instructions.Count)
			{
				case 3:
					// stloc identifierVariableCopy(identifierVariable)
					// if (comp(identifierVariable == id)) br realEntryPoint
					// br jumpTableEntryBlock
					if (!jumpTableStartBlock.Instructions[0].MatchStLoc(out var identifierVariableCopy, out var identifierVariableLoad)
						|| !identifierVariableLoad.MatchLdLoc(identifierVariable))
					{
						return false;
					}
					return ParseIfJumpTable(id, jumpTableStartBlock, identifierVariableCopy, out realEntryPoint, out nextBlockOrExitContainer, out jumpTableEntry);
				case 2:
					// if (comp(identifierVariable == id)) br realEntryPoint
					// br jumpTableEntryBlock
					return ParseIfJumpTable(id, jumpTableStartBlock, identifierVariable, out realEntryPoint, out nextBlockOrExitContainer, out jumpTableEntry);
				case 1:
					if (jumpTableStartBlock.Instructions[0] is not SwitchInstruction switchInst)
					{
						return false;
					}

					return ParseSwitchJumpTable(id, switchInst, identifierVariable, out realEntryPoint, out nextBlockOrExitContainer, out jumpTableEntry);
				default:
					return false;
			}

			bool ParseSwitchJumpTable(int id, SwitchInstruction jumpTable, ILVariable identifierVariable, out Block realEntryPoint, out ILInstruction nextBlockOrExitContainer, out ILInstruction jumpTableEntry)
			{
				realEntryPoint = null;
				nextBlockOrExitContainer = null;
				jumpTableEntry = null;

				if (!jumpTable.Value.MatchLdLoc(identifierVariable))
					return false;

				var defaultSection = jumpTable.GetDefaultSection();

				foreach (var section in jumpTable.Sections)
				{
					if (!section.Labels.Contains(id))
						continue;
					if (!section.Body.MatchBranch(out realEntryPoint))
						return false;
					if (defaultSection.Body.MatchBranch(out var t))
						nextBlockOrExitContainer = t;
					else if (defaultSection.Body.MatchLeave(out var t2))
						nextBlockOrExitContainer = t2;
					jumpTableEntry = section;
					return true;
				}

				return false;
			}

			bool ParseIfJumpTable(int id, Block jumpTableEntryBlock, ILVariable identifierVariable, out Block realEntryPoint, out ILInstruction nextBlockOrExitContainer, out ILInstruction jumpTableEntry)
			{
				realEntryPoint = null;
				nextBlockOrExitContainer = null;
				jumpTableEntry = null;
				do
				{
					if (!(jumpTableEntryBlock.Instructions.SecondToLastOrDefault() is IfInstruction ifInst))
						return false;
					ILInstruction lastInst = jumpTableEntryBlock.Instructions.Last();
					if (ifInst.Condition.MatchCompEquals(out var left, out var right))
					{
						if (!ifInst.TrueInst.MatchBranch(out realEntryPoint))
							return false;
						if (!lastInst.MatchBranch(out jumpTableEntryBlock))
						{
							if (!lastInst.MatchLeave((BlockContainer)lastInst.Parent.Parent))
								return false;
						}
					}
					else if (ifInst.Condition.MatchCompNotEquals(out left, out right))
					{
						if (!lastInst.MatchBranch(out realEntryPoint))
							return false;
						if (!ifInst.TrueInst.MatchBranch(out jumpTableEntryBlock))
						{
							if (!ifInst.TrueInst.MatchLeave((BlockContainer)lastInst.Parent.Parent))
								return false;
						}
<<<<<<< HEAD
					}
					else
					{
						return false;
					}
					if (!left.MatchLdLoc(identifierVariable))
						return false;
					if (right.MatchLdcI4(id))
					{
						nextBlockOrExitContainer = jumpTableEntryBlock ?? lastInst.Parent.Parent;
						jumpTableEntry = ifInst;
						return true;
					}
=======
					}
					else
					{
						return false;
					}
					if (!left.MatchLdLoc(identifierVariable))
						return false;
					if (right.MatchLdcI4(id))
					{
						nextBlockOrExitContainer = jumpTableEntryBlock ?? lastInst.Parent.Parent;
						jumpTableEntry = ifInst;
						return true;
					}
>>>>>>> 41c99e47
				} while (jumpTableEntryBlock?.Instructions.Count == 2);
				return false;
			}
		}

		// Block beforeThrowBlock {
		// 	[before throw]
		// 	stloc typedExceptionVariable(isinst System.Exception(ldloc objectVariable))
		// 	if (comp.o(ldloc typedExceptionVariable != ldnull)) br captureBlock
		// 	br throwBlock
		// }
		// 
		// Block throwBlock {
		// 	throw(ldloc objectVariable)
		// }
		// 
		// Block captureBlock {
		// 	callvirt Throw(call Capture(ldloc typedExceptionVariable))
		// 	br nextBlock
		// }
		// =>
		// throw(ldloc result.Handler.Variable)
		internal static bool MatchExceptionCaptureBlock(ILTransformContext context, Block block,
			ref ILVariable objectVariable, out StLoc typedExceptionVariableStore, out Block captureBlock, out Block throwBlock)
		{
			bool DerivesFromException(IType t) => t.GetAllBaseTypes().Any(ty => ty.IsKnownType(KnownTypeCode.Exception));

			captureBlock = null;
			throwBlock = null;
			typedExceptionVariableStore = null;

			var typedExceptionVariableStLoc = block.Instructions.ElementAtOrDefault(block.Instructions.Count - 3) as StLoc;

			if (typedExceptionVariableStLoc == null
				|| !typedExceptionVariableStLoc.Value.MatchIsInst(out var arg, out var type)
				|| !DerivesFromException(type)
				|| !arg.MatchLdLoc(out var v))
			{
				return false;
			}

			if (objectVariable == null)
			{
				objectVariable = v;
			}
			else if (!objectVariable.Equals(v))
			{
				return false;
			}

			typedExceptionVariableStore = typedExceptionVariableStLoc;

			if (!block.Instructions[block.Instructions.Count - 2].MatchIfInstruction(out var condition, out var trueInst))
				return false;

			ILInstruction lastInstr = block.Instructions.Last();
			if (!lastInstr.MatchBranch(out throwBlock))
				return false;

			if (condition.MatchCompNotEqualsNull(out arg)
				&& trueInst is Branch branchToCapture)
			{
				if (!arg.MatchLdLoc(typedExceptionVariableStore.Variable))
					return false;
				captureBlock = branchToCapture.TargetBlock;
			}
			else
			{
				return false;
			}

			if (throwBlock.IncomingEdgeCount != 1
				|| throwBlock.Instructions.Count != 1
				|| !(throwBlock.Instructions[0].MatchThrow(out var ov) && ov.MatchLdLoc(objectVariable)))
			{
				return false;
			}

			if (captureBlock.IncomingEdgeCount != 1
				|| captureBlock.Instructions.Count != 2
				|| !MatchCaptureThrowCalls(captureBlock.Instructions[0]))
			{
				return false;
			}

			return true;

			bool MatchCaptureThrowCalls(ILInstruction inst)
			{
				var exceptionDispatchInfoType = context.TypeSystem.FindType(typeof(System.Runtime.ExceptionServices.ExceptionDispatchInfo));
				if (inst is not CallVirt callVirt || callVirt.Arguments.Count != 1)
					return false;

				if (callVirt.Arguments[0] is not Call call || call.Arguments.Count != 1
					|| !call.Arguments[0].MatchLdLoc(typedExceptionVariableStLoc.Variable))
				{
					return false;
				}

				return callVirt.Method.Name == "Throw"
					&& callVirt.Method.DeclaringType.Equals(exceptionDispatchInfoType)
					&& call.Method.Name == "Capture"
					&& call.Method.DeclaringType.Equals(exceptionDispatchInfoType);
			}
		}
	}
}<|MERGE_RESOLUTION|>--- conflicted
+++ resolved
@@ -20,10 +20,7 @@
 using System.Collections.Generic;
 using System.Diagnostics;
 using System.Linq;
-<<<<<<< HEAD
-=======
-
->>>>>>> 41c99e47
+
 using ICSharpCode.Decompiler.IL.Transforms;
 using ICSharpCode.Decompiler.TypeSystem;
 
@@ -141,17 +138,6 @@
 
 					// Remove unreachable pattern blocks
 					// TODO : sanity check
-<<<<<<< HEAD
-					if (result.NextBlockOrExitContainer is Block nextBlock && nextBlock.IncomingEdgeCount == 0) {
-						List<Block> dependentBlocks = new List<Block>();
-						Block current = nextBlock;
-						
-						do {
-							foreach (var branch in current.Descendants.OfType<Branch>()) {
-								dependentBlocks.Add(branch.TargetBlock);
-							}
-							
-=======
 					if (result.NextBlockOrExitContainer is Block nextBlock && nextBlock.IncomingEdgeCount == 0)
 					{
 						List<Block> dependentBlocks = new List<Block>();
@@ -164,7 +150,6 @@
 								dependentBlocks.Add(branch.TargetBlock);
 							}
 
->>>>>>> 41c99e47
 							current.Remove();
 							dependentBlocks.Remove(current);
 							current = dependentBlocks.FirstOrDefault(b => b.IncomingEdgeCount == 0);
@@ -398,7 +383,6 @@
 							if (!ifInst.TrueInst.MatchLeave((BlockContainer)lastInst.Parent.Parent))
 								return false;
 						}
-<<<<<<< HEAD
 					}
 					else
 					{
@@ -412,21 +396,6 @@
 						jumpTableEntry = ifInst;
 						return true;
 					}
-=======
-					}
-					else
-					{
-						return false;
-					}
-					if (!left.MatchLdLoc(identifierVariable))
-						return false;
-					if (right.MatchLdcI4(id))
-					{
-						nextBlockOrExitContainer = jumpTableEntryBlock ?? lastInst.Parent.Parent;
-						jumpTableEntry = ifInst;
-						return true;
-					}
->>>>>>> 41c99e47
 				} while (jumpTableEntryBlock?.Instructions.Count == 2);
 				return false;
 			}
