﻿// Copyright (c) 2014 Daniel Grunwald
// 
// Permission is hereby granted, free of charge, to any person obtaining a copy of this
// software and associated documentation files (the "Software"), to deal in the Software
// without restriction, including without limitation the rights to use, copy, modify, merge,
// publish, distribute, sublicense, and/or sell copies of the Software, and to permit persons
// to whom the Software is furnished to do so, subject to the following conditions:
// 
// The above copyright notice and this permission notice shall be included in all copies or
// substantial portions of the Software.
// 
// THE SOFTWARE IS PROVIDED "AS IS", WITHOUT WARRANTY OF ANY KIND, EXPRESS OR IMPLIED,
// INCLUDING BUT NOT LIMITED TO THE WARRANTIES OF MERCHANTABILITY, FITNESS FOR A PARTICULAR
// PURPOSE AND NONINFRINGEMENT. IN NO EVENT SHALL THE AUTHORS OR COPYRIGHT HOLDERS BE LIABLE
// FOR ANY CLAIM, DAMAGES OR OTHER LIABILITY, WHETHER IN AN ACTION OF CONTRACT, TORT OR
// OTHERWISE, ARISING FROM, OUT OF OR IN CONNECTION WITH THE SOFTWARE OR THE USE OR OTHER
// DEALINGS IN THE SOFTWARE.

using System;
using System.Collections.Generic;
using System.Diagnostics;
using System.Linq;

using ICSharpCode.Decompiler.FlowAnalysis;
using ICSharpCode.Decompiler.IL.Transforms;
using ICSharpCode.Decompiler.Util;

namespace ICSharpCode.Decompiler.IL.ControlFlow
{
	/// <summary>
	/// Detect loops in IL AST.
	/// </summary>
	/// <remarks>
	/// Transform ordering:
	/// * LoopDetection should run before other control flow structures are detected.
	/// * Blocks should be basic blocks (not extended basic blocks) so that the natural loops
	/// don't include more instructions than strictly necessary.
	/// * Loop detection should run after the 'return block' is duplicated (ControlFlowSimplification).
	/// </remarks>
	public class LoopDetection : IBlockTransform
	{
		BlockTransformContext context;

		/// <summary>Block container corresponding to the current cfg.</summary>
		BlockContainer currentBlockContainer;

		/// <summary>
		/// Enabled during DetectSwitchBody, used by ExtendLoop and children
		/// </summary>
		private bool isSwitch;
		/// <summary>
		/// Used when isSwitch == true, to determine appropriate exit points within loops
		/// </summary>
		private SwitchDetection.LoopContext loopContext;
<<<<<<< HEAD
		
=======

>>>>>>> 41c99e47
		/// <summary>
		/// Check whether 'block' is a loop head; and construct a loop instruction
		/// (nested BlockContainer) if it is.
		/// </summary>
		public void Run(Block block, BlockTransformContext context)
		{
			this.context = context;
			// LoopDetection runs early enough so that block should still
			// be in the original container at this point.
			Debug.Assert(block.Parent == context.ControlFlowGraph.Container);
			this.currentBlockContainer = context.ControlFlowGraph.Container;

			// Because this is a post-order block transform, we can assume that
			// any nested loops within this loop have already been constructed.

			if (block.Instructions.Last() is SwitchInstruction switchInst)
			{
				// Switch instructions support "break;" just like loops
				DetectSwitchBody(block, switchInst);
			}

			ControlFlowNode h = context.ControlFlowNode; // CFG node for our potential loop head
			Debug.Assert(h.UserData == block);
			Debug.Assert(!TreeTraversal.PreOrder(h, n => n.DominatorTreeChildren).Any(n => n.Visited));

			List<ControlFlowNode> loop = null;
			foreach (var t in h.Predecessors)
			{
				if (h.Dominates(t))
				{
					// h->t is a back edge, and h is a loop header
					// Add the natural loop of t->h to the loop.

					// Definitions:
					// * A back edge is an edge t->h so that h dominates t.
					// * The natural loop of the back edge is the smallest set of nodes
					//   that includes the back edge and has no predecessors outside the set
					//   except for the predecessor of the header.

					if (loop == null)
					{
						loop = new List<ControlFlowNode>();
						loop.Add(h);
						// Mark loop header as visited so that the pre-order traversal
						// stops at the loop header.
						h.Visited = true;
					}
					t.TraversePreOrder(n => n.Predecessors, loop.Add);
				}
			}
			if (loop != null)
			{
				var headBlock = (Block)h.UserData;
				context.Step($"Construct loop with head {headBlock.Label}", headBlock);
				// loop now is the union of all natural loops with loop head h.

				// Ensure any block included into nested loops is also considered part of this loop:
				IncludeNestedContainers(loop);
				// Try to extend the loop to reduce the number of exit points:
				ExtendLoop(h, loop, out var exitPoint);

				// Sort blocks in the loop in reverse post-order to make the output look a bit nicer.
				// (if the loop doesn't contain nested loops, this is a topological sort)
				loop.Sort((a, b) => b.PostOrderNumber.CompareTo(a.PostOrderNumber));
				Debug.Assert(loop[0] == h);
				foreach (var node in loop)
				{
					node.Visited = false; // reset visited flag so that we can find outer loops
					Debug.Assert(h.Dominates(node), "The loop body must be dominated by the loop head");
				}
				ConstructLoop(loop, exitPoint);
			}
		}

		/// <summary>
		/// For each block in the input loop that is the head of a nested loop or switch,
		/// include all blocks from the nested container into the loop.
		/// 
		/// This ensures that all blocks that were included into inner loops are also
		/// included into the outer loop, thus keeping our loops well-nested.
		/// </summary>
		/// <remarks>
		/// More details for why this is necessary are here:
		/// https://github.com/icsharpcode/ILSpy/issues/915
		/// 
		/// Pre+Post-Condition: node.Visited iff loop.Contains(node)
		/// </remarks>
		void IncludeNestedContainers(List<ControlFlowNode> loop)
		{
			for (int i = 0; i < loop.Count; i++)
			{
				IncludeBlock((Block)loop[i].UserData);
			}

			void IncludeBlock(Block block)
			{
<<<<<<< HEAD
				foreach (var nestedContainer in block.Instructions.OfType<BlockContainer>()) {
=======
				foreach (var nestedContainer in block.Instructions.OfType<BlockContainer>())
				{
>>>>>>> 41c99e47
					// Just in case the block has multiple nested containers (e.g. due to loop and switch),
					// also check the entry point:
					IncludeBlock(nestedContainer.EntryPoint);
					// Use normal processing for all non-entry-point blocks
					// (the entry-point itself doesn't have a CFG node, because it's newly created by this transform)
					for (int i = 1; i < nestedContainer.Blocks.Count; i++)
					{
						var node = context.ControlFlowGraph.GetNode(nestedContainer.Blocks[i]);
						Debug.Assert(loop[0].Dominates(node));
						if (!node.Visited)
						{
							node.Visited = true;
							loop.Add(node);
							// note: this block will be re-visited when the "i < loop.Count"
							// gets around to the new entry
						}
					}
				}
			}
		}

		#region ExtendLoop
		/// <summary>
		/// Given a natural loop, add additional CFG nodes to the loop in order
		/// to reduce the number of exit points out of the loop.
		/// We do this because C# only allows reaching a single exit point (with 'break'
		/// statements or when the loop condition evaluates to false), so we'd have
		/// to introduce 'goto' statements for any additional exit points.
		/// </summary>
		/// <remarks>
		/// Definition:
		/// A "reachable exit" is a branch/leave target that is reachable from the loop,
		/// but not dominated by the loop head. A reachable exit may or may not have a
		/// corresponding CFG node (depending on whether it is a block in the current block container).
		///   -> reachable exits are leaving the code region dominated by the loop
		/// 
		/// Definition:
		/// A loop "exit point" is a CFG node that is not itself part of the loop,
		/// but has at least one predecessor which is part of the loop.
		///   -> exit points are leaving the loop itself
		/// 
		/// Nodes can only be added to the loop if they are dominated by the loop head.
		/// When adding a node to the loop, we must also add all of that node's predecessors
		/// to the loop. (this ensures that the loop keeps its single entry point)
		/// 
		/// Goal: If possible, find a set of nodes that can be added to the loop so that there
		/// remains only a single exit point.
		/// Add as little code as possible to the loop to reach this goal.
		/// 
		/// This means we need to partition the set of nodes dominated by the loop entry point
		/// into two sets (in-loop and out-of-loop).
		/// Constraints:
		///  * the loop head itself is in-loop
		///  * there must not be any edge from an out-of-loop node to an in-loop node
		///    -> all predecessors of in-loop nodes are also in-loop
		///    -> all nodes in a cycle are part of the same partition
		/// Optimize:
		///  * use only a single exit point if at all possible
		///  * minimize the amount of code in the in-loop partition
		///    (thus: maximize the amount of code in the out-of-loop partition)
		/// 
		/// Observations:
		///  * If a node is in-loop, so are all its ancestors in the dominator tree (up to the loop entry point)
		///  * If there are no exits reachable from a node (i.e. all paths from that node lead to a return/throw instruction),
		///    it is valid to put the group of nodes dominated by that node into either partition independently of
		///    any other nodes except for the ancestors in the dominator tree.
		///       (exception: the loop head itself must always be in-loop)
		/// 
		/// There are two different cases we need to consider:
		/// 1) There are no exits reachable at all from the loop head.
		///    ->  it is possible to create a loop with zero exit points by adding all nodes
		///        dominated by the loop to the loop.
		///    -> the only way to exit the loop is by "return;" or "throw;"
		/// 2) There are some exits reachable from the loop head.
		/// 
		/// In case 1, we can pick a single exit point freely by picking any node that has no reachable exits
		/// (other than the loop head).
		/// All nodes dominated by the exit point are out-of-loop, all other nodes are in-loop.
		/// See PickExitPoint() for the heuristic that picks the exit point in this case.
		/// 
		/// In case 2, we need to pick our exit point so that all paths from the loop head
		/// to the reachable exits run through that exit point.
		/// 
		/// This is a form of postdominance where the reachable exits are considered exit nodes,
		/// while "return;" or "throw;" instructions are not considered exit nodes.
		/// 
		/// Using this form of postdominance, we are looking for an exit point that post-dominates all nodes in the natural loop.
		/// --> a common ancestor in post-dominator tree.
		/// To minimize the amount of code in-loop, we pick the lowest common ancestor.
		/// All nodes dominated by the exit point are out-of-loop, all other nodes are in-loop.
		/// (using normal dominance as in case 1, not post-dominance!)
		/// 
		/// If it is impossible to use a single exit point for the loop, the lowest common ancestor will be the fake "exit node"
		/// used by the post-dominance analysis. In this case, we fall back to the old heuristic algorithm.
		/// 
		/// Requires and maintains the invariant that a node is marked as visited iff it is contained in the loop.
		/// </remarks>
		void ExtendLoop(ControlFlowNode loopHead, List<ControlFlowNode> loop, out ControlFlowNode exitPoint)
		{
			exitPoint = FindExitPoint(loopHead, loop);
			Debug.Assert(!loop.Contains(exitPoint), "Cannot pick an exit point that is part of the natural loop");
			if (exitPoint != null)
			{
				// Either we are in case 1 and just picked an exit that maximizes the amount of code
				// outside the loop, or we are in case 2 and found an exit point via post-dominance.
				// Note that if exitPoint == NoExitPoint, we end up adding all dominated blocks to the loop.
				var ep = exitPoint;
<<<<<<< HEAD
				foreach (var node in TreeTraversal.PreOrder(loopHead, n => DominatorTreeChildren(n, ep))) {
					if (!node.Visited) {
=======
				foreach (var node in TreeTraversal.PreOrder(loopHead, n => DominatorTreeChildren(n, ep)))
				{
					if (!node.Visited)
					{
>>>>>>> 41c99e47
						node.Visited = true;
						loop.Add(node);
					}
				}
				// The loop/switch can only be entered through the entry point.
<<<<<<< HEAD
				if (isSwitch) {
=======
				if (isSwitch)
				{
>>>>>>> 41c99e47
					// In the case of a switch, false positives in the "continue;" detection logic
					// can lead to falsely excludes some blocks from the body.
					// Fix that by including all predecessors of included blocks.
					Debug.Assert(loop[0] == loopHead);
<<<<<<< HEAD
					for (int i = 1; i < loop.Count; i++) {
						foreach (var p in loop[i].Predecessors) {
							if (!p.Visited) {
=======
					for (int i = 1; i < loop.Count; i++)
					{
						foreach (var p in loop[i].Predecessors)
						{
							if (!p.Visited)
							{
>>>>>>> 41c99e47
								p.Visited = true;
								loop.Add(p);
							}
						}
					}
				}
				Debug.Assert(loop.All(n => n == loopHead || n.Predecessors.All(p => p.Visited)));
<<<<<<< HEAD
			} else {
=======
			}
			else
			{
>>>>>>> 41c99e47
				// We are in case 2, but could not find a suitable exit point.
				// Heuristically try to minimize the number of exit points
				// (but we'll always end up with more than 1 exit and will require goto statements).
				ExtendLoopHeuristic(loopHead, loop, loopHead);
			}
		}

		/// <summary>
		/// Special control flow node (not part of any graph) that signifies that we want to construct a loop
		/// without any exit point.
		/// </summary>
		static readonly ControlFlowNode NoExitPoint = new ControlFlowNode();

		/// <summary>
		/// Finds a suitable single exit point for the specified loop.
		/// </summary>
		/// <returns>
		/// 1) If a suitable exit point was found: the control flow block that should be reached when breaking from the loop
		/// 2) If the loop should not have any exit point (extend by all dominated blocks): NoExitPoint
		/// 3) otherwise (exit point unknown, heuristically extend loop): null
		/// </returns>
		/// <remarks>This method must not write to the Visited flags on the CFG.</remarks>
		internal ControlFlowNode FindExitPoint(ControlFlowNode loopHead, IReadOnlyList<ControlFlowNode> naturalLoop)
		{
			bool hasReachableExit = HasReachableExit(loopHead);
<<<<<<< HEAD
			if (!hasReachableExit) {
=======
			if (!hasReachableExit)
			{
>>>>>>> 41c99e47
				// Case 1:
				// There are no nodes n so that loopHead dominates a predecessor of n but not n itself
				// -> we could build a loop with zero exit points.
				if (IsPossibleForeachLoop((Block)loopHead.UserData, out var exitBranch))
				{
					if (exitBranch != null)
					{
						// let's see if the target of the exit branch is a suitable exit point
						var cfgNode = loopHead.Successors.FirstOrDefault(n => n.UserData == exitBranch.TargetBlock);
						if (cfgNode != null && loopHead.Dominates(cfgNode) && !context.ControlFlowGraph.HasReachableExit(cfgNode))
						{
							return cfgNode;
						}
					}
					return NoExitPoint;
				}
				ControlFlowNode exitPoint = null;
				int exitPointILOffset = -1;
				ConsiderReturnAsExitPoint((Block)loopHead.UserData, ref exitPoint, ref exitPointILOffset);
<<<<<<< HEAD
				foreach (var node in loopHead.DominatorTreeChildren) {
=======
				foreach (var node in loopHead.DominatorTreeChildren)
				{
>>>>>>> 41c99e47
					PickExitPoint(node, ref exitPoint, ref exitPointILOffset);
				}
				return exitPoint;
			}
			else
			{
				// Case 2:
				// We need to pick our exit point so that all paths from the loop head
				// to the reachable exits run through that exit point.
				var cfg = context.ControlFlowGraph.cfg;
				var revCfg = PrepareReverseCFG(loopHead, out int exitNodeArity);
				//ControlFlowNode.ExportGraph(cfg).Show("cfg");
				//ControlFlowNode.ExportGraph(revCfg).Show("rev");
				ControlFlowNode commonAncestor = revCfg[loopHead.UserIndex];
				Debug.Assert(commonAncestor.IsReachable);
				foreach (ControlFlowNode cfgNode in naturalLoop)
				{
					ControlFlowNode revNode = revCfg[cfgNode.UserIndex];
					if (revNode.IsReachable)
					{
						commonAncestor = Dominance.FindCommonDominator(commonAncestor, revNode);
					}
				}
				// All paths from within the loop to a reachable exit run through 'commonAncestor'.
				// However, this doesn't mean that 'commonAncestor' is valid as an exit point.
				// We walk up the post-dominator tree until we've got a valid exit point:
				ControlFlowNode exitPoint;
				while (commonAncestor.UserIndex >= 0)
				{
					exitPoint = cfg[commonAncestor.UserIndex];
					Debug.Assert(exitPoint.Visited == naturalLoop.Contains(exitPoint));
					// It's possible that 'commonAncestor' is itself part of the natural loop.
					// If so, it's not a valid exit point.
					if (!exitPoint.Visited && ValidateExitPoint(loopHead, exitPoint))
					{
						// we found an exit point
						return exitPoint;
					}
					commonAncestor = commonAncestor.ImmediateDominator;
				}
				// least common post-dominator is the artificial exit node
				// This means we're in one of two cases:
				// * The loop might have multiple exit points.
				//     -> we should return null
				// * The loop has a single exit point that wasn't considered during post-dominance analysis.
				//        (which means the single exit isn't dominated by the loop head)
				//     -> we should return NoExitPoint so that all code dominated by the loop head is included into the loop
				if (exitNodeArity > 1)
					return null;

				// Exit node is on the very edge of the tree, and isn't important for determining inclusion
				// Still necessary for switch detection to insert correct leave statements
				if (exitNodeArity == 1 && isSwitch)
					return loopContext.GetBreakTargets(loopHead).Distinct().Single();

				// If exitNodeArity == 0, we should maybe look test if our exits out of the block container are all compatible?
				// but I don't think it hurts to have a bit too much code inside the loop in this rare case.
				return NoExitPoint;
			}
		}

		/// <summary>
		/// Validates an exit point.
		/// 
		/// An exit point is invalid iff there is a node reachable from the exit point that
		/// is dominated by the loop head, but not by the exit point.
		/// (i.e. this method returns false iff the exit point's dominance frontier contains
		/// a node dominated by the loop head. but we implement this the slow way because
		/// we don't have dominance frontiers precomputed)
		/// </summary>
		/// <remarks>
		/// We need this because it's possible that there's a return block (thus reverse-unreachable node ignored by post-dominance)
		/// that is reachable both directly from the loop, and from the exit point.
		/// </remarks>
		bool ValidateExitPoint(ControlFlowNode loopHead, ControlFlowNode exitPoint)
		{
			var cfg = context.ControlFlowGraph;
			return IsValid(exitPoint);

			bool IsValid(ControlFlowNode node)
			{
				if (!cfg.HasReachableExit(node))
				{
					// Optimization: if the dominance frontier is empty, we don't need
					// to check every node.
					return true;
				}
				foreach (var succ in node.Successors)
				{
					if (loopHead != succ && loopHead.Dominates(succ) && !exitPoint.Dominates(succ))
						return false;
				}
				foreach (var child in node.DominatorTreeChildren)
				{
					if (!IsValid(child))
						return false;
				}
				return true;
			}
		}

		/// <summary>
		/// Extension of ControlFlowGraph.HasReachableExit
		/// Uses loopContext.GetBreakTargets().Any() when analyzing switches to avoid 
		/// classifying continue blocks as reachable exits.
		/// </summary>
		bool HasReachableExit(ControlFlowNode node) => isSwitch
			? loopContext.GetBreakTargets(node).Any()
			: context.ControlFlowGraph.HasReachableExit(node);
<<<<<<< HEAD
		
=======

>>>>>>> 41c99e47
		/// <summary>
		/// Returns the children in a loop dominator tree, with an optional exit point
		/// Avoids returning continue statements when analysing switches (because increment blocks can be dominated)
		/// </summary>
<<<<<<< HEAD
		IEnumerable<ControlFlowNode> DominatorTreeChildren(ControlFlowNode n, ControlFlowNode exitPoint) => 
=======
		IEnumerable<ControlFlowNode> DominatorTreeChildren(ControlFlowNode n, ControlFlowNode exitPoint) =>
>>>>>>> 41c99e47
			n.DominatorTreeChildren.Where(c => c != exitPoint && (!isSwitch || !loopContext.MatchContinue(c)));

		/// <summary>
		/// Pick exit point by picking any node that has no reachable exits.
		/// 
		/// In the common case where the code was compiled with a compiler that emits IL code
		/// in source order (like the C# compiler), we can find the "real" exit point
		/// by simply picking the block with the highest IL offset.
		/// So let's do that instead of maximizing amount of code.
		/// </summary>
		/// <returns>Code amount in <paramref name="node"/> and its dominated nodes.</returns>
		/// <remarks>This method must not write to the Visited flags on the CFG.</remarks>
		void PickExitPoint(ControlFlowNode node, ref ControlFlowNode exitPoint, ref int exitPointILOffset)
		{
			if (isSwitch && loopContext.MatchContinue(node))
				return;

			Block block = (Block)node.UserData;
			if (block.StartILOffset > exitPointILOffset
				&& !HasReachableExit(node)
				&& ((Block)node.UserData).Parent == currentBlockContainer)
			{
				// HasReachableExit(node) == false
				// -> there are no nodes n so that `node` dominates a predecessor of n but not n itself
				// -> there is no control flow out of `node` back into the loop, so it's usable as exit point

				// Additionally, we require that the block wasn't already moved into a nested loop,
				// since there's no way to jump into the middle of that loop when we need to exit.
				// NB: this is the only reason why we detect nested loops before outer loops:
				// If we detected the outer loop first, the outer loop might pick an exit point
				// that prevents us from finding a nice exit for the inner loops, causing
				// unnecessary gotos.
				exitPoint = node;
				exitPointILOffset = block.StartILOffset;
				return; // don't visit children, they are likely to have even later IL offsets and we'd end up
						// moving almost all of the code into the loop.
			}
			ConsiderReturnAsExitPoint(block, ref exitPoint, ref exitPointILOffset);
<<<<<<< HEAD
			foreach (var child in node.DominatorTreeChildren) {
=======
			foreach (var child in node.DominatorTreeChildren)
			{
>>>>>>> 41c99e47
				PickExitPoint(child, ref exitPoint, ref exitPointILOffset);
			}
		}
		
		private static void ConsiderReturnAsExitPoint(Block block, ref ControlFlowNode exitPoint, ref int exitPointILOffset)
		{
			// It's possible that the real exit point of the loop is a "return;" that has been combined (by ControlFlowSimplification)
			// with the condition block.
			if (!block.MatchIfAtEndOfBlock(out _, out var trueInst, out var falseInst))
				return;
			if (trueInst.StartILOffset > exitPointILOffset && trueInst is Leave { IsLeavingFunction: true, Value: Nop _ }) {
				// By using NoExitPoint, everything (including the "return;") becomes part of the loop body
				// Then DetectExitPoint will move the "return;" out of the loop body.
				exitPoint = NoExitPoint;
				exitPointILOffset = trueInst.StartILOffset;
			}
			if (falseInst.StartILOffset > exitPointILOffset && falseInst is Leave { IsLeavingFunction: true, Value: Nop _ }) {
				exitPoint = NoExitPoint;
				exitPointILOffset = falseInst.StartILOffset;
			}
		}

		private static void ConsiderReturnAsExitPoint(Block block, ref ControlFlowNode exitPoint, ref int exitPointILOffset)
		{
			// It's possible that the real exit point of the loop is a "return;" that has been combined (by ControlFlowSimplification)
			// with the condition block.
			if (!block.MatchIfAtEndOfBlock(out _, out var trueInst, out var falseInst))
				return;
			if (trueInst.StartILOffset > exitPointILOffset && trueInst is Leave { IsLeavingFunction: true, Value: Nop _ })
			{
				// By using NoExitPoint, everything (including the "return;") becomes part of the loop body
				// Then DetectExitPoint will move the "return;" out of the loop body.
				exitPoint = NoExitPoint;
				exitPointILOffset = trueInst.StartILOffset;
			}
			if (falseInst.StartILOffset > exitPointILOffset && falseInst is Leave { IsLeavingFunction: true, Value: Nop _ })
			{
				exitPoint = NoExitPoint;
				exitPointILOffset = falseInst.StartILOffset;
			}
		}

		/// <summary>
		/// Constructs a new control flow graph.
		/// Each node cfg[i] has a corresponding node rev[i].
		/// Edges are only created for nodes dominated by loopHead, and are in reverse from their direction
		/// in the primary CFG.
		/// An artificial exit node is used for edges that leave the set of nodes dominated by loopHead,
		/// or that leave the block Container.
		/// </summary>
		/// <param name="loopHead">Entry point of the loop.</param>
		/// <param name="exitNodeArity">out: The number of different CFG nodes.
		/// Possible values:
		///  0 = no CFG nodes used as exit nodes (although edges leaving the block container might still be exits);
		///  1 = a single CFG node (not dominated by loopHead) was used as an exit node;
		///  2 = more than one CFG node (not dominated by loopHead) was used as an exit node.
		/// </param>
		/// <returns></returns>
		ControlFlowNode[] PrepareReverseCFG(ControlFlowNode loopHead, out int exitNodeArity)
		{
			ControlFlowNode[] cfg = context.ControlFlowGraph.cfg;
			ControlFlowNode[] rev = new ControlFlowNode[cfg.Length + 1];
			for (int i = 0; i < cfg.Length; i++)
			{
				rev[i] = new ControlFlowNode { UserIndex = i, UserData = cfg[i].UserData };
			}
			ControlFlowNode nodeTreatedAsExitNode = null;
			bool multipleNodesTreatedAsExitNodes = false;
			ControlFlowNode exitNode = new ControlFlowNode { UserIndex = -1 };
			rev[cfg.Length] = exitNode;
<<<<<<< HEAD
			for (int i = 0; i < cfg.Length; i++) {
=======
			for (int i = 0; i < cfg.Length; i++)
			{
>>>>>>> 41c99e47
				if (!loopHead.Dominates(cfg[i]) || isSwitch && cfg[i] != loopHead && loopContext.MatchContinue(cfg[i]))
					continue;

				// Add reverse edges for all edges in cfg
<<<<<<< HEAD
				foreach (var succ in cfg[i].Successors) {
=======
				foreach (var succ in cfg[i].Successors)
				{
>>>>>>> 41c99e47
					// edges to outer loops still count as exits (labelled continue not implemented)
					if (isSwitch && loopContext.MatchContinue(succ, 1))
						continue;

<<<<<<< HEAD
					if (loopHead.Dominates(succ)) {
=======
					if (loopHead.Dominates(succ))
					{
>>>>>>> 41c99e47
						rev[succ.UserIndex].AddEdgeTo(rev[i]);
					}
					else
					{
						if (nodeTreatedAsExitNode == null)
							nodeTreatedAsExitNode = succ;
						if (nodeTreatedAsExitNode != succ)
							multipleNodesTreatedAsExitNodes = true;
						exitNode.AddEdgeTo(rev[i]);
					}
				}
				if (context.ControlFlowGraph.HasDirectExitOutOfContainer(cfg[i]))
				{
					exitNode.AddEdgeTo(rev[i]);
				}
			}
			if (multipleNodesTreatedAsExitNodes)
				exitNodeArity = 2; // more than 1
			else if (nodeTreatedAsExitNode != null)
				exitNodeArity = 1;
			else
				exitNodeArity = 0;
			Dominance.ComputeDominance(exitNode, context.CancellationToken);
			return rev;
		}

		static bool IsPossibleForeachLoop(Block loopHead, out Branch exitBranch)
		{
			exitBranch = null;
			var container = (BlockContainer)loopHead.Parent;
			if (!(container.SlotInfo == TryInstruction.TryBlockSlot && container.Parent is TryFinally))
				return false;
			if (loopHead.Instructions.Count != 2)
				return false;
			if (!loopHead.Instructions[0].MatchIfInstruction(out var condition, out var trueInst))
				return false;
			var falseInst = loopHead.Instructions[1];
			while (condition.MatchLogicNot(out var arg))
			{
				condition = arg;
				ExtensionMethods.Swap(ref trueInst, ref falseInst);
			}
			if (!(condition is CallInstruction call && call.Method.Name == "MoveNext"))
				return false;
			if (!(call.Arguments.Count == 1 && call.Arguments[0].MatchLdLocRef(out var enumeratorVar)))
				return false;
			exitBranch = falseInst as Branch;

			// Check that loopHead is entry-point of try-block:
			Block entryPoint = container.EntryPoint;
			while (entryPoint.IncomingEdgeCount == 1 && entryPoint.Instructions.Count == 1 && entryPoint.Instructions[0].MatchBranch(out var targetBlock))
			{
				// skip blocks that only branch to another block
				entryPoint = targetBlock;
			}
			return entryPoint == loopHead;
		}
		#endregion

		#region ExtendLoop (fall-back heuristic)
		/// <summary>
		/// This function implements a heuristic algorithm that tries to reduce the number of exit
		/// points. It is only used as fall-back when it is impossible to use a single exit point.
		/// </summary>
		/// <remarks>
		/// This heuristic loop extension algorithm traverses the loop head's dominator tree in pre-order.
		/// For each candidate node, we detect whether adding it to the loop reduces the number of exit points.
		/// If it does, the candidate is added to the loop.
		/// 
		/// Adding a node to the loop has two effects on the the number of exit points:
		/// * exit points that were added to the loop are no longer exit points, thus reducing the total number of exit points
		/// * successors of the newly added nodes might be new, additional exit points
		/// 
		/// Requires and maintains the invariant that a node is marked as visited iff it is contained in the loop.
		/// </remarks>
		void ExtendLoopHeuristic(ControlFlowNode loopHead, List<ControlFlowNode> loop, ControlFlowNode candidate)
		{
			Debug.Assert(candidate.Visited == loop.Contains(candidate));
			if (!candidate.Visited)
			{
				// This node not yet part of the loop, but might be added
				List<ControlFlowNode> additionalNodes = new List<ControlFlowNode>();
				// Find additionalNodes nodes and mark them as visited.
				candidate.TraversePreOrder(n => n.Predecessors, additionalNodes.Add);
				// This means Visited now represents the candidate extended loop.
				// Determine new exit points that are reachable from the additional nodes
				// (note: some of these might have previously been exit points, too)
				var newExitPoints = additionalNodes.SelectMany(n => n.Successors).Where(n => !n.Visited).ToHashSet();
				// Make visited represent the unextended loop, so that we can measure the exit points
				// in the old state.
				foreach (var node in additionalNodes)
					node.Visited = false;
				// Measure number of added and removed exit points
				int removedExitPoints = additionalNodes.Count(IsExitPoint);
				int addedExitPoints = newExitPoints.Count(n => !IsExitPoint(n));
				if (removedExitPoints > addedExitPoints)
				{
					// We can reduce the number of exit points by adding the candidate node to the loop.
					candidate.TraversePreOrder(n => n.Predecessors, loop.Add);
				}
			}
			// Pre-order traversal of dominator tree
			foreach (var node in candidate.DominatorTreeChildren)
			{
				ExtendLoopHeuristic(loopHead, loop, node);
			}
		}

		/// <summary>
		/// Gets whether 'node' is an exit point for the loop marked by the Visited flag.
		/// </summary>
		bool IsExitPoint(ControlFlowNode node)
		{
			if (node.Visited)
				return false; // nodes in the loop are not exit points
			foreach (var pred in node.Predecessors)
			{
				if (pred.Visited)
					return true;
			}
			return false;
		}
		#endregion

		/// <summary>
		/// Move the blocks associated with the loop into a new block container.
		/// </summary>
		void ConstructLoop(List<ControlFlowNode> loop, ControlFlowNode exitPoint)
		{
			Block oldEntryPoint = (Block)loop[0].UserData;
			Block exitTargetBlock = (Block)exitPoint?.UserData;

			BlockContainer loopContainer = new BlockContainer(ContainerKind.Loop);
			Block newEntryPoint = new Block();
			loopContainer.Blocks.Add(newEntryPoint);
			// Move contents of oldEntryPoint to newEntryPoint
			// (we can't move the block itself because it might be the target of branch instructions outside the loop)
			newEntryPoint.Instructions.ReplaceList(oldEntryPoint.Instructions);
			newEntryPoint.AddILRange(oldEntryPoint);
			oldEntryPoint.Instructions.ReplaceList(new[] { loopContainer });
			if (exitTargetBlock != null)
				oldEntryPoint.Instructions.Add(new Branch(exitTargetBlock));

			loopContainer.AddILRange(newEntryPoint);
			MoveBlocksIntoContainer(loop, loopContainer);

			// Rewrite branches within the loop from oldEntryPoint to newEntryPoint:
			foreach (var branch in loopContainer.Descendants.OfType<Branch>())
			{
				if (branch.TargetBlock == oldEntryPoint)
				{
					branch.TargetBlock = newEntryPoint;
<<<<<<< HEAD
				} else if (branch.TargetBlock == exitTargetBlock) {
=======
				}
				else if (branch.TargetBlock == exitTargetBlock)
				{
>>>>>>> 41c99e47
					branch.ReplaceWith(new Leave(loopContainer).WithILRange(branch));
				}
			}
		}

		private void MoveBlocksIntoContainer(List<ControlFlowNode> loop, BlockContainer loopContainer)
		{
			// Move other blocks into the loop body: they're all dominated by the loop header,
			// and thus cannot be the target of branch instructions outside the loop.
			for (int i = 1; i < loop.Count; i++)
			{
				Block block = (Block)loop[i].UserData;
				// some blocks might already be in use by nested loops that were detected earlier;
				// don't move those (they'll be implicitly moved when the block containing the
				// nested loop container is moved).
				if (block.Parent == currentBlockContainer)
				{
					Debug.Assert(block.ChildIndex != 0);
					int oldChildIndex = block.ChildIndex;
					loopContainer.Blocks.Add(block);
					currentBlockContainer.Blocks.SwapRemoveAt(oldChildIndex);
				}
			}
			for (int i = 1; i < loop.Count; i++)
			{
				// Verify that we moved all loop blocks into the loop container.
				// If we wanted to move any blocks already in use by a nested loop,
				// this means we check that the whole nested loop got moved.
				Block block = (Block)loop[i].UserData;
				Debug.Assert(block.IsDescendantOf(loopContainer));
			}
		}

		private void DetectSwitchBody(Block block, SwitchInstruction switchInst)
		{
			Debug.Assert(block.Instructions.Last() == switchInst);
			ControlFlowNode h = context.ControlFlowNode; // CFG node for our switch head
			Debug.Assert(h.UserData == block);
			Debug.Assert(!TreeTraversal.PreOrder(h, n => n.DominatorTreeChildren).Any(n => n.Visited));

			isSwitch = true;
			loopContext = new SwitchDetection.LoopContext(context.ControlFlowGraph, h);

			var nodesInSwitch = new List<ControlFlowNode>();
			nodesInSwitch.Add(h);
			h.Visited = true;
			ExtendLoop(h, nodesInSwitch, out var exitPoint);
<<<<<<< HEAD
			if (exitPoint != null && h.Dominates(exitPoint) && exitPoint.Predecessors.Count == 1 && !HasReachableExit(exitPoint)) {
=======
			if (exitPoint != null && h.Dominates(exitPoint) && exitPoint.Predecessors.Count == 1 && !HasReachableExit(exitPoint))
			{
>>>>>>> 41c99e47
				// If the exit point is reachable from just one single "break;",
				// it's better to move the code into the switch.
				// (unlike loops which should not be nested unless necessary,
				//  nesting switches makes it clearer in which cases a piece of code is reachable)
				nodesInSwitch.AddRange(TreeTraversal.PreOrder(exitPoint, p => p.DominatorTreeChildren));
<<<<<<< HEAD
				foreach (var node in nodesInSwitch) {
=======
				foreach (var node in nodesInSwitch)
				{
>>>>>>> 41c99e47
					node.Visited = true;
				}
				exitPoint = null;
			}

			context.Step("Create BlockContainer for switch", switchInst);
			// Sort blocks in the loop in reverse post-order to make the output look a bit nicer.
			// (if the loop doesn't contain nested loops, this is a topological sort)
			nodesInSwitch.Sort((a, b) => b.PostOrderNumber.CompareTo(a.PostOrderNumber));
			Debug.Assert(nodesInSwitch[0] == h);
			foreach (var node in nodesInSwitch)
			{
				node.Visited = false; // reset visited flag so that we can find outer loops
				Debug.Assert(h.Dominates(node), "The switch body must be dominated by the switch head");
			}

			BlockContainer switchContainer = new BlockContainer(ContainerKind.Switch);
			Block newEntryPoint = new Block();
			newEntryPoint.AddILRange(switchInst);
			switchContainer.Blocks.Add(newEntryPoint);
			newEntryPoint.Instructions.Add(switchInst);
			block.Instructions[block.Instructions.Count - 1] = switchContainer;

			Block exitTargetBlock = (Block)exitPoint?.UserData;
			if (exitTargetBlock != null)
			{
				block.Instructions.Add(new Branch(exitTargetBlock));
			}
<<<<<<< HEAD
			
=======

>>>>>>> 41c99e47
			switchContainer.AddILRange(newEntryPoint);
			MoveBlocksIntoContainer(nodesInSwitch, switchContainer);

			// Rewrite branches within the loop from oldEntryPoint to newEntryPoint:
<<<<<<< HEAD
			foreach (var branch in switchContainer.Descendants.OfType<Branch>()) {
				if (branch.TargetBlock == exitTargetBlock) {
=======
			foreach (var branch in switchContainer.Descendants.OfType<Branch>())
			{
				if (branch.TargetBlock == exitTargetBlock)
				{
>>>>>>> 41c99e47
					branch.ReplaceWith(new Leave(switchContainer).WithILRange(branch));
				}
			}

			isSwitch = false;
		}
	}
}<|MERGE_RESOLUTION|>--- conflicted
+++ resolved
@@ -1,14 +1,14 @@
 ﻿// Copyright (c) 2014 Daniel Grunwald
-// 
+//
 // Permission is hereby granted, free of charge, to any person obtaining a copy of this
 // software and associated documentation files (the "Software"), to deal in the Software
 // without restriction, including without limitation the rights to use, copy, modify, merge,
 // publish, distribute, sublicense, and/or sell copies of the Software, and to permit persons
 // to whom the Software is furnished to do so, subject to the following conditions:
-// 
+//
 // The above copyright notice and this permission notice shall be included in all copies or
 // substantial portions of the Software.
-// 
+//
 // THE SOFTWARE IS PROVIDED "AS IS", WITHOUT WARRANTY OF ANY KIND, EXPRESS OR IMPLIED,
 // INCLUDING BUT NOT LIMITED TO THE WARRANTIES OF MERCHANTABILITY, FITNESS FOR A PARTICULAR
 // PURPOSE AND NONINFRINGEMENT. IN NO EVENT SHALL THE AUTHORS OR COPYRIGHT HOLDERS BE LIABLE
@@ -52,11 +52,7 @@
 		/// Used when isSwitch == true, to determine appropriate exit points within loops
 		/// </summary>
 		private SwitchDetection.LoopContext loopContext;
-<<<<<<< HEAD
-		
-=======
-
->>>>>>> 41c99e47
+
 		/// <summary>
 		/// Check whether 'block' is a loop head; and construct a loop instruction
 		/// (nested BlockContainer) if it is.
@@ -134,14 +130,14 @@
 		/// <summary>
 		/// For each block in the input loop that is the head of a nested loop or switch,
 		/// include all blocks from the nested container into the loop.
-		/// 
+		///
 		/// This ensures that all blocks that were included into inner loops are also
 		/// included into the outer loop, thus keeping our loops well-nested.
 		/// </summary>
 		/// <remarks>
 		/// More details for why this is necessary are here:
 		/// https://github.com/icsharpcode/ILSpy/issues/915
-		/// 
+		///
 		/// Pre+Post-Condition: node.Visited iff loop.Contains(node)
 		/// </remarks>
 		void IncludeNestedContainers(List<ControlFlowNode> loop)
@@ -153,12 +149,8 @@
 
 			void IncludeBlock(Block block)
 			{
-<<<<<<< HEAD
-				foreach (var nestedContainer in block.Instructions.OfType<BlockContainer>()) {
-=======
 				foreach (var nestedContainer in block.Instructions.OfType<BlockContainer>())
 				{
->>>>>>> 41c99e47
 					// Just in case the block has multiple nested containers (e.g. due to loop and switch),
 					// also check the entry point:
 					IncludeBlock(nestedContainer.EntryPoint);
@@ -194,20 +186,20 @@
 		/// but not dominated by the loop head. A reachable exit may or may not have a
 		/// corresponding CFG node (depending on whether it is a block in the current block container).
 		///   -> reachable exits are leaving the code region dominated by the loop
-		/// 
+		///
 		/// Definition:
 		/// A loop "exit point" is a CFG node that is not itself part of the loop,
 		/// but has at least one predecessor which is part of the loop.
 		///   -> exit points are leaving the loop itself
-		/// 
+		///
 		/// Nodes can only be added to the loop if they are dominated by the loop head.
 		/// When adding a node to the loop, we must also add all of that node's predecessors
 		/// to the loop. (this ensures that the loop keeps its single entry point)
-		/// 
+		///
 		/// Goal: If possible, find a set of nodes that can be added to the loop so that there
 		/// remains only a single exit point.
 		/// Add as little code as possible to the loop to reach this goal.
-		/// 
+		///
 		/// This means we need to partition the set of nodes dominated by the loop entry point
 		/// into two sets (in-loop and out-of-loop).
 		/// Constraints:
@@ -219,41 +211,41 @@
 		///  * use only a single exit point if at all possible
 		///  * minimize the amount of code in the in-loop partition
 		///    (thus: maximize the amount of code in the out-of-loop partition)
-		/// 
+		///
 		/// Observations:
 		///  * If a node is in-loop, so are all its ancestors in the dominator tree (up to the loop entry point)
 		///  * If there are no exits reachable from a node (i.e. all paths from that node lead to a return/throw instruction),
 		///    it is valid to put the group of nodes dominated by that node into either partition independently of
 		///    any other nodes except for the ancestors in the dominator tree.
 		///       (exception: the loop head itself must always be in-loop)
-		/// 
+		///
 		/// There are two different cases we need to consider:
 		/// 1) There are no exits reachable at all from the loop head.
 		///    ->  it is possible to create a loop with zero exit points by adding all nodes
 		///        dominated by the loop to the loop.
 		///    -> the only way to exit the loop is by "return;" or "throw;"
 		/// 2) There are some exits reachable from the loop head.
-		/// 
+		///
 		/// In case 1, we can pick a single exit point freely by picking any node that has no reachable exits
 		/// (other than the loop head).
 		/// All nodes dominated by the exit point are out-of-loop, all other nodes are in-loop.
 		/// See PickExitPoint() for the heuristic that picks the exit point in this case.
-		/// 
+		///
 		/// In case 2, we need to pick our exit point so that all paths from the loop head
 		/// to the reachable exits run through that exit point.
-		/// 
+		///
 		/// This is a form of postdominance where the reachable exits are considered exit nodes,
 		/// while "return;" or "throw;" instructions are not considered exit nodes.
-		/// 
+		///
 		/// Using this form of postdominance, we are looking for an exit point that post-dominates all nodes in the natural loop.
 		/// --> a common ancestor in post-dominator tree.
 		/// To minimize the amount of code in-loop, we pick the lowest common ancestor.
 		/// All nodes dominated by the exit point are out-of-loop, all other nodes are in-loop.
 		/// (using normal dominance as in case 1, not post-dominance!)
-		/// 
+		///
 		/// If it is impossible to use a single exit point for the loop, the lowest common ancestor will be the fake "exit node"
 		/// used by the post-dominance analysis. In this case, we fall back to the old heuristic algorithm.
-		/// 
+		///
 		/// Requires and maintains the invariant that a node is marked as visited iff it is contained in the loop.
 		/// </remarks>
 		void ExtendLoop(ControlFlowNode loopHead, List<ControlFlowNode> loop, out ControlFlowNode exitPoint)
@@ -266,42 +258,27 @@
 				// outside the loop, or we are in case 2 and found an exit point via post-dominance.
 				// Note that if exitPoint == NoExitPoint, we end up adding all dominated blocks to the loop.
 				var ep = exitPoint;
-<<<<<<< HEAD
-				foreach (var node in TreeTraversal.PreOrder(loopHead, n => DominatorTreeChildren(n, ep))) {
-					if (!node.Visited) {
-=======
 				foreach (var node in TreeTraversal.PreOrder(loopHead, n => DominatorTreeChildren(n, ep)))
 				{
 					if (!node.Visited)
 					{
->>>>>>> 41c99e47
 						node.Visited = true;
 						loop.Add(node);
 					}
 				}
 				// The loop/switch can only be entered through the entry point.
-<<<<<<< HEAD
-				if (isSwitch) {
-=======
 				if (isSwitch)
 				{
->>>>>>> 41c99e47
 					// In the case of a switch, false positives in the "continue;" detection logic
 					// can lead to falsely excludes some blocks from the body.
 					// Fix that by including all predecessors of included blocks.
 					Debug.Assert(loop[0] == loopHead);
-<<<<<<< HEAD
-					for (int i = 1; i < loop.Count; i++) {
-						foreach (var p in loop[i].Predecessors) {
-							if (!p.Visited) {
-=======
 					for (int i = 1; i < loop.Count; i++)
 					{
 						foreach (var p in loop[i].Predecessors)
 						{
 							if (!p.Visited)
 							{
->>>>>>> 41c99e47
 								p.Visited = true;
 								loop.Add(p);
 							}
@@ -309,13 +286,9 @@
 					}
 				}
 				Debug.Assert(loop.All(n => n == loopHead || n.Predecessors.All(p => p.Visited)));
-<<<<<<< HEAD
-			} else {
-=======
 			}
 			else
 			{
->>>>>>> 41c99e47
 				// We are in case 2, but could not find a suitable exit point.
 				// Heuristically try to minimize the number of exit points
 				// (but we'll always end up with more than 1 exit and will require goto statements).
@@ -341,12 +314,8 @@
 		internal ControlFlowNode FindExitPoint(ControlFlowNode loopHead, IReadOnlyList<ControlFlowNode> naturalLoop)
 		{
 			bool hasReachableExit = HasReachableExit(loopHead);
-<<<<<<< HEAD
-			if (!hasReachableExit) {
-=======
 			if (!hasReachableExit)
 			{
->>>>>>> 41c99e47
 				// Case 1:
 				// There are no nodes n so that loopHead dominates a predecessor of n but not n itself
 				// -> we could build a loop with zero exit points.
@@ -366,12 +335,8 @@
 				ControlFlowNode exitPoint = null;
 				int exitPointILOffset = -1;
 				ConsiderReturnAsExitPoint((Block)loopHead.UserData, ref exitPoint, ref exitPointILOffset);
-<<<<<<< HEAD
-				foreach (var node in loopHead.DominatorTreeChildren) {
-=======
 				foreach (var node in loopHead.DominatorTreeChildren)
 				{
->>>>>>> 41c99e47
 					PickExitPoint(node, ref exitPoint, ref exitPointILOffset);
 				}
 				return exitPoint;
@@ -435,7 +400,7 @@
 
 		/// <summary>
 		/// Validates an exit point.
-		/// 
+		///
 		/// An exit point is invalid iff there is a node reachable from the exit point that
 		/// is dominated by the loop head, but not by the exit point.
 		/// (i.e. this method returns false iff the exit point's dominance frontier contains
@@ -475,31 +440,23 @@
 
 		/// <summary>
 		/// Extension of ControlFlowGraph.HasReachableExit
-		/// Uses loopContext.GetBreakTargets().Any() when analyzing switches to avoid 
+		/// Uses loopContext.GetBreakTargets().Any() when analyzing switches to avoid
 		/// classifying continue blocks as reachable exits.
 		/// </summary>
 		bool HasReachableExit(ControlFlowNode node) => isSwitch
 			? loopContext.GetBreakTargets(node).Any()
 			: context.ControlFlowGraph.HasReachableExit(node);
-<<<<<<< HEAD
-		
-=======
-
->>>>>>> 41c99e47
+
 		/// <summary>
 		/// Returns the children in a loop dominator tree, with an optional exit point
 		/// Avoids returning continue statements when analysing switches (because increment blocks can be dominated)
 		/// </summary>
-<<<<<<< HEAD
-		IEnumerable<ControlFlowNode> DominatorTreeChildren(ControlFlowNode n, ControlFlowNode exitPoint) => 
-=======
 		IEnumerable<ControlFlowNode> DominatorTreeChildren(ControlFlowNode n, ControlFlowNode exitPoint) =>
->>>>>>> 41c99e47
 			n.DominatorTreeChildren.Where(c => c != exitPoint && (!isSwitch || !loopContext.MatchContinue(c)));
 
 		/// <summary>
 		/// Pick exit point by picking any node that has no reachable exits.
-		/// 
+		///
 		/// In the common case where the code was compiled with a compiler that emits IL code
 		/// in source order (like the C# compiler), we can find the "real" exit point
 		/// by simply picking the block with the highest IL offset.
@@ -533,31 +490,9 @@
 						// moving almost all of the code into the loop.
 			}
 			ConsiderReturnAsExitPoint(block, ref exitPoint, ref exitPointILOffset);
-<<<<<<< HEAD
-			foreach (var child in node.DominatorTreeChildren) {
-=======
 			foreach (var child in node.DominatorTreeChildren)
 			{
->>>>>>> 41c99e47
 				PickExitPoint(child, ref exitPoint, ref exitPointILOffset);
-			}
-		}
-		
-		private static void ConsiderReturnAsExitPoint(Block block, ref ControlFlowNode exitPoint, ref int exitPointILOffset)
-		{
-			// It's possible that the real exit point of the loop is a "return;" that has been combined (by ControlFlowSimplification)
-			// with the condition block.
-			if (!block.MatchIfAtEndOfBlock(out _, out var trueInst, out var falseInst))
-				return;
-			if (trueInst.StartILOffset > exitPointILOffset && trueInst is Leave { IsLeavingFunction: true, Value: Nop _ }) {
-				// By using NoExitPoint, everything (including the "return;") becomes part of the loop body
-				// Then DetectExitPoint will move the "return;" out of the loop body.
-				exitPoint = NoExitPoint;
-				exitPointILOffset = trueInst.StartILOffset;
-			}
-			if (falseInst.StartILOffset > exitPointILOffset && falseInst is Leave { IsLeavingFunction: true, Value: Nop _ }) {
-				exitPoint = NoExitPoint;
-				exitPointILOffset = falseInst.StartILOffset;
 			}
 		}
 
@@ -609,32 +544,20 @@
 			bool multipleNodesTreatedAsExitNodes = false;
 			ControlFlowNode exitNode = new ControlFlowNode { UserIndex = -1 };
 			rev[cfg.Length] = exitNode;
-<<<<<<< HEAD
-			for (int i = 0; i < cfg.Length; i++) {
-=======
 			for (int i = 0; i < cfg.Length; i++)
 			{
->>>>>>> 41c99e47
 				if (!loopHead.Dominates(cfg[i]) || isSwitch && cfg[i] != loopHead && loopContext.MatchContinue(cfg[i]))
 					continue;
 
 				// Add reverse edges for all edges in cfg
-<<<<<<< HEAD
-				foreach (var succ in cfg[i].Successors) {
-=======
 				foreach (var succ in cfg[i].Successors)
 				{
->>>>>>> 41c99e47
 					// edges to outer loops still count as exits (labelled continue not implemented)
 					if (isSwitch && loopContext.MatchContinue(succ, 1))
 						continue;
 
-<<<<<<< HEAD
-					if (loopHead.Dominates(succ)) {
-=======
 					if (loopHead.Dominates(succ))
 					{
->>>>>>> 41c99e47
 						rev[succ.UserIndex].AddEdgeTo(rev[i]);
 					}
 					else
@@ -703,11 +626,11 @@
 		/// This heuristic loop extension algorithm traverses the loop head's dominator tree in pre-order.
 		/// For each candidate node, we detect whether adding it to the loop reduces the number of exit points.
 		/// If it does, the candidate is added to the loop.
-		/// 
+		///
 		/// Adding a node to the loop has two effects on the the number of exit points:
 		/// * exit points that were added to the loop are no longer exit points, thus reducing the total number of exit points
 		/// * successors of the newly added nodes might be new, additional exit points
-		/// 
+		///
 		/// Requires and maintains the invariant that a node is marked as visited iff it is contained in the loop.
 		/// </remarks>
 		void ExtendLoopHeuristic(ControlFlowNode loopHead, List<ControlFlowNode> loop, ControlFlowNode candidate)
@@ -787,13 +710,9 @@
 				if (branch.TargetBlock == oldEntryPoint)
 				{
 					branch.TargetBlock = newEntryPoint;
-<<<<<<< HEAD
-				} else if (branch.TargetBlock == exitTargetBlock) {
-=======
 				}
 				else if (branch.TargetBlock == exitTargetBlock)
 				{
->>>>>>> 41c99e47
 					branch.ReplaceWith(new Leave(loopContainer).WithILRange(branch));
 				}
 			}
@@ -841,23 +760,15 @@
 			nodesInSwitch.Add(h);
 			h.Visited = true;
 			ExtendLoop(h, nodesInSwitch, out var exitPoint);
-<<<<<<< HEAD
-			if (exitPoint != null && h.Dominates(exitPoint) && exitPoint.Predecessors.Count == 1 && !HasReachableExit(exitPoint)) {
-=======
 			if (exitPoint != null && h.Dominates(exitPoint) && exitPoint.Predecessors.Count == 1 && !HasReachableExit(exitPoint))
 			{
->>>>>>> 41c99e47
 				// If the exit point is reachable from just one single "break;",
 				// it's better to move the code into the switch.
 				// (unlike loops which should not be nested unless necessary,
 				//  nesting switches makes it clearer in which cases a piece of code is reachable)
 				nodesInSwitch.AddRange(TreeTraversal.PreOrder(exitPoint, p => p.DominatorTreeChildren));
-<<<<<<< HEAD
-				foreach (var node in nodesInSwitch) {
-=======
 				foreach (var node in nodesInSwitch)
 				{
->>>>>>> 41c99e47
 					node.Visited = true;
 				}
 				exitPoint = null;
@@ -886,24 +797,15 @@
 			{
 				block.Instructions.Add(new Branch(exitTargetBlock));
 			}
-<<<<<<< HEAD
-			
-=======
-
->>>>>>> 41c99e47
+
 			switchContainer.AddILRange(newEntryPoint);
 			MoveBlocksIntoContainer(nodesInSwitch, switchContainer);
 
 			// Rewrite branches within the loop from oldEntryPoint to newEntryPoint:
-<<<<<<< HEAD
-			foreach (var branch in switchContainer.Descendants.OfType<Branch>()) {
-				if (branch.TargetBlock == exitTargetBlock) {
-=======
 			foreach (var branch in switchContainer.Descendants.OfType<Branch>())
 			{
 				if (branch.TargetBlock == exitTargetBlock)
 				{
->>>>>>> 41c99e47
 					branch.ReplaceWith(new Leave(switchContainer).WithILRange(branch));
 				}
 			}
