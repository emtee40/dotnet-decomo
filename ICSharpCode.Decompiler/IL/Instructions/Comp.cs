<<<<<<< HEAD
﻿// Copyright (c) 2014 Daniel Grunwald
//
=======
﻿#nullable enable
// Copyright (c) 2014 Daniel Grunwald
// 
>>>>>>> 09a9a117
// Permission is hereby granted, free of charge, to any person obtaining a copy of this
// software and associated documentation files (the "Software"), to deal in the Software
// without restriction, including without limitation the rights to use, copy, modify, merge,
// publish, distribute, sublicense, and/or sell copies of the Software, and to permit persons
// to whom the Software is furnished to do so, subject to the following conditions:
//
// The above copyright notice and this permission notice shall be included in all copies or
// substantial portions of the Software.
//
// THE SOFTWARE IS PROVIDED "AS IS", WITHOUT WARRANTY OF ANY KIND, EXPRESS OR IMPLIED,
// INCLUDING BUT NOT LIMITED TO THE WARRANTIES OF MERCHANTABILITY, FITNESS FOR A PARTICULAR
// PURPOSE AND NONINFRINGEMENT. IN NO EVENT SHALL THE AUTHORS OR COPYRIGHT HOLDERS BE LIABLE
// FOR ANY CLAIM, DAMAGES OR OTHER LIABILITY, WHETHER IN AN ACTION OF CONTRACT, TORT OR
// OTHERWISE, ARISING FROM, OUT OF OR IN CONNECTION WITH THE SOFTWARE OR THE USE OR OTHER
// DEALINGS IN THE SOFTWARE.

using System;
using System.Diagnostics;
<<<<<<< HEAD
using dnSpy.Contracts.Decompiler;
using dnSpy.Contracts.Text;
=======

>>>>>>> 09a9a117
using ICSharpCode.Decompiler.CSharp.Syntax;
using ICSharpCode.Decompiler.TypeSystem;

namespace ICSharpCode.Decompiler.IL
{
	public enum ComparisonKind : byte
	{
		Equality,
		Inequality,
		LessThan,
		LessThanOrEqual,
		GreaterThan,
		GreaterThanOrEqual
	}

	static class ComparisonKindExtensions
	{
		public static bool IsEqualityOrInequality(this ComparisonKind kind)
		{
			return kind == ComparisonKind.Equality || kind == ComparisonKind.Inequality;
		}

		public static ComparisonKind Negate(this ComparisonKind kind)
		{
			switch (kind)
			{
				case ComparisonKind.Equality:
					return ComparisonKind.Inequality;
				case ComparisonKind.Inequality:
					return ComparisonKind.Equality;
				case ComparisonKind.LessThan:
					return ComparisonKind.GreaterThanOrEqual;
				case ComparisonKind.LessThanOrEqual:
					return ComparisonKind.GreaterThan;
				case ComparisonKind.GreaterThan:
					return ComparisonKind.LessThanOrEqual;
				case ComparisonKind.GreaterThanOrEqual:
					return ComparisonKind.LessThan;
				default:
					throw new ArgumentOutOfRangeException();
			}
		}

		public static BinaryOperatorType ToBinaryOperatorType(this ComparisonKind kind)
		{
			switch (kind)
			{
				case ComparisonKind.Equality:
					return BinaryOperatorType.Equality;
				case ComparisonKind.Inequality:
					return BinaryOperatorType.InEquality;
				case ComparisonKind.LessThan:
					return BinaryOperatorType.LessThan;
				case ComparisonKind.LessThanOrEqual:
					return BinaryOperatorType.LessThanOrEqual;
				case ComparisonKind.GreaterThan:
					return BinaryOperatorType.GreaterThan;
				case ComparisonKind.GreaterThanOrEqual:
					return BinaryOperatorType.GreaterThanOrEqual;
				default:
					throw new ArgumentOutOfRangeException();
			}
		}

		public static string GetToken(this ComparisonKind kind)
		{
			return BinaryOperatorExpression.GetOperatorRole(kind.ToBinaryOperatorType()).Token;
		}
	}

	public enum ComparisonLiftingKind
	{
		/// <summary>
		/// Not a lifted comparison.
		/// </summary>
		None,
		/// <summary>
		/// C#-style lifted comparison:
		/// * operands that have a ResultType != this.InputType are expected to return a value of
		///   type Nullable{T}, where T.GetStackType() == this.InputType.
		/// * if both operands are <c>null</c>, equality comparisons evaluate to 1, all other comparisons to 0.
		/// * if one operand is <c>null</c>, inequality comparisons evaluate to 1, all other comparisons to 0.
		/// * if neither operand is <c>null</c>, the underlying comparison is performed.
		///
		/// Note that even though C#-style lifted comparisons set IsLifted=true,
		/// the ResultType remains I4 as with normal comparisons.
		/// </summary>
		CSharp,
		/// <summary>
		/// SQL-style lifted comparison: works like a lifted binary numeric instruction,
		/// that is, if any input operand is <c>null</c>, the comparison evaluates to <c>null</c>.
		/// </summary>
		/// <remarks>
		/// This lifting kind is currently only used for operator! on bool?.
		/// </remarks>
		ThreeValuedLogic
	}

	partial class Comp : ILiftableInstruction
	{
		ComparisonKind kind;

		public ComparisonKind Kind {
			get { return kind; }
			set {
				kind = value;
				MakeDirty();
			}
		}

		public readonly ComparisonLiftingKind LiftingKind;

		/// <summary>
		/// Gets the stack type of the comparison inputs.
		/// For lifted comparisons, this is the underlying input type.
		/// </summary>
		public StackType InputType;

		/// <summary>
		/// If this is an integer comparison, specifies the sign used to interpret the integers.
		/// </summary>
		public readonly Sign Sign;

		public Comp(ComparisonKind kind, Sign sign, ILInstruction left, ILInstruction right) : base(OpCode.Comp, left, right)
		{
			this.kind = kind;
			this.LiftingKind = ComparisonLiftingKind.None;
			this.InputType = left.ResultType;
			this.Sign = sign;
			Debug.Assert(left.ResultType == right.ResultType);
		}

		public Comp(ComparisonKind kind, ComparisonLiftingKind lifting, StackType inputType, Sign sign, ILInstruction left, ILInstruction right) : base(OpCode.Comp, left, right)
		{
			this.kind = kind;
			this.LiftingKind = lifting;
			this.InputType = inputType;
			this.Sign = sign;
		}

		public override StackType ResultType => LiftingKind == ComparisonLiftingKind.ThreeValuedLogic ? StackType.O : StackType.I4;
		public bool IsLifted => LiftingKind != ComparisonLiftingKind.None;
		public StackType UnderlyingResultType => StackType.I4;

		internal override void CheckInvariant(ILPhase phase)
		{
			base.CheckInvariant(phase);
			if (LiftingKind == ComparisonLiftingKind.None)
			{
				Debug.Assert(Left.ResultType == InputType);
				Debug.Assert(Right.ResultType == InputType);
			}
			else
			{
				Debug.Assert(Left.ResultType == InputType || Left.ResultType == StackType.O);
				Debug.Assert(Right.ResultType == InputType || Right.ResultType == StackType.O);
			}
		}

		public override void WriteTo(IDecompilerOutput output, ILAstWritingOptions options)
		{
			WriteILRange(output, options);
<<<<<<< HEAD
			if (options.UseLogicOperationSugar && MatchLogicNot(out var arg)) {
				output.Write("logic.not(", BoxedTextColor.Text);
=======
			if (options.UseLogicOperationSugar && MatchLogicNot(out var arg))
			{
				output.Write("logic.not(");
>>>>>>> 09a9a117
				arg.WriteTo(output, options);
				output.Write(")", BoxedTextColor.Text);
				return;
			}
			output.Write(OpCode);
<<<<<<< HEAD
			output.Write(".", BoxedTextColor.Text);
			output.Write(InputType.ToString().ToLower(), BoxedTextColor.Text);
			switch (Sign) {
=======
			output.Write('.');
			output.Write(InputType.ToString().ToLower());
			switch (Sign)
			{
>>>>>>> 09a9a117
				case Sign.Signed:
					output.Write(".signed", BoxedTextColor.Text);
					break;
				case Sign.Unsigned:
					output.Write(".unsigned", BoxedTextColor.Text);
					break;
			}
			switch (LiftingKind)
			{
				case ComparisonLiftingKind.CSharp:
					output.Write(".lifted[C#]", BoxedTextColor.Text);
					break;
				case ComparisonLiftingKind.ThreeValuedLogic:
					output.Write(".lifted[3VL]", BoxedTextColor.Text);
					break;
			}
			output.Write("(", BoxedTextColor.Text);
			Left.WriteTo(output, options);
			output.Write(" ", BoxedTextColor.Text);
			output.Write(Kind.GetToken(), BoxedTextColor.Text);
			output.Write(" ", BoxedTextColor.Text);
			Right.WriteTo(output, options);
			output.Write(")", BoxedTextColor.Text);
		}

		public static Comp LogicNot(ILInstruction arg)
		{
			return new Comp(ComparisonKind.Equality, Sign.None, arg, new LdcI4(0));
		}

		public static Comp LogicNot(ILInstruction arg, bool isLifted)
		{
			var liftingKind = isLifted ? ComparisonLiftingKind.ThreeValuedLogic : ComparisonLiftingKind.None;
			return new Comp(ComparisonKind.Equality, liftingKind, StackType.I4, Sign.None, arg, new LdcI4(0));
		}
	}
}<|MERGE_RESOLUTION|>--- conflicted
+++ resolved
@@ -1,11 +1,6 @@
-<<<<<<< HEAD
-﻿// Copyright (c) 2014 Daniel Grunwald
+#nullable enable
+// Copyright (c) 2014 Daniel Grunwald
 //
-=======
-﻿#nullable enable
-// Copyright (c) 2014 Daniel Grunwald
-// 
->>>>>>> 09a9a117
 // Permission is hereby granted, free of charge, to any person obtaining a copy of this
 // software and associated documentation files (the "Software"), to deal in the Software
 // without restriction, including without limitation the rights to use, copy, modify, merge,
@@ -24,12 +19,9 @@
 
 using System;
 using System.Diagnostics;
-<<<<<<< HEAD
 using dnSpy.Contracts.Decompiler;
 using dnSpy.Contracts.Text;
-=======
-
->>>>>>> 09a9a117
+
 using ICSharpCode.Decompiler.CSharp.Syntax;
 using ICSharpCode.Decompiler.TypeSystem;
 
@@ -192,29 +184,18 @@
 		public override void WriteTo(IDecompilerOutput output, ILAstWritingOptions options)
 		{
 			WriteILRange(output, options);
-<<<<<<< HEAD
-			if (options.UseLogicOperationSugar && MatchLogicNot(out var arg)) {
+			if (options.UseLogicOperationSugar && MatchLogicNot(out var arg))
+			{
 				output.Write("logic.not(", BoxedTextColor.Text);
-=======
-			if (options.UseLogicOperationSugar && MatchLogicNot(out var arg))
-			{
-				output.Write("logic.not(");
->>>>>>> 09a9a117
 				arg.WriteTo(output, options);
 				output.Write(")", BoxedTextColor.Text);
 				return;
 			}
 			output.Write(OpCode);
-<<<<<<< HEAD
 			output.Write(".", BoxedTextColor.Text);
 			output.Write(InputType.ToString().ToLower(), BoxedTextColor.Text);
-			switch (Sign) {
-=======
-			output.Write('.');
-			output.Write(InputType.ToString().ToLower());
 			switch (Sign)
 			{
->>>>>>> 09a9a117
 				case Sign.Signed:
 					output.Write(".signed", BoxedTextColor.Text);
 					break;
