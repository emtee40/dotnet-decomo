--- conflicted
+++ resolved
@@ -163,23 +163,13 @@
 		public override void WriteTo(IDecompilerOutput output, ILAstWritingOptions options)
 		{
 			WriteILRange(output, options);
-<<<<<<< HEAD
 			output.Write("deconstruct ", BoxedTextColor.Text);
 			output.WriteLine("{", BoxedTextColor.Text);
 			output.IncreaseIndent();
 			output.WriteLine("init:", BoxedTextColor.Text);
 			output.IncreaseIndent();
-			foreach (var inst in this.Init) {
-=======
-			output.Write("deconstruct ");
-			output.MarkFoldStart("{...}");
-			output.WriteLine("{");
-			output.Indent();
-			output.WriteLine("init:");
-			output.Indent();
 			foreach (var inst in this.Init)
 			{
->>>>>>> 09a9a117
 				inst.WriteTo(output, options);
 				output.WriteLine();
 			}
