﻿#nullable enable
// Copyright (c) 2014 Daniel Grunwald
// 
// Permission is hereby granted, free of charge, to any person obtaining a copy of this
// software and associated documentation files (the "Software"), to deal in the Software
// without restriction, including without limitation the rights to use, copy, modify, merge,
// publish, distribute, sublicense, and/or sell copies of the Software, and to permit persons
// to whom the Software is furnished to do so, subject to the following conditions:
// 
// The above copyright notice and this permission notice shall be included in all copies or
// substantial portions of the Software.
// 
// THE SOFTWARE IS PROVIDED "AS IS", WITHOUT WARRANTY OF ANY KIND, EXPRESS OR IMPLIED,
// INCLUDING BUT NOT LIMITED TO THE WARRANTIES OF MERCHANTABILITY, FITNESS FOR A PARTICULAR
// PURPOSE AND NONINFRINGEMENT. IN NO EVENT SHALL THE AUTHORS OR COPYRIGHT HOLDERS BE LIABLE
// FOR ANY CLAIM, DAMAGES OR OTHER LIABILITY, WHETHER IN AN ACTION OF CONTRACT, TORT OR
// OTHERWISE, ARISING FROM, OUT OF OR IN CONNECTION WITH THE SOFTWARE OR THE USE OR OTHER
// DEALINGS IN THE SOFTWARE.

using System.Diagnostics;

namespace ICSharpCode.Decompiler.IL
{
	public sealed partial class LdFlda
	{
		internal override void CheckInvariant(ILPhase phase)
		{
			base.CheckInvariant(phase);
			switch (field.DeclaringType.IsReferenceType)
			{
				case true:
					Debug.Assert(target.ResultType == StackType.O,
						"Class fields can only be accessed with an object on the stack");
					break;
				case false:
					Debug.Assert(target.ResultType == StackType.I || target.ResultType == StackType.Ref,
						"Struct fields can only be accessed with a pointer on the stack");
					break;
				case null:
					// field of unresolved type
					Debug.Assert(target.ResultType == StackType.O || target.ResultType == StackType.I
						|| target.ResultType == StackType.Ref || target.ResultType == StackType.Unknown,
						"Field of unresolved type with invalid target");
					break;
			}
		}
	}

	public sealed partial class StObj
	{
		/// <summary>
		/// For a store to a field or array element, C# will only throw NullReferenceException/IndexOfBoundsException
		/// after the value-to-be-stored has been computed.
		/// This means a LdFlda/LdElema used as target for StObj must have DelayExceptions==true to allow a translation to C#
		/// without changing the program semantics. See https://github.com/icsharpcode/ILSpy/issues/2050
		/// </summary>
		public bool CanInlineIntoTargetSlot(ILInstruction inst)
		{
<<<<<<< HEAD
			switch (inst.OpCode) {
=======
			switch (inst.OpCode)
			{
>>>>>>> 41c99e47
				case OpCode.LdElema:
				case OpCode.LdFlda:
					Debug.Assert(inst.HasDirectFlag(InstructionFlags.MayThrow));
					// If the ldelema/ldflda may throw a non-delayed exception, inlining will cause it
					// to turn into a delayed exception after the translation to C#.
					// This is only valid if the value computation doesn't involve any side effects.
					return SemanticHelper.IsPure(this.Value.Flags);
<<<<<<< HEAD
					// Note that after inlining such a ldelema/ldflda, the normal inlining rules will
					// prevent us from inlining an effectful instruction into the value slot.
=======
				// Note that after inlining such a ldelema/ldflda, the normal inlining rules will
				// prevent us from inlining an effectful instruction into the value slot.
>>>>>>> 41c99e47
				default:
					return true;
			}
		}

		/// <summary>
		/// called as part of CheckInvariant()
		/// </summary>
		void CheckTargetSlot()
		{
<<<<<<< HEAD
			switch (this.Target.OpCode) {
				case OpCode.LdElema:
				case OpCode.LdFlda:
					if (this.Target.HasDirectFlag(InstructionFlags.MayThrow)) {
=======
			switch (this.Target.OpCode)
			{
				case OpCode.LdElema:
				case OpCode.LdFlda:
					if (this.Target.HasDirectFlag(InstructionFlags.MayThrow))
					{
>>>>>>> 41c99e47
						Debug.Assert(SemanticHelper.IsPure(this.Value.Flags));
					}
					break;
			}
		}
	}
}<|MERGE_RESOLUTION|>--- conflicted
+++ resolved
@@ -56,12 +56,8 @@
 		/// </summary>
 		public bool CanInlineIntoTargetSlot(ILInstruction inst)
 		{
-<<<<<<< HEAD
-			switch (inst.OpCode) {
-=======
 			switch (inst.OpCode)
 			{
->>>>>>> 41c99e47
 				case OpCode.LdElema:
 				case OpCode.LdFlda:
 					Debug.Assert(inst.HasDirectFlag(InstructionFlags.MayThrow));
@@ -69,13 +65,8 @@
 					// to turn into a delayed exception after the translation to C#.
 					// This is only valid if the value computation doesn't involve any side effects.
 					return SemanticHelper.IsPure(this.Value.Flags);
-<<<<<<< HEAD
-					// Note that after inlining such a ldelema/ldflda, the normal inlining rules will
-					// prevent us from inlining an effectful instruction into the value slot.
-=======
 				// Note that after inlining such a ldelema/ldflda, the normal inlining rules will
 				// prevent us from inlining an effectful instruction into the value slot.
->>>>>>> 41c99e47
 				default:
 					return true;
 			}
@@ -86,19 +77,12 @@
 		/// </summary>
 		void CheckTargetSlot()
 		{
-<<<<<<< HEAD
-			switch (this.Target.OpCode) {
-				case OpCode.LdElema:
-				case OpCode.LdFlda:
-					if (this.Target.HasDirectFlag(InstructionFlags.MayThrow)) {
-=======
 			switch (this.Target.OpCode)
 			{
 				case OpCode.LdElema:
 				case OpCode.LdFlda:
 					if (this.Target.HasDirectFlag(InstructionFlags.MayThrow))
 					{
->>>>>>> 41c99e47
 						Debug.Assert(SemanticHelper.IsPure(this.Value.Flags));
 					}
 					break;
