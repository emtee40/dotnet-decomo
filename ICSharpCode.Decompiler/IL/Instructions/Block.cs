﻿#nullable enable
// Copyright (c) 2014-2016 Daniel Grunwald
// 
// Permission is hereby granted, free of charge, to any person obtaining a copy of this
// software and associated documentation files (the "Software"), to deal in the Software
// without restriction, including without limitation the rights to use, copy, modify, merge,
// publish, distribute, sublicense, and/or sell copies of the Software, and to permit persons
// to whom the Software is furnished to do so, subject to the following conditions:
// 
// The above copyright notice and this permission notice shall be included in all copies or
// substantial portions of the Software.
// 
// THE SOFTWARE IS PROVIDED "AS IS", WITHOUT WARRANTY OF ANY KIND, EXPRESS OR IMPLIED,
// INCLUDING BUT NOT LIMITED TO THE WARRANTIES OF MERCHANTABILITY, FITNESS FOR A PARTICULAR
// PURPOSE AND NONINFRINGEMENT. IN NO EVENT SHALL THE AUTHORS OR COPYRIGHT HOLDERS BE LIABLE
// FOR ANY CLAIM, DAMAGES OR OTHER LIABILITY, WHETHER IN AN ACTION OF CONTRACT, TORT OR
// OTHERWISE, ARISING FROM, OUT OF OR IN CONNECTION WITH THE SOFTWARE OR THE USE OR OTHER
// DEALINGS IN THE SOFTWARE.

using System.Collections.Generic;
using System.Diagnostics;
using System.Diagnostics.CodeAnalysis;
using System.Linq;
<<<<<<< HEAD
using ICSharpCode.Decompiler.IL.Transforms;
using ICSharpCode.Decompiler.TypeSystem;
=======
>>>>>>> 41c99e47

using ICSharpCode.Decompiler.IL.Transforms;
using ICSharpCode.Decompiler.TypeSystem;
namespace ICSharpCode.Decompiler.IL
{
	/// <summary>
	/// A block consists of a list of IL instructions.
	/// 
	/// <para>
	/// Note: if execution reaches the end of the instruction list,
	/// the FinalInstruction (which is not part of the list) will be executed.
	/// The block returns returns the result value of the FinalInstruction.
	/// For blocks returning void, the FinalInstruction will usually be 'nop'.
	/// </para>
	/// 
	/// There are three different uses for blocks:
	/// 1) Blocks in block containers. Used as targets for Branch instructions.
	/// 2) Blocks to group a bunch of statements, e.g. the TrueInst of an IfInstruction.
	/// 3) Inline blocks that evaluate to a value, e.g. for array initializers.
	/// </summary>
	partial class Block : ILInstruction
	{
		public static readonly SlotInfo InstructionSlot = new SlotInfo("Instruction", isCollection: true);
		public static readonly SlotInfo FinalInstructionSlot = new SlotInfo("FinalInstruction");

		public readonly BlockKind Kind;
		public readonly InstructionCollection<ILInstruction> Instructions;
<<<<<<< HEAD
		ILInstruction finalInstruction;
=======
		ILInstruction finalInstruction = null!;
>>>>>>> 41c99e47

		/// <summary>
		/// For blocks in a block container, this field holds
		/// the number of incoming control flow edges to this block.
		/// </summary>
		/// <remarks>
		/// This variable is automatically updated when adding/removing branch instructions from the ILAst,
		/// or when adding the block as an entry point to a BlockContainer.
		/// </remarks>
		public int IncomingEdgeCount { get; internal set; }

		/// <summary>
		/// A 'final instruction' that gets executed after the <c>Instructions</c> collection.
		/// Provides the return value for the block.
		/// </summary>
		/// <remarks>
		/// Blocks in containers must have 'Nop' as a final instruction.
		/// 
		/// Note that the FinalInstruction is included in Block.Children,
		/// but not in Block.Instructions!
		/// </remarks>
		public ILInstruction FinalInstruction {
			get {
				return finalInstruction;
			}
			set {
				ValidateChild(value);
				SetChildInstruction(ref finalInstruction, value, Instructions.Count);
			}
		}

		protected internal override void InstructionCollectionUpdateComplete()
		{
			base.InstructionCollectionUpdateComplete();
			if (finalInstruction.Parent == this)
				finalInstruction.ChildIndex = Instructions.Count;
		}

		public Block(BlockKind kind = BlockKind.ControlFlow) : base(OpCode.Block)
		{
			this.Kind = kind;
			this.Instructions = new InstructionCollection<ILInstruction>(this, 0);
			this.FinalInstruction = new Nop();
		}

		public override ILInstruction Clone()
		{
			Block clone = new Block(Kind);
			clone.AddILRange(this);
			clone.Instructions.AddRange(this.Instructions.Select(inst => inst.Clone()));
			clone.FinalInstruction = this.FinalInstruction.Clone();
			return clone;
		}

		internal override void CheckInvariant(ILPhase phase)
		{
			base.CheckInvariant(phase);
			for (int i = 0; i < Instructions.Count - 1; i++)
			{
				// only the last instruction may have an unreachable endpoint
				Debug.Assert(!Instructions[i].HasFlag(InstructionFlags.EndPointUnreachable));
			}
			switch (this.Kind)
			{
				case BlockKind.ControlFlow:
					Debug.Assert(finalInstruction.OpCode == OpCode.Nop);
					break;
				case BlockKind.CallInlineAssign:
					Debug.Assert(MatchInlineAssignBlock(out _, out _));
					break;
				case BlockKind.CallWithNamedArgs:
					Debug.Assert(finalInstruction is CallInstruction);
					foreach (var inst in Instructions)
					{
						var stloc = inst as StLoc;
						DebugAssert(stloc != null, "Instructions in CallWithNamedArgs must be assignments");
						DebugAssert(stloc.Variable.Kind == VariableKind.NamedArgument);
						DebugAssert(stloc.Variable.IsSingleDefinition && stloc.Variable.LoadCount == 1);
						DebugAssert(stloc.Variable.LoadInstructions.Single().Parent == finalInstruction);
					}
					var call = (CallInstruction)finalInstruction;
					if (call.IsInstanceCall)
					{
						// special case: with instance calls, Instructions[0] must be for the this parameter
						ILVariable v = ((StLoc)Instructions[0]).Variable;
						Debug.Assert(call.Arguments[0].MatchLdLoc(v));
					}
					break;
				case BlockKind.ArrayInitializer:
					var final = finalInstruction as LdLoc;
					Debug.Assert(final != null && final.Variable.IsSingleDefinition && final.Variable.Kind == VariableKind.InitializerTarget);
<<<<<<< HEAD
					IType type = null;
					Debug.Assert(Instructions[0].MatchStLoc(final.Variable, out var init) && init.MatchNewArr(out type));
					for (int i = 1; i < Instructions.Count; i++) {
						Debug.Assert(Instructions[i].MatchStObj(out ILInstruction target, out _, out var t) && type != null && type.Equals(t));
						Debug.Assert(target.MatchLdElema(out t, out ILInstruction array) && type.Equals(t));
						Debug.Assert(array.MatchLdLoc(out ILVariable v) && v == final.Variable);
=======
					IType? type = null;
					Debug.Assert(Instructions[0].MatchStLoc(final!.Variable, out var init) && init.MatchNewArr(out type));
					for (int i = 1; i < Instructions.Count; i++)
					{
						DebugAssert(Instructions[i].MatchStObj(out ILInstruction? target, out _, out var t) && type != null && type.Equals(t));
						DebugAssert(target.MatchLdElema(out t, out ILInstruction? array) && type.Equals(t));
						DebugAssert(array.MatchLdLoc(out ILVariable? v) && v == final.Variable);
>>>>>>> 41c99e47
					}
					break;
				case BlockKind.CollectionInitializer:
				case BlockKind.ObjectInitializer:
					var final2 = finalInstruction as LdLoc;
					Debug.Assert(final2 != null);
<<<<<<< HEAD
					var initVar2 = final2.Variable;
					Debug.Assert(initVar2.StoreCount == 1 && initVar2.Kind == VariableKind.InitializerTarget);
					IType type2 = null;
=======
					var initVar2 = final2!.Variable;
					Debug.Assert(initVar2.StoreCount == 1 && initVar2.Kind == VariableKind.InitializerTarget);
					IType? type2 = null;
>>>>>>> 41c99e47
					bool condition = Instructions[0].MatchStLoc(final2.Variable, out var init2);
					Debug.Assert(condition);
					Debug.Assert(init2 is NewObj
						|| init2 is DefaultValue
						|| (init2 is CallInstruction c && c.Method.FullNameIs("System.Activator", "CreateInstance") && c.Method.TypeArguments.Count == 1)
						|| (init2 is Block named && named.Kind == BlockKind.CallWithNamedArgs));
					switch (init2)
					{
						case NewObj newObj:
							type2 = newObj.Method.DeclaringType;
							break;
						case DefaultValue defaultValue:
							type2 = defaultValue.Type;
							break;
						case Block callWithNamedArgs when callWithNamedArgs.Kind == BlockKind.CallWithNamedArgs:
							type2 = ((CallInstruction)callWithNamedArgs.FinalInstruction).Method.ReturnType;
							break;
						case CallInstruction ci2 when TransformCollectionAndObjectInitializers.IsRecordCloneMethodCall(ci2):
							type2 = ci2.Method.DeclaringType;
							break;
						case Call c2 when c2.Method.FullNameIs("System.Activator", "CreateInstance") && c2.Method.TypeArguments.Count == 1:
							type2 = c2.Method.TypeArguments[0];
							break;
						default:
							Debug.Assert(false);
							break;
					}
					for (int i = 1; i < Instructions.Count; i++)
					{
						Debug.Assert(Instructions[i] is StLoc || AccessPathElement.GetAccessPath(Instructions[i], type2).Kind != AccessPathKind.Invalid);
					}
					break;
				case BlockKind.DeconstructionConversions:
					Debug.Assert(this.SlotInfo == DeconstructInstruction.ConversionsSlot);
					break;
				case BlockKind.DeconstructionAssignments:
					Debug.Assert(this.SlotInfo == DeconstructInstruction.AssignmentsSlot);
					break;
			}
		}

		public override StackType ResultType {
			get {
				return finalInstruction.ResultType;
			}
		}

		/// <summary>
		/// Gets the name of this block.
		/// </summary>
		public string Label {
			get { return Disassembler.DisassemblerHelpers.OffsetToString(this.StartILOffset); }
		}

		public override void WriteTo(ITextOutput output, ILAstWritingOptions options)
		{
			WriteILRange(output, options);
			output.Write("Block ");
			output.WriteLocalReference(Label, this, isDefinition: true);
			if (Kind != BlockKind.ControlFlow)
				output.Write($" ({Kind})");
			if (Parent is BlockContainer)
				output.Write(" (incoming: {0})", IncomingEdgeCount);
			output.Write(' ');
			output.MarkFoldStart("{...}");
			output.WriteLine("{");
			output.Indent();
			int index = 0;
<<<<<<< HEAD
			foreach (var inst in Instructions) {
				if (options.ShowChildIndexInBlock) {
=======
			foreach (var inst in Instructions)
			{
				if (options.ShowChildIndexInBlock)
				{
>>>>>>> 41c99e47
					output.Write("[" + index + "] ");
					index++;
				}
				inst.WriteTo(output, options);
				output.WriteLine();
			}
			if (finalInstruction.OpCode != OpCode.Nop)
			{
				output.Write("final: ");
				finalInstruction.WriteTo(output, options);
				output.WriteLine();
			}
			output.Unindent();
			output.Write("}");
			output.MarkFoldEnd();
		}

		protected override int GetChildCount()
		{
			return Instructions.Count + 1;
		}

		protected override ILInstruction GetChild(int index)
		{
			if (index == Instructions.Count)
				return finalInstruction;
			return Instructions[index];
		}

		protected override void SetChild(int index, ILInstruction value)
		{
			if (index == Instructions.Count)
				FinalInstruction = value;
			else
				Instructions[index] = value;
		}

		protected override SlotInfo GetChildSlot(int index)
		{
			if (index == Instructions.Count)
				return FinalInstructionSlot;
			else
				return InstructionSlot;
		}

		protected override InstructionFlags ComputeFlags()
		{
			var flags = InstructionFlags.None;
			foreach (var inst in Instructions)
			{
				flags |= inst.Flags;
			}
			flags |= FinalInstruction.Flags;
			return flags;
		}

		public override InstructionFlags DirectFlags {
			get {
				return InstructionFlags.None;
			}
		}

		/// <summary>
		/// Deletes this block from its parent container.
		/// This may cause the indices of other blocks in that container to change.
		/// 
		/// It is an error to call this method on blocks that are not directly within a container.
		/// It is also an error to call this method on the entry-point block.
		/// </summary>
		public void Remove()
		{
			Debug.Assert(ChildIndex > 0);
			var container = (BlockContainer)Parent!;
			Debug.Assert(container.Blocks[ChildIndex] == this);
			container.Blocks.SwapRemoveAt(ChildIndex);
		}

		/// <summary>
		/// Apply a list of transforms to this function.
		/// </summary>
		public void RunTransforms(IEnumerable<IBlockTransform> transforms, BlockTransformContext context)
		{
			this.CheckInvariant(ILPhase.Normal);
			foreach (var transform in transforms)
			{
				context.CancellationToken.ThrowIfCancellationRequested();
				context.StepStartGroup(transform.GetType().Name);
				transform.Run(this, context);
				this.CheckInvariant(ILPhase.Normal);
				context.StepEndGroup();
			}
		}

		/// <summary>
		/// Gets the predecessor of the given instruction.
		/// Returns null if inst.Parent is not a block.
		/// </summary>
		public static ILInstruction? GetPredecessor(ILInstruction inst)
		{
			if (inst.Parent is Block block && inst.ChildIndex > 0)
			{
				return block.Instructions[inst.ChildIndex - 1];
			}
			else
			{
				return null;
			}
		}

		/// <summary>
		/// If inst is a block consisting of a single instruction, returns that instruction.
		/// Otherwise, returns the input instruction.
		/// </summary>
		[return: NotNullIfNotNull("inst")]
		public static ILInstruction? Unwrap(ILInstruction? inst)
		{
			if (inst is Block block)
			{
				if (block.Instructions.Count == 1 && block.finalInstruction.MatchNop())
					return block.Instructions[0];
			}
			return inst;
		}

		/// <summary>
		/// Gets the closest parent Block.
		/// Returns null, if the instruction is not a descendant of a Block.
		/// </summary>
<<<<<<< HEAD
		public static Block FindClosestBlock(ILInstruction inst)
		{
			var curr = inst;
			while (curr != null) {
				if (curr is Block)
					return (Block)curr;
=======
		public static Block? FindClosestBlock(ILInstruction? inst)
		{
			var curr = inst;
			while (curr != null)
			{
				if (curr is Block b)
					return b;
>>>>>>> 41c99e47
				curr = curr.Parent;
			}
			return null;
		}

<<<<<<< HEAD
		public bool MatchInlineAssignBlock(out CallInstruction call, out ILInstruction value)
=======
		public bool MatchInlineAssignBlock([NotNullWhen(true)] out CallInstruction? call, [NotNullWhen(true)] out ILInstruction? value)
>>>>>>> 41c99e47
		{
			call = null;
			value = null;
			if (this.Kind != BlockKind.CallInlineAssign)
				return false;
			if (this.Instructions.Count != 1)
				return false;
			call = this.Instructions[0] as CallInstruction;
			if (call == null || call.Arguments.Count == 0)
				return false;
			if (!call.Arguments.Last().MatchStLoc(out var tmp, out value))
				return false;
			if (!(tmp.IsSingleDefinition && tmp.LoadCount == 1))
				return false;
			return this.FinalInstruction.MatchLdLoc(tmp);
		}

<<<<<<< HEAD
		public bool MatchIfAtEndOfBlock(out ILInstruction condition, out ILInstruction trueInst, out ILInstruction falseInst)
=======
		public bool MatchIfAtEndOfBlock([NotNullWhen(true)] out ILInstruction? condition, [NotNullWhen(true)] out ILInstruction? trueInst, [NotNullWhen(true)] out ILInstruction? falseInst)
>>>>>>> 41c99e47
		{
			condition = null;
			trueInst = null;
			falseInst = null;
			if (Instructions.Count < 2)
				return false;
<<<<<<< HEAD
			if (Instructions[Instructions.Count - 2].MatchIfInstruction(out condition, out trueInst)) {
				// Swap trueInst<>falseInst for every logic.not in the condition.
				falseInst = Instructions.Last();
				while (condition.MatchLogicNot(out var arg)) {
=======
			if (Instructions[Instructions.Count - 2].MatchIfInstruction(out condition, out trueInst))
			{
				// Swap trueInst<>falseInst for every logic.not in the condition.
				falseInst = Instructions.Last();
				while (condition.MatchLogicNot(out var arg))
				{
>>>>>>> 41c99e47
					condition = arg;
					(trueInst, falseInst) = (falseInst, trueInst);
				}
				return true;
			}
			return false;
		}
	}

	public enum BlockKind
	{
		/// <summary>
		/// Block is used for control flow.
		/// All blocks in block containers must have this type.
		/// Control flow blocks cannot evaluate to a value (FinalInstruction must be Nop).
		/// </summary>
		ControlFlow,
		/// <summary>
		/// Block is used for array initializers, e.g. `new int[] { expr1, expr2 }`.
		/// </summary>
		ArrayInitializer,
		CollectionInitializer,
		ObjectInitializer,
		StackAllocInitializer,
		/// <summary>
		/// Block is used for using the result of a property setter inline.
		/// Example: <code>Use(this.Property = value);</code>
		/// This is only for inline assignments to property or indexers; other inline assignments work
		/// by using the result value of the stloc/stobj instructions.
		/// 
		/// Constructed by TransformAssignment.
		/// Can be deconstructed using Block.MatchInlineAssignBlock().
		/// </summary>
		/// <example>
		/// Block {
		///   call setter(..., stloc s(...))
		///   final: ldloc s
		/// }
		/// </example>
		CallInlineAssign,
		/// <summary>
		/// Call using named arguments.
		/// </summary>
		/// <remarks>
		/// Each instruction is assigning to a new local.
		/// The final instruction is a call.
		/// The locals for this block have exactly one store and
		/// exactly one load, which must be an immediate argument to the call.
		/// </remarks>
		/// <example>
		/// Block {
		///   stloc arg0 = ...
		///   stloc arg1 = ...
		///   final: call M(..., arg1, arg0, ...)
		/// }
		/// </example>
		CallWithNamedArgs,
		/// <summary>
		/// <see cref="DeconstructInstruction"/>
		/// </summary>
		DeconstructionConversions,
		/// <summary>
		/// <see cref="DeconstructInstruction"/>
		/// </summary>
		DeconstructionAssignments,
		WithInitializer,
	}
}<|MERGE_RESOLUTION|>--- conflicted
+++ resolved
@@ -1,15 +1,15 @@
 ﻿#nullable enable
 // Copyright (c) 2014-2016 Daniel Grunwald
-// 
+//
 // Permission is hereby granted, free of charge, to any person obtaining a copy of this
 // software and associated documentation files (the "Software"), to deal in the Software
 // without restriction, including without limitation the rights to use, copy, modify, merge,
 // publish, distribute, sublicense, and/or sell copies of the Software, and to permit persons
 // to whom the Software is furnished to do so, subject to the following conditions:
-// 
+//
 // The above copyright notice and this permission notice shall be included in all copies or
 // substantial portions of the Software.
-// 
+//
 // THE SOFTWARE IS PROVIDED "AS IS", WITHOUT WARRANTY OF ANY KIND, EXPRESS OR IMPLIED,
 // INCLUDING BUT NOT LIMITED TO THE WARRANTIES OF MERCHANTABILITY, FITNESS FOR A PARTICULAR
 // PURPOSE AND NONINFRINGEMENT. IN NO EVENT SHALL THE AUTHORS OR COPYRIGHT HOLDERS BE LIABLE
@@ -21,11 +21,6 @@
 using System.Diagnostics;
 using System.Diagnostics.CodeAnalysis;
 using System.Linq;
-<<<<<<< HEAD
-using ICSharpCode.Decompiler.IL.Transforms;
-using ICSharpCode.Decompiler.TypeSystem;
-=======
->>>>>>> 41c99e47
 
 using ICSharpCode.Decompiler.IL.Transforms;
 using ICSharpCode.Decompiler.TypeSystem;
@@ -33,14 +28,14 @@
 {
 	/// <summary>
 	/// A block consists of a list of IL instructions.
-	/// 
+	///
 	/// <para>
 	/// Note: if execution reaches the end of the instruction list,
 	/// the FinalInstruction (which is not part of the list) will be executed.
 	/// The block returns returns the result value of the FinalInstruction.
 	/// For blocks returning void, the FinalInstruction will usually be 'nop'.
 	/// </para>
-	/// 
+	///
 	/// There are three different uses for blocks:
 	/// 1) Blocks in block containers. Used as targets for Branch instructions.
 	/// 2) Blocks to group a bunch of statements, e.g. the TrueInst of an IfInstruction.
@@ -53,11 +48,7 @@
 
 		public readonly BlockKind Kind;
 		public readonly InstructionCollection<ILInstruction> Instructions;
-<<<<<<< HEAD
-		ILInstruction finalInstruction;
-=======
 		ILInstruction finalInstruction = null!;
->>>>>>> 41c99e47
 
 		/// <summary>
 		/// For blocks in a block container, this field holds
@@ -75,7 +66,7 @@
 		/// </summary>
 		/// <remarks>
 		/// Blocks in containers must have 'Nop' as a final instruction.
-		/// 
+		///
 		/// Note that the FinalInstruction is included in Block.Children,
 		/// but not in Block.Instructions!
 		/// </remarks>
@@ -149,14 +140,6 @@
 				case BlockKind.ArrayInitializer:
 					var final = finalInstruction as LdLoc;
 					Debug.Assert(final != null && final.Variable.IsSingleDefinition && final.Variable.Kind == VariableKind.InitializerTarget);
-<<<<<<< HEAD
-					IType type = null;
-					Debug.Assert(Instructions[0].MatchStLoc(final.Variable, out var init) && init.MatchNewArr(out type));
-					for (int i = 1; i < Instructions.Count; i++) {
-						Debug.Assert(Instructions[i].MatchStObj(out ILInstruction target, out _, out var t) && type != null && type.Equals(t));
-						Debug.Assert(target.MatchLdElema(out t, out ILInstruction array) && type.Equals(t));
-						Debug.Assert(array.MatchLdLoc(out ILVariable v) && v == final.Variable);
-=======
 					IType? type = null;
 					Debug.Assert(Instructions[0].MatchStLoc(final!.Variable, out var init) && init.MatchNewArr(out type));
 					for (int i = 1; i < Instructions.Count; i++)
@@ -164,22 +147,15 @@
 						DebugAssert(Instructions[i].MatchStObj(out ILInstruction? target, out _, out var t) && type != null && type.Equals(t));
 						DebugAssert(target.MatchLdElema(out t, out ILInstruction? array) && type.Equals(t));
 						DebugAssert(array.MatchLdLoc(out ILVariable? v) && v == final.Variable);
->>>>>>> 41c99e47
 					}
 					break;
 				case BlockKind.CollectionInitializer:
 				case BlockKind.ObjectInitializer:
 					var final2 = finalInstruction as LdLoc;
 					Debug.Assert(final2 != null);
-<<<<<<< HEAD
-					var initVar2 = final2.Variable;
-					Debug.Assert(initVar2.StoreCount == 1 && initVar2.Kind == VariableKind.InitializerTarget);
-					IType type2 = null;
-=======
 					var initVar2 = final2!.Variable;
 					Debug.Assert(initVar2.StoreCount == 1 && initVar2.Kind == VariableKind.InitializerTarget);
 					IType? type2 = null;
->>>>>>> 41c99e47
 					bool condition = Instructions[0].MatchStLoc(final2.Variable, out var init2);
 					Debug.Assert(condition);
 					Debug.Assert(init2 is NewObj
@@ -238,7 +214,7 @@
 		{
 			WriteILRange(output, options);
 			output.Write("Block ");
-			output.WriteLocalReference(Label, this, isDefinition: true);
+			output.WriteDefinition(Label, this);
 			if (Kind != BlockKind.ControlFlow)
 				output.Write($" ({Kind})");
 			if (Parent is BlockContainer)
@@ -248,15 +224,10 @@
 			output.WriteLine("{");
 			output.Indent();
 			int index = 0;
-<<<<<<< HEAD
-			foreach (var inst in Instructions) {
-				if (options.ShowChildIndexInBlock) {
-=======
 			foreach (var inst in Instructions)
 			{
 				if (options.ShowChildIndexInBlock)
 				{
->>>>>>> 41c99e47
 					output.Write("[" + index + "] ");
 					index++;
 				}
@@ -322,7 +293,7 @@
 		/// <summary>
 		/// Deletes this block from its parent container.
 		/// This may cause the indices of other blocks in that container to change.
-		/// 
+		///
 		/// It is an error to call this method on blocks that are not directly within a container.
 		/// It is also an error to call this method on the entry-point block.
 		/// </summary>
@@ -385,14 +356,6 @@
 		/// Gets the closest parent Block.
 		/// Returns null, if the instruction is not a descendant of a Block.
 		/// </summary>
-<<<<<<< HEAD
-		public static Block FindClosestBlock(ILInstruction inst)
-		{
-			var curr = inst;
-			while (curr != null) {
-				if (curr is Block)
-					return (Block)curr;
-=======
 		public static Block? FindClosestBlock(ILInstruction? inst)
 		{
 			var curr = inst;
@@ -400,17 +363,12 @@
 			{
 				if (curr is Block b)
 					return b;
->>>>>>> 41c99e47
 				curr = curr.Parent;
 			}
 			return null;
 		}
 
-<<<<<<< HEAD
-		public bool MatchInlineAssignBlock(out CallInstruction call, out ILInstruction value)
-=======
 		public bool MatchInlineAssignBlock([NotNullWhen(true)] out CallInstruction? call, [NotNullWhen(true)] out ILInstruction? value)
->>>>>>> 41c99e47
 		{
 			call = null;
 			value = null;
@@ -428,30 +386,19 @@
 			return this.FinalInstruction.MatchLdLoc(tmp);
 		}
 
-<<<<<<< HEAD
-		public bool MatchIfAtEndOfBlock(out ILInstruction condition, out ILInstruction trueInst, out ILInstruction falseInst)
-=======
 		public bool MatchIfAtEndOfBlock([NotNullWhen(true)] out ILInstruction? condition, [NotNullWhen(true)] out ILInstruction? trueInst, [NotNullWhen(true)] out ILInstruction? falseInst)
->>>>>>> 41c99e47
 		{
 			condition = null;
 			trueInst = null;
 			falseInst = null;
 			if (Instructions.Count < 2)
 				return false;
-<<<<<<< HEAD
-			if (Instructions[Instructions.Count - 2].MatchIfInstruction(out condition, out trueInst)) {
-				// Swap trueInst<>falseInst for every logic.not in the condition.
-				falseInst = Instructions.Last();
-				while (condition.MatchLogicNot(out var arg)) {
-=======
 			if (Instructions[Instructions.Count - 2].MatchIfInstruction(out condition, out trueInst))
 			{
 				// Swap trueInst<>falseInst for every logic.not in the condition.
 				falseInst = Instructions.Last();
 				while (condition.MatchLogicNot(out var arg))
 				{
->>>>>>> 41c99e47
 					condition = arg;
 					(trueInst, falseInst) = (falseInst, trueInst);
 				}
@@ -481,7 +428,7 @@
 		/// Example: <code>Use(this.Property = value);</code>
 		/// This is only for inline assignments to property or indexers; other inline assignments work
 		/// by using the result value of the stloc/stobj instructions.
-		/// 
+		///
 		/// Constructed by TransformAssignment.
 		/// Can be deconstructed using Block.MatchInlineAssignBlock().
 		/// </summary>
