--- conflicted
+++ resolved
@@ -19,12 +19,9 @@
 
 using System.Diagnostics;
 using System.Linq;
-<<<<<<< HEAD
 using dnSpy.Contracts.Decompiler;
 using dnSpy.Contracts.Text;
-=======
-
->>>>>>> 09a9a117
+
 using ICSharpCode.Decompiler.Util;
 
 namespace ICSharpCode.Decompiler.IL
@@ -89,19 +86,11 @@
 				output.Write(".lifted", BoxedTextColor.Text);
 			output.Write(" (", BoxedTextColor.Text);
 			value.WriteTo(output, options);
-<<<<<<< HEAD
 			output.Write(") ", BoxedTextColor.Text);
 			output.WriteLine("{", BoxedTextColor.Text);
 			output.IncreaseIndent();
-			foreach (var section in this.Sections) {
-=======
-			output.Write(") ");
-			output.MarkFoldStart("{...}");
-			output.WriteLine("{");
-			output.Indent();
 			foreach (var section in this.Sections)
 			{
->>>>>>> 09a9a117
 				section.WriteTo(output, options);
 				output.WriteLine();
 			}
@@ -223,33 +212,20 @@
 		public override void WriteTo(IDecompilerOutput output, ILAstWritingOptions options)
 		{
 			WriteILRange(output, options);
-<<<<<<< HEAD
 			output.Write("case", this, DecompilerReferenceFlags.Definition | DecompilerReferenceFlags.Local, BoxedTextColor.Text);
 			output.Write(" ", BoxedTextColor.Text);
-			if (HasNullLabel) {
+			if (HasNullLabel)
+			{
 				output.Write("null", BoxedTextColor.Text);
-				if (!Labels.IsEmpty) {
+				if (!Labels.IsEmpty)
+				{
 					output.Write(", ", BoxedTextColor.Text);
 					output.Write(Labels.ToString(), BoxedTextColor.Text);
 				}
-			} else {
+			}
+			else
+			{
 				output.Write(Labels.ToString(), BoxedTextColor.Text);
-=======
-			output.WriteDefinition("case", this, isLocal: true);
-			output.Write(' ');
-			if (HasNullLabel)
-			{
-				output.Write("null");
-				if (!Labels.IsEmpty)
-				{
-					output.Write(", ");
-					output.Write(Labels.ToString());
-				}
-			}
-			else
-			{
-				output.Write(Labels.ToString());
->>>>>>> 09a9a117
 			}
 			output.Write(": ", BoxedTextColor.Text);
 
