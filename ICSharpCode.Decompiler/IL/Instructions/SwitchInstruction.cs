--- conflicted
+++ resolved
@@ -113,16 +113,10 @@
 			WriteILRange(output, options);
 			output.Write("switch", BoxedTextColor.OpCode);
 			if (IsLifted)
-<<<<<<< HEAD
 				output.Write(".lifted", BoxedTextColor.OpCode);
 			output.Write(" ", BoxedTextColor.Text);
+			Type?.WriteTo(output);
 			var braceInfo = OpenBrace(output, "(");
-=======
-				output.Write(".lifted");
-			output.Write(' ');
-			Type?.WriteTo(output);
-			output.Write('(');
->>>>>>> 1eda1686
 			value.WriteTo(output, options);
 			CloseBrace(output, braceInfo, ")", CodeBracesRangeFlags.Parentheses);
 			output.Write(" ", BoxedTextColor.Text);
