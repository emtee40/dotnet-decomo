--- conflicted
+++ resolved
@@ -1,9 +1,5 @@
-<<<<<<< HEAD
-﻿// Copyright (c) 2014 Daniel Grunwald
-=======
-﻿#nullable enable
+#nullable enable
 // Copyright (c) 2014 Daniel Grunwald
->>>>>>> 09a9a117
 //
 // Permission is hereby granted, free of charge, to any person obtaining a copy of this
 // software and associated documentation files (the "Software"), to deal in the Software
@@ -39,15 +35,9 @@
 	/// </remarks>
 	partial class Leave : ILInstruction, IBranchOrLeaveInstruction
 	{
-<<<<<<< HEAD
-		BlockContainer targetContainer;
-
-		public Leave(BlockContainer targetContainer, ILInstruction value = null) : base(OpCode.Leave)
-=======
 		BlockContainer? targetContainer;
 
 		public Leave(BlockContainer? targetContainer, ILInstruction? value = null) : base(OpCode.Leave)
->>>>>>> 09a9a117
 		{
 			// Note: ILReader will create Leave instructions with targetContainer==null to represent 'endfinally',
 			// the targetContainer will then be filled in by BlockBuilder
@@ -126,26 +116,15 @@
 			Debug.Assert(phase <= ILPhase.InILReader || phase == ILPhase.InAsyncAwait || value.ResultType == targetContainer!.ResultType);
 		}
 
-<<<<<<< HEAD
 		public override void WriteTo(IDecompilerOutput output, ILAstWritingOptions options)
-		{
-			WriteILRange(output, options);
-			output.Write(OpCode);
-			if (targetContainer != null) {
-				output.Write(" ", BoxedTextColor.Text);
-				output.Write(TargetLabel, targetContainer, DecompilerReferenceFlags.Local, BoxedTextColor.Text);
-				output.Write(" (", BoxedTextColor.Text);
-=======
-		public override void WriteTo(ITextOutput output, ILAstWritingOptions options)
 		{
 			WriteILRange(output, options);
 			output.Write(OpCode);
 			if (targetContainer != null)
 			{
-				output.Write(' ');
-				output.WriteReference(TargetLabel, targetContainer, isLocal: true);
-				output.Write(" (");
->>>>>>> 09a9a117
+				output.Write(" ", BoxedTextColor.Text);
+				output.Write(TargetLabel, targetContainer, DecompilerReferenceFlags.Local, BoxedTextColor.Text);
+				output.Write(" (", BoxedTextColor.Text);
 				value.WriteTo(output, options);
 				output.Write(")", BoxedTextColor.Text);
 			}
