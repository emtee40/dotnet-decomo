<<<<<<< HEAD
﻿// Copyright (c) 2014 Daniel Grunwald
//
=======
﻿#nullable enable
// Copyright (c) 2014 Daniel Grunwald
// 
>>>>>>> 41c99e47
// Permission is hereby granted, free of charge, to any person obtaining a copy of this
// software and associated documentation files (the "Software"), to deal in the Software
// without restriction, including without limitation the rights to use, copy, modify, merge,
// publish, distribute, sublicense, and/or sell copies of the Software, and to permit persons
// to whom the Software is furnished to do so, subject to the following conditions:
//
// The above copyright notice and this permission notice shall be included in all copies or
// substantial portions of the Software.
//
// THE SOFTWARE IS PROVIDED "AS IS", WITHOUT WARRANTY OF ANY KIND, EXPRESS OR IMPLIED,
// INCLUDING BUT NOT LIMITED TO THE WARRANTIES OF MERCHANTABILITY, FITNESS FOR A PARTICULAR
// PURPOSE AND NONINFRINGEMENT. IN NO EVENT SHALL THE AUTHORS OR COPYRIGHT HOLDERS BE LIABLE
// FOR ANY CLAIM, DAMAGES OR OTHER LIABILITY, WHETHER IN AN ACTION OF CONTRACT, TORT OR
// OTHERWISE, ARISING FROM, OUT OF OR IN CONNECTION WITH THE SOFTWARE OR THE USE OR OTHER
// DEALINGS IN THE SOFTWARE.

using System;
using System.Collections.Generic;
using System.Diagnostics;
using System.Diagnostics.CodeAnalysis;
using System.Linq;
<<<<<<< HEAD
using ICSharpCode.Decompiler.IL.Transforms;
using ICSharpCode.Decompiler.Util;
=======
>>>>>>> 41c99e47

using ICSharpCode.Decompiler.IL.Transforms;
using ICSharpCode.Decompiler.Util;
namespace ICSharpCode.Decompiler.IL
{
	/// <summary>
	/// A container of IL blocks.
	/// Each block is an extended basic block (branches may only jump to the beginning of blocks, not into the middle),
	/// and only branches within this container may reference the blocks in this container.
	/// That means that viewed from the outside, the block container has a single entry point (but possibly multiple exit points),
	/// and the same holds for every block within the container.
	///
	/// All blocks in the container must perform unconditional control flow (falling through to the block end is not allowed).
	/// To exit the block container, use the 'leave' instruction.
	/// </summary>
	partial class BlockContainer : ILInstruction
	{
		public static readonly SlotInfo BlockSlot = new SlotInfo("Block", isCollection: true);
		public readonly InstructionCollection<Block> Blocks;

		public ContainerKind Kind { get; set; }
		public StackType ExpectedResultType { get; set; }

		int leaveCount;

		/// <summary>
		/// Gets the number of 'leave' instructions that target this BlockContainer.
		/// </summary>
		public int LeaveCount {
			get => leaveCount;
			internal set {
				leaveCount = value;
				InvalidateFlags();
			}
		}

<<<<<<< HEAD
		Block entryPoint;
=======
		Block? entryPoint;
>>>>>>> 41c99e47

		/// <summary>
		/// Gets the container's entry point. This is the first block in the Blocks collection.
		/// </summary>
		public Block EntryPoint {
			get {
				// HACK: While it's possible to have BlockContainers without entry point,
				// normally every container must have an entry point according to its invariant.
				// Thus it's easier on the transforms if this property returns a non-nullable EntryPoint.
				return entryPoint!;
			}
			private set {
				if (entryPoint != null && IsConnected)
					entryPoint.IncomingEdgeCount--;
				entryPoint = value;
				if (entryPoint != null && IsConnected)
					entryPoint.IncomingEdgeCount++;
			}
		}

		public BlockContainer(ContainerKind kind = ContainerKind.Normal, StackType expectedResultType = StackType.Void) : base(OpCode.BlockContainer)
		{
			this.Kind = kind;
			this.Blocks = new InstructionCollection<Block>(this, 0);
			this.ExpectedResultType = expectedResultType;
		}

		public override ILInstruction Clone()
		{
			BlockContainer clone = new BlockContainer();
			clone.AddILRange(this);
			clone.Blocks.AddRange(this.Blocks.Select(block => (Block)block.Clone()));
			// Adjust branch instructions to point to the new container
			foreach (var branch in clone.Descendants.OfType<Branch>())
			{
				if (branch.TargetBlock != null && branch.TargetBlock.Parent == this)
					branch.TargetBlock = clone.Blocks[branch.TargetBlock.ChildIndex];
			}
			foreach (var leave in clone.Descendants.OfType<Leave>())
			{
				if (leave.TargetContainer == this)
					leave.TargetContainer = clone;
			}
			return clone;
		}

		protected internal override void InstructionCollectionUpdateComplete()
		{
			base.InstructionCollectionUpdateComplete();
			this.EntryPoint = this.Blocks.FirstOrDefault()!;
		}

		protected override void Connected()
		{
			base.Connected();
			if (entryPoint != null)
				entryPoint.IncomingEdgeCount++;
		}

		protected override void Disconnected()
		{
			base.Disconnected();
			if (entryPoint != null)
				entryPoint.IncomingEdgeCount--;
		}

		public override void WriteTo(ITextOutput output, ILAstWritingOptions options)
		{
			WriteILRange(output, options);
<<<<<<< HEAD
			output.WriteDefinition("BlockContainer", this);
=======
			output.WriteLocalReference("BlockContainer", this, isDefinition: true);
>>>>>>> 41c99e47
			output.Write(' ');
			switch (Kind)
			{
				case ContainerKind.Loop:
					output.Write("(while-true) ");
					break;
				case ContainerKind.Switch:
					output.Write("(switch) ");
					break;
				case ContainerKind.While:
					output.Write("(while) ");
					break;
				case ContainerKind.DoWhile:
					output.Write("(do-while) ");
					break;
				case ContainerKind.For:
					output.Write("(for) ");
					break;
			}
			output.MarkFoldStart("{...}");
			output.WriteLine("{");
			output.Indent();
			foreach (var inst in Blocks)
			{
				if (inst.Parent == this)
				{
					inst.WriteTo(output, options);
				}
				else
				{
					output.Write("stale reference to ");
					output.WriteLocalReference(inst.Label, inst);
				}
				output.WriteLine();
				output.WriteLine();
			}
			output.Unindent();
			output.Write("}");
			output.MarkFoldEnd();
		}

		protected override int GetChildCount()
		{
			return Blocks.Count;
		}

		protected override ILInstruction GetChild(int index)
		{
			return Blocks[index];
		}

<<<<<<< HEAD
		protected override void SetChild(int index, ILInstruction value)
=======
		protected override void SetChild(int index, ILInstruction? value)
>>>>>>> 41c99e47
		{
			if (Blocks[index] != value)
				throw new InvalidOperationException("Cannot replace blocks in BlockContainer");
		}

		protected override SlotInfo GetChildSlot(int index)
		{
			return BlockSlot;
		}

		internal override void CheckInvariant(ILPhase phase)
		{
			base.CheckInvariant(phase);
			Debug.Assert(Blocks.Count > 0 && EntryPoint == Blocks[0]);
<<<<<<< HEAD
			Debug.Assert(!IsConnected || EntryPoint?.IncomingEdgeCount >= 1);
			Debug.Assert(EntryPoint == null || Parent is ILFunction || !ILRangeIsEmpty);
			Debug.Assert(Blocks.All(b => b.HasFlag(InstructionFlags.EndPointUnreachable)));
			Debug.Assert(Blocks.All(b => b.Kind == BlockKind.ControlFlow)); // this also implies that the blocks don't use FinalInstruction
			Debug.Assert(TopologicalSort(deleteUnreachableBlocks: true).Count == Blocks.Count, "Container should not have any unreachable blocks");
			Block bodyStartBlock;
			switch (Kind) {
=======
			Debug.Assert(!IsConnected || EntryPoint.IncomingEdgeCount >= 1);
			Debug.Assert(Parent is ILFunction || !ILRangeIsEmpty);
			Debug.Assert(Blocks.All(b => b.HasFlag(InstructionFlags.EndPointUnreachable)));
			Debug.Assert(Blocks.All(b => b.Kind == BlockKind.ControlFlow)); // this also implies that the blocks don't use FinalInstruction
			Debug.Assert(TopologicalSort(deleteUnreachableBlocks: true).Count == Blocks.Count, "Container should not have any unreachable blocks");
			Block? bodyStartBlock;
			switch (Kind)
			{
>>>>>>> 41c99e47
				case ContainerKind.Normal:
					break;
				case ContainerKind.Loop:
					Debug.Assert(EntryPoint.IncomingEdgeCount > 1);
					break;
				case ContainerKind.Switch:
					Debug.Assert(EntryPoint.Instructions.Count == 1);
					Debug.Assert(EntryPoint.Instructions[0] is SwitchInstruction);
					Debug.Assert(EntryPoint.IncomingEdgeCount == 1);
					break;
				case ContainerKind.While:
					Debug.Assert(EntryPoint.IncomingEdgeCount > 1);
					Debug.Assert(Blocks.Count >= 2);
					Debug.Assert(MatchConditionBlock(EntryPoint, out _, out bodyStartBlock));
					Debug.Assert(bodyStartBlock == Blocks[1]);
					break;
				case ContainerKind.DoWhile:
					Debug.Assert(EntryPoint.IncomingEdgeCount > 1);
					Debug.Assert(Blocks.Count >= 2);
					Debug.Assert(MatchConditionBlock(Blocks.Last(), out _, out bodyStartBlock));
					Debug.Assert(bodyStartBlock == EntryPoint);
					break;
				case ContainerKind.For:
					Debug.Assert(EntryPoint.IncomingEdgeCount == 2);
					Debug.Assert(Blocks.Count >= 3);
					Debug.Assert(MatchConditionBlock(EntryPoint, out _, out bodyStartBlock));
					Debug.Assert(MatchIncrementBlock(Blocks.Last()));
					Debug.Assert(bodyStartBlock == Blocks[1]);
					break;
			}
		}

		protected override InstructionFlags ComputeFlags()
		{
			InstructionFlags flags = InstructionFlags.ControlFlow;
			foreach (var block in Blocks)
			{
				flags |= block.Flags;
			}
			// The end point of the BlockContainer is only reachable if there's a leave instruction
			if (LeaveCount == 0)
				flags |= InstructionFlags.EndPointUnreachable;
			else
				flags &= ~InstructionFlags.EndPointUnreachable;
			return flags;
		}

		public override InstructionFlags DirectFlags {
			get {
				return InstructionFlags.ControlFlow;
			}
		}

		internal override bool CanInlineIntoSlot(int childIndex, ILInstruction expressionBeingMoved)
		{
			// Inlining into the entry-point is allowed as long as we're not moving code into a loop.
			// This is used to inline into the switch expression.
			return childIndex == 0 && this.EntryPoint.IncomingEdgeCount == 1;
		}

		internal override bool PrepareExtract(int childIndex, ExtractionContext ctx)
		{
			// Un-inlining from the entry-point is allowed as long as we're not moving code out of a loop
			return childIndex == 0 && this.EntryPoint.IncomingEdgeCount == 1;
		}

		/// <summary>
		/// Topologically sort the blocks.
		/// The new order is returned without modifying the BlockContainer.
		/// </summary>
		/// <param name="deleteUnreachableBlocks">If true, unreachable blocks are not included in the new order.</param>
		public List<Block> TopologicalSort(bool deleteUnreachableBlocks = false)
		{
			// Visit blocks in post-order
			BitSet visited = new BitSet(Blocks.Count);
			List<Block> postOrder = new List<Block>();
			Visit(EntryPoint);
			postOrder.Reverse();
<<<<<<< HEAD
			if (!deleteUnreachableBlocks) {
				for (int i = 0; i < Blocks.Count; i++) {
=======
			if (!deleteUnreachableBlocks)
			{
				for (int i = 0; i < Blocks.Count; i++)
				{
>>>>>>> 41c99e47
					if (!visited[i])
						postOrder.Add(Blocks[i]);
				}
			}
			return postOrder;

			void Visit(Block block)
			{
				Debug.Assert(block.Parent == this);
				if (!visited[block.ChildIndex])
				{
					visited[block.ChildIndex] = true;

<<<<<<< HEAD
					foreach (var branch in block.Descendants.OfType<Branch>()) {
						if (branch.TargetBlock.Parent == this) {
=======
					foreach (var branch in block.Descendants.OfType<Branch>())
					{
						if (branch.TargetBlock.Parent == this)
						{
>>>>>>> 41c99e47
							Visit(branch.TargetBlock);
						}
					}

					postOrder.Add(block);
				}
			};
<<<<<<< HEAD
		}

		/// <summary>
		/// Topologically sort the blocks.
		/// </summary>
		/// <param name="deleteUnreachableBlocks">If true, delete unreachable blocks.</param>
		public void SortBlocks(bool deleteUnreachableBlocks = false)
		{
			if (Blocks.Count < 2)
				return;

			var newOrder = TopologicalSort(deleteUnreachableBlocks);
			Debug.Assert(newOrder[0] == Blocks[0]);
			Blocks.ReplaceList(newOrder);
=======
>>>>>>> 41c99e47
		}

		/// <summary>
		/// Topologically sort the blocks.
		/// </summary>
		/// <param name="deleteUnreachableBlocks">If true, delete unreachable blocks.</param>
		public void SortBlocks(bool deleteUnreachableBlocks = false)
		{
			if (Blocks.Count < 2)
				return;

			var newOrder = TopologicalSort(deleteUnreachableBlocks);
			Debug.Assert(newOrder[0] == Blocks[0]);
			Blocks.ReplaceList(newOrder);
		}

		public static BlockContainer? FindClosestContainer(ILInstruction? inst)
		{
			while (inst != null)
			{
				if (inst is BlockContainer bc)
					return bc;
				inst = inst.Parent;
			}
			return null;
		}

		public static BlockContainer? FindClosestSwitchContainer(ILInstruction? inst)
		{
			while (inst != null)
			{
				if (inst is BlockContainer { Kind: ContainerKind.Switch } bc)
					return bc;
				inst = inst.Parent;
			}
			return null;
		}

		public bool MatchConditionBlock(Block block, [NotNullWhen(true)] out ILInstruction? condition, [NotNullWhen(true)] out Block? bodyStartBlock)
		{
			condition = null;
			bodyStartBlock = null;
			if (block.Instructions.Count != 1)
				return false;
			if (!block.Instructions[0].MatchIfInstruction(out condition, out var trueInst, out var falseInst))
				return false;
			return falseInst.MatchLeave(this) && trueInst.MatchBranch(out bodyStartBlock);
		}

		public bool MatchIncrementBlock(Block block)
		{
			if (block.Instructions.Count == 0)
				return false;
			if (!block.Instructions.Last().MatchBranch(EntryPoint))
				return false;
			return true;
		}

		/// <summary>
		/// If the container consists of a single block with a single instruction,
		/// returns that instruction.
		/// Otherwise returns the block, or the container itself if it has multiple blocks.
		/// </summary>
		public ILInstruction SingleInstruction()
		{
			if (Blocks.Count != 1)
				return this;
			if (Blocks[0].Instructions.Count != 1)
				return Blocks[0];
			return Blocks[0].Instructions[0];
		}
	}

	public enum ContainerKind
	{
		/// <summary>
		/// Normal container that contains control-flow blocks.
		/// </summary>
		Normal,
		/// <summary>
		/// A while-true loop.
		/// Continue is represented as branch to entry-point.
		/// Return/break is represented as leave.
		/// </summary>
		Loop,
		/// <summary>
		/// Container that has a switch instruction as entry-point.
		/// Goto case is represented as branch.
		/// Break is represented as leave.
		/// </summary>
		Switch,
		/// <summary>
		/// while-loop.
		/// The entry-point is a block consisting of a single if instruction
		/// that if true: jumps to the head of the loop body,
		/// if false: leaves the block.
		/// Continue is a branch to the entry-point.
		/// Break is a leave.
		/// </summary>
		While,
		/// <summary>
		/// do-while-loop.
		/// The entry-point is a block that is the head of the loop body.
		/// The last block consists of a single if instruction
		/// that if true: jumps to the head of the loop body,
		/// if false: leaves the block.
		/// Only the last block is allowed to jump to the entry-point.
		/// Continue is a branch to the last block.
		/// Break is a leave.
		/// </summary>
		DoWhile,
		/// <summary>
		/// for-loop.
		/// The entry-point is a block consisting of a single if instruction
		/// that if true: jumps to the head of the loop body,
		/// if false: leaves the block.
		/// The last block is the increment block.
		/// Only the last block is allowed to jump to the entry-point.
		/// Continue is a branch to the last block.
		/// Break is a leave.
		/// </summary>
		For
	}
}<|MERGE_RESOLUTION|>--- conflicted
+++ resolved
@@ -1,11 +1,6 @@
-<<<<<<< HEAD
-﻿// Copyright (c) 2014 Daniel Grunwald
-//
-=======
 ﻿#nullable enable
 // Copyright (c) 2014 Daniel Grunwald
-// 
->>>>>>> 41c99e47
+//
 // Permission is hereby granted, free of charge, to any person obtaining a copy of this
 // software and associated documentation files (the "Software"), to deal in the Software
 // without restriction, including without limitation the rights to use, copy, modify, merge,
@@ -27,11 +22,6 @@
 using System.Diagnostics;
 using System.Diagnostics.CodeAnalysis;
 using System.Linq;
-<<<<<<< HEAD
-using ICSharpCode.Decompiler.IL.Transforms;
-using ICSharpCode.Decompiler.Util;
-=======
->>>>>>> 41c99e47
 
 using ICSharpCode.Decompiler.IL.Transforms;
 using ICSharpCode.Decompiler.Util;
@@ -68,11 +58,7 @@
 			}
 		}
 
-<<<<<<< HEAD
-		Block entryPoint;
-=======
 		Block? entryPoint;
->>>>>>> 41c99e47
 
 		/// <summary>
 		/// Gets the container's entry point. This is the first block in the Blocks collection.
@@ -142,11 +128,7 @@
 		public override void WriteTo(ITextOutput output, ILAstWritingOptions options)
 		{
 			WriteILRange(output, options);
-<<<<<<< HEAD
 			output.WriteDefinition("BlockContainer", this);
-=======
-			output.WriteLocalReference("BlockContainer", this, isDefinition: true);
->>>>>>> 41c99e47
 			output.Write(' ');
 			switch (Kind)
 			{
@@ -178,7 +160,7 @@
 				else
 				{
 					output.Write("stale reference to ");
-					output.WriteLocalReference(inst.Label, inst);
+					output.WriteReference(inst.Label, inst, isLocal: true);
 				}
 				output.WriteLine();
 				output.WriteLine();
@@ -198,11 +180,7 @@
 			return Blocks[index];
 		}
 
-<<<<<<< HEAD
-		protected override void SetChild(int index, ILInstruction value)
-=======
 		protected override void SetChild(int index, ILInstruction? value)
->>>>>>> 41c99e47
 		{
 			if (Blocks[index] != value)
 				throw new InvalidOperationException("Cannot replace blocks in BlockContainer");
@@ -217,15 +195,6 @@
 		{
 			base.CheckInvariant(phase);
 			Debug.Assert(Blocks.Count > 0 && EntryPoint == Blocks[0]);
-<<<<<<< HEAD
-			Debug.Assert(!IsConnected || EntryPoint?.IncomingEdgeCount >= 1);
-			Debug.Assert(EntryPoint == null || Parent is ILFunction || !ILRangeIsEmpty);
-			Debug.Assert(Blocks.All(b => b.HasFlag(InstructionFlags.EndPointUnreachable)));
-			Debug.Assert(Blocks.All(b => b.Kind == BlockKind.ControlFlow)); // this also implies that the blocks don't use FinalInstruction
-			Debug.Assert(TopologicalSort(deleteUnreachableBlocks: true).Count == Blocks.Count, "Container should not have any unreachable blocks");
-			Block bodyStartBlock;
-			switch (Kind) {
-=======
 			Debug.Assert(!IsConnected || EntryPoint.IncomingEdgeCount >= 1);
 			Debug.Assert(Parent is ILFunction || !ILRangeIsEmpty);
 			Debug.Assert(Blocks.All(b => b.HasFlag(InstructionFlags.EndPointUnreachable)));
@@ -234,7 +203,6 @@
 			Block? bodyStartBlock;
 			switch (Kind)
 			{
->>>>>>> 41c99e47
 				case ContainerKind.Normal:
 					break;
 				case ContainerKind.Loop:
@@ -313,15 +281,10 @@
 			List<Block> postOrder = new List<Block>();
 			Visit(EntryPoint);
 			postOrder.Reverse();
-<<<<<<< HEAD
-			if (!deleteUnreachableBlocks) {
-				for (int i = 0; i < Blocks.Count; i++) {
-=======
 			if (!deleteUnreachableBlocks)
 			{
 				for (int i = 0; i < Blocks.Count; i++)
 				{
->>>>>>> 41c99e47
 					if (!visited[i])
 						postOrder.Add(Blocks[i]);
 				}
@@ -335,15 +298,10 @@
 				{
 					visited[block.ChildIndex] = true;
 
-<<<<<<< HEAD
-					foreach (var branch in block.Descendants.OfType<Branch>()) {
-						if (branch.TargetBlock.Parent == this) {
-=======
 					foreach (var branch in block.Descendants.OfType<Branch>())
 					{
 						if (branch.TargetBlock.Parent == this)
 						{
->>>>>>> 41c99e47
 							Visit(branch.TargetBlock);
 						}
 					}
@@ -351,23 +309,6 @@
 					postOrder.Add(block);
 				}
 			};
-<<<<<<< HEAD
-		}
-
-		/// <summary>
-		/// Topologically sort the blocks.
-		/// </summary>
-		/// <param name="deleteUnreachableBlocks">If true, delete unreachable blocks.</param>
-		public void SortBlocks(bool deleteUnreachableBlocks = false)
-		{
-			if (Blocks.Count < 2)
-				return;
-
-			var newOrder = TopologicalSort(deleteUnreachableBlocks);
-			Debug.Assert(newOrder[0] == Blocks[0]);
-			Blocks.ReplaceList(newOrder);
-=======
->>>>>>> 41c99e47
 		}
 
 		/// <summary>
