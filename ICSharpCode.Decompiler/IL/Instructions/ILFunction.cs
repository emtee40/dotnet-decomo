--- conflicted
+++ resolved
@@ -21,17 +21,17 @@
 using System.Collections.Generic;
 using System.Diagnostics;
 using System.Linq;
-<<<<<<< HEAD
 using System.Collections.Immutable;
 using dnlib.DotNet;
 using dnSpy.Contracts.Decompiler;
 using dnSpy.Contracts.Text;
-=======
-
->>>>>>> 09a9a117
+
 using ICSharpCode.Decompiler.IL.Transforms;
 using ICSharpCode.Decompiler.TypeSystem;
 using ICSharpCode.Decompiler.Util;
+
+using IMethod = ICSharpCode.Decompiler.TypeSystem.IMethod;
+using IType = ICSharpCode.Decompiler.TypeSystem.IType;
 
 namespace ICSharpCode.Decompiler.IL
 {
@@ -48,11 +48,7 @@
 		/// Gets the generic context of this function.
 		/// </summary>
 		public readonly GenericContext GenericContext;
-<<<<<<< HEAD
-		public readonly dnlib.DotNet.MethodDef DnlibMethod;
-=======
-		public readonly dnlib.DotNet.MethodDef? CecilMethod;
->>>>>>> 09a9a117
+		public readonly dnlib.DotNet.MethodDef? DnlibMethod;
 
 		/// <summary>
 		/// Gets the name of this function, usually this returns the name from metadata.
@@ -222,11 +218,7 @@
 		{
 			this.Body = body;
 			this.Method = method;
-<<<<<<< HEAD
-			this.DnlibMethod = (MethodDef)method.MetadataToken;
-=======
-			this.CecilMethod = (dnlib.DotNet.MethodDef?)method.MetadataToken;
->>>>>>> 09a9a117
+			this.DnlibMethod = (MethodDef?)method.MetadataToken;
 			this.Name = method.Name;
 			this.CodeSize = codeSize;
 			this.GenericContext = genericContext;
@@ -296,14 +288,9 @@
 		{
 			WriteILRange(output, options);
 			output.Write(OpCode);
-<<<<<<< HEAD
-			if (Method != null) {
+			if (Method != null)
+			{
 				output.Write(" ", BoxedTextColor.Text);
-=======
-			if (Method != null)
-			{
-				output.Write(' ');
->>>>>>> 09a9a117
 				Method.WriteTo(output);
 			}
 			switch (kind)
@@ -315,67 +302,40 @@
 					output.Write(".local", BoxedTextColor.Text);
 					break;
 			}
-<<<<<<< HEAD
-			if (DelegateType != null) {
+			if (DelegateType != null)
+			{
 				output.Write("[", BoxedTextColor.Text);
-=======
-			if (DelegateType != null)
-			{
-				output.Write("[");
->>>>>>> 09a9a117
 				DelegateType.WriteTo(output);
 				output.Write("]", BoxedTextColor.Text);
 			}
 			output.WriteLine(" {", BoxedTextColor.Text);
 			output.IncreaseIndent();
 
-<<<<<<< HEAD
-			if (IsAsync) {
+			if (IsAsync)
+			{
 				output.WriteLine(".async", BoxedTextColor.Text);
 			}
-			if (IsIterator) {
+			if (IsIterator)
+			{
 				output.WriteLine(".iterator", BoxedTextColor.Text);
 			}
-			if (DeclarationScope != null) {
+			if (DeclarationScope != null)
+			{
 				output.Write("declared as " + Name + " in ", BoxedTextColor.Text);
 				output.Write(DeclarationScope.EntryPoint.Label, DeclarationScope, DecompilerReferenceFlags.Local, BoxedTextColor.Text);
 				output.WriteLine();
 			}
 
-			foreach (var variable in Variables) {
-=======
-			if (IsAsync)
-			{
-				output.WriteLine(".async");
-			}
-			if (IsIterator)
-			{
-				output.WriteLine(".iterator");
-			}
-			if (DeclarationScope != null)
-			{
-				output.Write("declared as " + Name + " in ");
-				output.WriteReference(DeclarationScope.EntryPoint.Label, DeclarationScope, true);
-				output.WriteLine();
-			}
-
-			output.MarkFoldStart(Variables.Count + " variable(s)", true);
 			foreach (var variable in Variables)
 			{
->>>>>>> 09a9a117
 				variable.WriteDefinitionTo(output);
 				output.WriteLine();
 			}
 			output.WriteLine();
 
-<<<<<<< HEAD
-			foreach (string warning in Warnings) {
+			foreach (string warning in Warnings)
+			{
 				output.WriteLine("//" + warning, BoxedTextColor.Text);
-=======
-			foreach (string warning in Warnings)
-			{
-				output.WriteLine("//" + warning);
->>>>>>> 09a9a117
 			}
 
 			body.WriteTo(output, options);
@@ -390,14 +350,9 @@
 			if (options.ShowILRanges)
 			{
 				var unusedILRanges = FindUnusedILRanges();
-<<<<<<< HEAD
-				if (!unusedILRanges.IsEmpty) {
-					output.Write("// Unused IL Ranges: ", BoxedTextColor.Text);
-=======
 				if (!unusedILRanges.IsEmpty)
 				{
-					output.Write("// Unused IL Ranges: ");
->>>>>>> 09a9a117
+					output.Write("// Unused IL Ranges: ", BoxedTextColor.Text);
 					output.Write(string.Join(", ", unusedILRanges.Intervals.Select(
 						range => $"[{range.Start:x4}..{range.InclusiveEnd:x4}]")), BoxedTextColor.Text);
 					output.WriteLine();
