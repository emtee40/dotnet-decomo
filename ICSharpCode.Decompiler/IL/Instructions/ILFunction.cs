﻿// Copyright (c) 2014 Daniel Grunwald
//
// Permission is hereby granted, free of charge, to any person obtaining a copy of this
// software and associated documentation files (the "Software"), to deal in the Software
// without restriction, including without limitation the rights to use, copy, modify, merge,
// publish, distribute, sublicense, and/or sell copies of the Software, and to permit persons
// to whom the Software is furnished to do so, subject to the following conditions:
//
// The above copyright notice and this permission notice shall be included in all copies or
// substantial portions of the Software.
//
// THE SOFTWARE IS PROVIDED "AS IS", WITHOUT WARRANTY OF ANY KIND, EXPRESS OR IMPLIED,
// INCLUDING BUT NOT LIMITED TO THE WARRANTIES OF MERCHANTABILITY, FITNESS FOR A PARTICULAR
// PURPOSE AND NONINFRINGEMENT. IN NO EVENT SHALL THE AUTHORS OR COPYRIGHT HOLDERS BE LIABLE
// FOR ANY CLAIM, DAMAGES OR OTHER LIABILITY, WHETHER IN AN ACTION OF CONTRACT, TORT OR
// OTHERWISE, ARISING FROM, OUT OF OR IN CONNECTION WITH THE SOFTWARE OR THE USE OR OTHER
// DEALINGS IN THE SOFTWARE.

using System;
using System.Collections.Generic;
using ICSharpCode.Decompiler.IL.Transforms;
using System.Linq;
using ICSharpCode.Decompiler.TypeSystem;
using ICSharpCode.Decompiler.Util;
using System.Diagnostics;

namespace ICSharpCode.Decompiler.IL
{
	partial class ILFunction
	{
		public readonly IMethod Method;
		public readonly GenericContext GenericContext;
		public readonly dnlib.DotNet.MethodDef CecilMethod;
		public readonly int CodeSize;
		public readonly ILVariableCollection Variables;

		/// <summary>
		/// List of warnings of ILReader.
		/// </summary>
		public List<string> Warnings { get; } = new List<string>();

		/// <summary>
		/// Gets whether this function is a decompiled iterator (is using yield).
		/// This flag gets set by the YieldReturnDecompiler.
		///
		/// If set, the 'return' instruction has the semantics of 'yield break;'
		/// instead of a normal return.
		/// </summary>
		public bool IsIterator;

		public bool StateMachineCompiledWithMono;

		/// <summary>
		/// Gets whether this function is async.
		/// This flag gets set by the AsyncAwaitDecompiler.
		/// </summary>
		public bool IsAsync { get => AsyncReturnType != null; }

		/// <summary>
		/// Return element type -- if the async method returns Task{T}, this field stores T.
		/// If the async method returns Task or void, this field stores void.
		/// </summary>
		public IType AsyncReturnType;

		/// <summary>
		/// If this is an expression tree or delegate, returns the expression tree type Expression{T} or T.
		/// T is the delegate type that matches the signature of this method.
		/// </summary>
		public IType DelegateType;

		public bool IsExpressionTree => DelegateType != null && DelegateType.FullName == "System.Linq.Expressions.Expression" && DelegateType.TypeParameterCount == 1;

		public readonly IType ReturnType;

		public readonly IReadOnlyList<IParameter> Parameters;

		public ILFunction(IMethod method, dnlib.DotNet.MethodDef cecilMethod, GenericContext genericContext, ILInstruction body) : base(OpCode.ILFunction)
		{
			this.Body = body;
			this.Method = method;
			this.CecilMethod = cecilMethod;
<<<<<<< HEAD
			this.CodeSize = cecilMethod?.Body?.GetCodeSize() ?? 0;
=======
			this.GenericContext = genericContext;
>>>>>>> 2c984108
			this.ReturnType = Method?.ReturnType;
			this.Parameters = Method?.Parameters;
			this.Variables = new ILVariableCollection(this);
		}

		public ILFunction(IType returnType, IReadOnlyList<IParameter> parameters, GenericContext genericContext, ILInstruction body) : base(OpCode.ILFunction)
		{
			this.Body = body;
			this.ReturnType = returnType;
			this.Parameters = parameters;
			this.GenericContext = genericContext;
			this.Variables = new ILVariableCollection(this);
		}

		internal override void CheckInvariant(ILPhase phase)
		{
			for (int i = 0; i < Variables.Count; i++) {
				Debug.Assert(Variables[i].Function == this);
				Debug.Assert(Variables[i].IndexInFunction == i);
			}
			base.CheckInvariant(phase);
		}

		void CloneVariables()
		{
			throw new NotSupportedException("ILFunction.CloneVariables is currently not supported!");
		}

		public override void WriteTo(ITextOutput output, ILAstWritingOptions options)
		{
			ILRange.WriteTo(output, options);
			output.Write(OpCode);
			if (Method != null) {
				output.Write(' ');
				Method.WriteTo(output);
			}
			if (IsExpressionTree) {
				output.Write(".ET");
			}
			if (DelegateType != null) {
				output.Write("[");
				DelegateType.WriteTo(output);
				output.Write("]");
			}
			output.WriteLine(" {");
			output.Indent();

			if (IsAsync) {
				output.WriteLine(".async");
			}
			if (IsIterator) {
				output.WriteLine(".iterator");
			}

			output.MarkFoldStart(Variables.Count + " variable(s)", true);
			foreach (var variable in Variables) {
				variable.WriteDefinitionTo(output);
				output.WriteLine();
			}
			output.MarkFoldEnd();
			output.WriteLine();

			foreach (string warning in Warnings) {
				output.WriteLine("//" + warning);
			}

			body.WriteTo(output, options);
			output.WriteLine();

			if (options.ShowILRanges) {
				var unusedILRanges = FindUnusedILRanges();
				if (!unusedILRanges.IsEmpty) {
					output.Write("// Unused IL Ranges: ");
					output.Write(string.Join(", ", unusedILRanges.Intervals.Select(
						range => $"[{range.Start:x4}..{range.InclusiveEnd:x4}]")));
					output.WriteLine();
				}
			}

			output.Unindent();
			output.WriteLine("}");
		}

		LongSet FindUnusedILRanges()
		{
			var usedILRanges = new List<LongInterval>();
			MarkUsedILRanges(body);
			return new LongSet(new LongInterval(0, CodeSize)).ExceptWith(new LongSet(usedILRanges));

			void MarkUsedILRanges(ILInstruction inst)
			{
				if (CSharp.SequencePointBuilder.HasUsableILRange(inst)) {
					usedILRanges.Add(new LongInterval(inst.ILRange.Start, inst.ILRange.End));
				}
				if (!(inst is ILFunction)) {
					foreach (var child in inst.Children) {
						MarkUsedILRanges(child);
					}
				}
			}
		}

		protected override InstructionFlags ComputeFlags()
		{
			// Creating a lambda may throw OutOfMemoryException
			// We intentionally don't propagate any flags from the lambda body!
			return InstructionFlags.MayThrow | InstructionFlags.ControlFlow;
		}

		public override InstructionFlags DirectFlags {
			get {
				return InstructionFlags.MayThrow | InstructionFlags.ControlFlow;
			}
		}

		/// <summary>
		/// Apply a list of transforms to this function.
		/// </summary>
		public void RunTransforms(IEnumerable<IILTransform> transforms, ILTransformContext context)
		{
			this.CheckInvariant(ILPhase.Normal);
			foreach (var transform in transforms) {
				context.CancellationToken.ThrowIfCancellationRequested();
				if (transform is BlockILTransform blockTransform) {
					context.StepStartGroup(blockTransform.ToString());
				} else {
					context.StepStartGroup(transform.GetType().Name);
				}
				transform.Run(this, context);
				this.CheckInvariant(ILPhase.Normal);
				context.StepEndGroup(keepIfEmpty: true);
			}
		}

		public ILVariable RegisterVariable(VariableKind kind, IType type, string name = null)
		{
			int index = Variables.Where(v => v.Kind == kind).MaxOrDefault(v => v.Index, -1) + 1;
			var variable = new ILVariable(kind, type, index);
			if (string.IsNullOrWhiteSpace(name)) {
				switch (kind) {
					case VariableKind.Local:
					case VariableKind.ForeachLocal:
						name = "V_";
						break;
					case VariableKind.Parameter:
						name = "P_";
						break;
					case VariableKind.Exception:
						name = "E_";
						break;
					case VariableKind.StackSlot:
						name = "S_";
						break;
					case VariableKind.InitializerTarget:
						name = "I_";
						break;
					default:
						throw new NotSupportedException();
				}
				name += index;
				variable.HasGeneratedName = true;
			}
			variable.Name = name;
			Variables.Add(variable);
			return variable;
		}

		/// <summary>
		/// Recombine split variables by replacing all occurrences of variable2 with variable1.
		/// </summary>
		internal void RecombineVariables(ILVariable variable1, ILVariable variable2)
		{
			Debug.Assert(ILVariableEqualityComparer.Instance.Equals(variable1, variable2));
			foreach (var ldloc in variable2.LoadInstructions.ToArray()) {
				ldloc.Variable = variable1;
			}
			foreach (var store in variable2.StoreInstructions.ToArray()) {
				store.Variable = variable1;
			}
			foreach (var ldloca in variable2.AddressInstructions.ToArray()) {
				ldloca.Variable = variable1;
			}
			bool ok = Variables.Remove(variable2);
			Debug.Assert(ok);
		}
	}
}<|MERGE_RESOLUTION|>--- conflicted
+++ resolved
@@ -79,11 +79,8 @@
 			this.Body = body;
 			this.Method = method;
 			this.CecilMethod = cecilMethod;
-<<<<<<< HEAD
 			this.CodeSize = cecilMethod?.Body?.GetCodeSize() ?? 0;
-=======
 			this.GenericContext = genericContext;
->>>>>>> 2c984108
 			this.ReturnType = Method?.ReturnType;
 			this.Parameters = Method?.Parameters;
 			this.Variables = new ILVariableCollection(this);
