﻿// Copyright (c) 2014 Daniel Grunwald
//
// Permission is hereby granted, free of charge, to any person obtaining a copy of this
// software and associated documentation files (the "Software"), to deal in the Software
// without restriction, including without limitation the rights to use, copy, modify, merge,
// publish, distribute, sublicense, and/or sell copies of the Software, and to permit persons
// to whom the Software is furnished to do so, subject to the following conditions:
//
// The above copyright notice and this permission notice shall be included in all copies or
// substantial portions of the Software.
//
// THE SOFTWARE IS PROVIDED "AS IS", WITHOUT WARRANTY OF ANY KIND, EXPRESS OR IMPLIED,
// INCLUDING BUT NOT LIMITED TO THE WARRANTIES OF MERCHANTABILITY, FITNESS FOR A PARTICULAR
// PURPOSE AND NONINFRINGEMENT. IN NO EVENT SHALL THE AUTHORS OR COPYRIGHT HOLDERS BE LIABLE
// FOR ANY CLAIM, DAMAGES OR OTHER LIABILITY, WHETHER IN AN ACTION OF CONTRACT, TORT OR
// OTHERWISE, ARISING FROM, OUT OF OR IN CONNECTION WITH THE SOFTWARE OR THE USE OR OTHER
// DEALINGS IN THE SOFTWARE.

using System;
using System.Collections.Generic;
using System.Linq;
using System.Collections.Immutable;
using System.Diagnostics;
using System.Collections;
using System.Threading;
using dnlib.DotNet.Emit;
<<<<<<< HEAD
using dnSpy.Contracts.Decompiler;
=======

using ICSharpCode.Decompiler.Disassembler;
>>>>>>> 09a9a117
using ICSharpCode.Decompiler.TypeSystem;
using ICSharpCode.Decompiler.Util;

using ArrayType = ICSharpCode.Decompiler.TypeSystem.ArrayType;
using ByReferenceType = ICSharpCode.Decompiler.TypeSystem.ByReferenceType;
using PinnedType = ICSharpCode.Decompiler.TypeSystem.Implementation.PinnedType;

namespace ICSharpCode.Decompiler.IL
{
	/// <summary>
	/// Reads IL bytecodes and converts them into ILAst instructions.
	/// </summary>
	/// <remarks>
	/// Instances of this class are not thread-safe. Use separate instances to decompile multiple members in parallel.
	/// </remarks>
	public class ILReader
	{
		readonly ICompilation compilation;
		readonly MetadataModule module;
		readonly dnlib.DotNet.ModuleDef metadata;

		public bool UseDebugSymbols { get; set; }
		public DebugInfo.IDebugInfoProvider DebugInfo { get; set; }
		public List<string> Warnings { get; } = new List<string>();

		// List of candidate locations for sequence points. Includes empty il stack locations, any nop instructions, and the instruction following
		// a call instruction.
		public List<int> SequencePointCandidates { get; private set; }

		/// <summary>
		/// Creates a new ILReader instance.
		/// </summary>
		/// <param name="module">
		/// The module used to resolve metadata tokens in the type system.
		/// </param>
		public ILReader(MetadataModule module)
		{
			if (module == null)
				throw new ArgumentNullException(nameof(module));
			this.module = module;
			this.compilation = module.Compilation;
			this.metadata = module.metadata;
			this.SequencePointCandidates = new List<int>();
		}

		GenericContext genericContext;
		IMethod method;
		CilBody body;
		dnlib.DotNet.MethodDef methodDef;
		StackType methodReturnStackType;
		Instruction currentInstruction;
		int nextInstructionIndex;
		ImmutableStack<ILVariable> currentStack;
		ILVariable[] parameterVariables;
		ILVariable[] localVariables;
		BitArray isBranchTarget;
		BlockContainer mainContainer;
		List<ILInstruction> instructionBuilder;
		int currentInstructionStart;

		// Dictionary that stores stacks for each IL instruction
		Dictionary<int, ImmutableStack<ILVariable>> stackByOffset;
		Dictionary<ExceptionHandler, ILVariable> variableByExceptionHandler;
		UnionFind<ILVariable> unionFind;
		List<(ILVariable, ILVariable)> stackMismatchPairs;
		IEnumerable<ILVariable> stackVariables;

		void Init(dnlib.DotNet.MethodDef methodDef, GenericContext genericContext)
		{
			if (methodDef == null)
				throw new ArgumentNullException(nameof(methodDef));
			this.methodDef = methodDef;
			this.method = module.GetDefinition(methodDef);
			if (genericContext.ClassTypeParameters == null && genericContext.MethodTypeParameters == null)
			{
				// no generic context specified: use the method's own type parameters
				genericContext = new GenericContext(method);
			}
			else
			{
				// generic context specified, so specialize the method for it:
				this.method = this.method.Specialize(genericContext.ToSubstitution());
			}
			this.genericContext = genericContext;
			this.body = methodDef.Body;
			this.currentInstruction = null;
			this.nextInstructionIndex = 0;
			this.currentStack = ImmutableStack<ILVariable>.Empty;
			this.unionFind = new UnionFind<ILVariable>();
			this.stackMismatchPairs = new List<(ILVariable, ILVariable)>();
			this.methodReturnStackType = method.ReturnType.GetStackType();
			InitParameterVariables();
			this.localVariables = body.Variables.SelectArray(CreateILVariable);
			foreach (var v in localVariables)
			{
				v.InitialValueIsInitialized = body.InitLocals;
				v.UsesInitialValue = true;
			}
			this.mainContainer = new BlockContainer(expectedResultType: methodReturnStackType);
			this.instructionBuilder = new List<ILInstruction>();
			this.isBranchTarget = new BitArray(body.GetCodeSize());
			this.stackByOffset = new Dictionary<int, ImmutableStack<ILVariable>>();
			this.variableByExceptionHandler = new Dictionary<ExceptionHandler, ILVariable>();
		}

		dnlib.DotNet.IMDTokenProvider ReadAndDecodeMetadataToken()
		{
			if (currentInstruction.Operand is dnlib.DotNet.IMDTokenProvider mdTokenProvider)
			{
				return mdTokenProvider;
			}
			throw new BadImageFormatException("Invalid metadata token");
		}

		IType ReadAndDecodeTypeReference()
		{
			var typeReference = (dnlib.DotNet.ITypeDefOrRef)ReadAndDecodeMetadataToken();
			return module.ResolveType(typeReference, genericContext);
		}

		IMethod ReadAndDecodeMethodReference()
		{
			var methodReference = (dnlib.DotNet.IMethod)ReadAndDecodeMetadataToken();
			return module.ResolveMethod(methodReference, genericContext);
		}

		IField ReadAndDecodeFieldReference()
		{
			var fieldReference = ReadAndDecodeMetadataToken();
			var f = module.ResolveEntity(fieldReference, genericContext) as IField;
			if (f == null)
				throw new BadImageFormatException("Invalid field token");
			return f;
		}

		void InitParameterVariables()
		{
			parameterVariables = new ILVariable[GetPopCount(OpCode.Call, methodDef)];
			int paramIndex = 0;
			foreach (var p in methodDef.Parameters)
				parameterVariables[paramIndex++] = CreateILVariable(p);
			Debug.Assert(paramIndex == parameterVariables.Length);
		}

		ILVariable CreateILVariable(Local v)
		{
			VariableKind kind = IsPinned(v.Type) ? VariableKind.PinnedLocal : VariableKind.Local;

			IType localType = module.ResolveType(v.Type, genericContext);
			if (kind == VariableKind.PinnedLocal && localType.SkipModifiers() is PinnedType pinnedType)
				localType = pinnedType.ElementType;

			ILVariable ilVar = new ILVariable(kind, localType, v.Index);
<<<<<<< HEAD
			ilVar.OriginalVariable = v;
			if (!UseDebugSymbols || v.Name == null) {
=======
			if (!UseDebugSymbols || v.Name == null)
			{
>>>>>>> 09a9a117
				ilVar.Name = "V_" + v.Index;
				ilVar.HasGeneratedName = true;
			}
			else if (string.IsNullOrWhiteSpace(v.Name))
			{
				ilVar.Name = "V_" + v.Index;
				ilVar.HasGeneratedName = true;
			}
			else
			{
				ilVar.Name = v.Name;
			}
			return ilVar;
		}

		bool IsPinned(dnlib.DotNet.TypeSig type)
		{
			while (type is dnlib.DotNet.ModifierSig)
			{
				type = type.Next;
			}
			return type.IsPinned;
		}

		ILVariable CreateILVariable(dnlib.DotNet.Parameter p)
		{
			IType parameterType;
			bool isRefReadOnly;
<<<<<<< HEAD
			if (p.IsHiddenThisParameter) {
				parameterType = module.ResolveType(p.Type, genericContext);
=======
			if (p.IsHiddenThisParameter)
			{
				ITypeDefinition def = module.ResolveType(methodDef.DeclaringType, genericContext).GetDefinition();
				if (def != null && def.TypeParameterCount > 0)
				{
					parameterType = new ParameterizedType(def, def.TypeArguments);
					if (def.IsReferenceType == false)
					{
						parameterType = new ByReferenceType(parameterType);
					}
				}
				else
				{
					parameterType = module.ResolveType(p.Type, genericContext);
				}
>>>>>>> 09a9a117
				isRefReadOnly = method.ThisIsRefReadOnly;
			}
			else
			{
				var param = method.Parameters[p.MethodSigIndex];
				parameterType = param.Type;
				isRefReadOnly = param.IsIn;
			}

			var ilVar = new ILVariable(VariableKind.Parameter, parameterType, p.MethodSigIndex == -2 ? -1 : p.MethodSigIndex);
			ilVar.IsRefReadOnly = isRefReadOnly;
			ilVar.OriginalParameter = p;
			Debug.Assert(ilVar.StoreCount == 1); // count the initial store when the method is called with an argument
			if (p.IsHiddenThisParameter)
				ilVar.Name = "this";
			else if (string.IsNullOrEmpty(p.Name))
				ilVar.Name = "P_" + p.MethodSigIndex;
			else
				ilVar.Name = p.Name;
			return ilVar;
		}

		/// <summary>
		/// Warn when invalid IL is detected.
		/// ILSpy should be able to handle invalid IL; but this method can be helpful for debugging the ILReader,
		/// as this method should not get called when processing valid IL.
		/// </summary>
		void Warn(string message)
		{
			Warnings.Add(string.Format("IL_{0:X4}: {1}", currentInstructionStart, message));
		}

		ImmutableStack<ILVariable> MergeStacks(ImmutableStack<ILVariable> a, ImmutableStack<ILVariable> b)
		{
			if (CheckStackCompatibleWithoutAdjustments(a, b))
			{
				// We only need to union the input variables, but can
				// otherwise re-use the existing stack.
				ImmutableStack<ILVariable> output = a;
				while (!a.IsEmpty && !b.IsEmpty)
				{
					Debug.Assert(a.Peek().StackType == b.Peek().StackType);
					unionFind.Merge(a.Peek(), b.Peek());
					a = a.Pop();
					b = b.Pop();
				}
				return output;
			}
			else if (a.Count() != b.Count())
			{
				// Let's not try to merge mismatched stacks.
				Warn("Incompatible stack heights: " + a.Count() + " vs " + b.Count());
				return a;
			}
			else
			{
				// The more complex case where the stacks don't match exactly.
				var output = new List<ILVariable>();
				while (!a.IsEmpty && !b.IsEmpty)
				{
					var varA = a.Peek();
					var varB = b.Peek();
					if (varA.StackType == varB.StackType)
					{
						unionFind.Merge(varA, varB);
						output.Add(varA);
					}
					else
					{
						if (!IsValidTypeStackTypeMerge(varA.StackType, varB.StackType))
						{
							Warn("Incompatible stack types: " + varA.StackType + " vs " + varB.StackType);
						}
						if (varA.StackType > varB.StackType)
						{
							output.Add(varA);
							// every store to varB should also store to varA
							stackMismatchPairs.Add((varB, varA));
						}
						else
						{
							output.Add(varB);
							// every store to varA should also store to varB
							stackMismatchPairs.Add((varA, varB));
						}
					}
					a = a.Pop();
					b = b.Pop();
				}
				// because we built up output by popping from the input stacks, we need to reverse it to get back the original order
				output.Reverse();
				return ImmutableStack.CreateRange(output);
			}
		}

		static bool CheckStackCompatibleWithoutAdjustments(ImmutableStack<ILVariable> a, ImmutableStack<ILVariable> b)
		{
			while (!a.IsEmpty && !b.IsEmpty)
			{
				if (a.Peek().StackType != b.Peek().StackType)
					return false;
				a = a.Pop();
				b = b.Pop();
			}
			return a.IsEmpty && b.IsEmpty;
		}

		private bool IsValidTypeStackTypeMerge(StackType stackType1, StackType stackType2)
		{
			if (stackType1 == StackType.I && stackType2 == StackType.I4)
				return true;
			if (stackType1 == StackType.I4 && stackType2 == StackType.I)
				return true;
			if (stackType1 == StackType.F4 && stackType2 == StackType.F8)
				return true;
			if (stackType1 == StackType.F8 && stackType2 == StackType.F4)
				return true;
			// allow merging unknown type with any other type
			return stackType1 == StackType.Unknown || stackType2 == StackType.Unknown;
		}

		/// <summary>
		/// Stores the given stack for a branch to `offset`.
		///
		/// The stack may be modified if stack adjustments are necessary. (e.g. implicit I4->I conversion)
		/// </summary>
		void StoreStackForOffset(int offset, ref ImmutableStack<ILVariable> stack)
		{
			if (stackByOffset.TryGetValue(offset, out var existing))
			{
				stack = MergeStacks(existing, stack);
				if (stack != existing)
					stackByOffset[offset] = stack;
			}
			else
			{
				stackByOffset.Add(offset, stack);
			}
		}

		void ReadInstructions(CancellationToken cancellationToken)
		{
			// Fill isBranchTarget and branchStackDict based on exception handlers
			foreach (var eh in body.ExceptionHandlers)
			{
				ImmutableStack<ILVariable> ehStack = null;
				if (eh.HandlerType == ExceptionHandlerType.Catch)
				{
					var v = new ILVariable(VariableKind.ExceptionStackSlot, module.ResolveType(eh.CatchType, genericContext), (int)eh.HandlerStart.Offset)
					{
						Name = "E_" + eh.HandlerStart.Offset,
						HasGeneratedName = true
					};
					variableByExceptionHandler.Add(eh, v);
					ehStack = ImmutableStack.Create(v);
				}
				else if (eh.HandlerType == ExceptionHandlerType.Filter)
				{
					var v = new ILVariable(VariableKind.ExceptionStackSlot, compilation.FindType(KnownTypeCode.Object), (int)eh.HandlerStart.Offset)
					{
						Name = "E_" + eh.HandlerStart.Offset,
						HasGeneratedName = true
					};
					variableByExceptionHandler.Add(eh, v);
					ehStack = ImmutableStack.Create(v);
				}
				else
				{
					ehStack = ImmutableStack<ILVariable>.Empty;
				}
				if (eh.FilterStart != null)
				{
					isBranchTarget[(int)eh.FilterStart.Offset] = true;
					StoreStackForOffset((int)eh.FilterStart.Offset, ref ehStack);
				}
				if (eh.HandlerStart != null)
				{
					isBranchTarget[(int)eh.HandlerStart.Offset] = true;
					StoreStackForOffset((int)eh.HandlerStart.Offset, ref ehStack);
				}
			}

			while (nextInstructionIndex < body.Instructions.Count) {
				cancellationToken.ThrowIfCancellationRequested();
				int start = (int)body.Instructions[nextInstructionIndex].Offset;
				StoreStackForOffset(start, ref currentStack);
				currentInstructionStart = start;
				bool startedWithEmptyStack = currentStack.IsEmpty;
				ILInstruction decodedInstruction;
				try
				{
					decodedInstruction = DecodeInstruction();
				}
				catch (BadImageFormatException ex)
				{
					decodedInstruction = new InvalidBranch(ex.Message);
				}
				if (decodedInstruction.ResultType == StackType.Unknown && decodedInstruction.OpCode != OpCode.InvalidBranch && UnpackPush(decodedInstruction).OpCode != OpCode.InvalidExpression)
					Warn("Unknown result type (might be due to invalid IL or missing references)");
				decodedInstruction.CheckInvariant(ILPhase.InILReader);
				int end = currentInstruction.GetEndOffset();
				decodedInstruction.AddILRange(new Interval(start, end));
				UnpackPush(decodedInstruction).AddILRange(decodedInstruction);
				instructionBuilder.Add(decodedInstruction);
				if (decodedInstruction.HasDirectFlag(InstructionFlags.EndPointUnreachable))
				{
					if (!stackByOffset.TryGetValue(end, out currentStack))
					{
						currentStack = ImmutableStack<ILVariable>.Empty;
					}
				}

				if (IsSequencePointInstruction(decodedInstruction) || startedWithEmptyStack)
				{
					this.SequencePointCandidates.Add(decodedInstruction.StartILOffset);
				}
			}

			var visitor = new CollectStackVariablesVisitor(unionFind);
			for (int i = 0; i < instructionBuilder.Count; i++)
			{
				instructionBuilder[i] = instructionBuilder[i].AcceptVisitor(visitor);
			}
			stackVariables = visitor.variables;
			InsertStackAdjustments();
		}

		private bool IsSequencePointInstruction(ILInstruction instruction)
		{
			if (instruction.OpCode == OpCode.Nop ||
				(this.instructionBuilder.Count > 0 &&
				this.instructionBuilder.Last().OpCode == OpCode.Call ||
				this.instructionBuilder.Last().OpCode == OpCode.CallIndirect ||
				this.instructionBuilder.Last().OpCode == OpCode.CallVirt))
			{

				return true;
			}
			else
			{
				return false;
			}
		}

		void InsertStackAdjustments()
		{
			if (stackMismatchPairs.Count == 0)
				return;
			var dict = new MultiDictionary<ILVariable, ILVariable>();
			foreach (var (origA, origB) in stackMismatchPairs)
			{
				var a = unionFind.Find(origA);
				var b = unionFind.Find(origB);
				Debug.Assert(a.StackType < b.StackType);
				// For every store to a, insert a converting store to b.
				if (!dict[a].Contains(b))
					dict.Add(a, b);
			}
			var newInstructions = new List<ILInstruction>();
			foreach (var inst in instructionBuilder)
			{
				newInstructions.Add(inst);
				if (inst is StLoc store)
				{
					foreach (var additionalVar in dict[store.Variable])
					{
						ILInstruction value = new LdLoc(store.Variable);
						value = new Conv(value, additionalVar.StackType.ToPrimitiveType(), false, Sign.Signed);
						newInstructions.Add(new StLoc(additionalVar, value) {
							IsStackAdjustment = true,
						}.WithILRange(inst));
					}
				}
			}
			instructionBuilder = newInstructions;
		}

		/// <summary>
<<<<<<< HEAD
=======
		/// Debugging helper: writes the decoded instruction stream interleaved with the inferred evaluation stack layout.
		/// </summary>
		public void WriteTypedIL(dnlib.DotNet.MethodDef methodDef,
			ITextOutput output, GenericContext genericContext = default, CancellationToken cancellationToken = default)
		{
			Init(methodDef, genericContext);
			ReadInstructions(cancellationToken);
			foreach (var inst in instructionBuilder)
			{
				if (inst is StLoc stloc && stloc.IsStackAdjustment)
				{
					output.Write("          ");
					inst.WriteTo(output, new ILAstWritingOptions());
					output.WriteLine();
					continue;
				}
				output.Write("   [");
				bool isFirstElement = true;
				foreach (var element in stackByOffset[inst.StartILOffset])
				{
					if (isFirstElement)
						isFirstElement = false;
					else
						output.Write(", ");
					output.WriteReference(element.Name, element, isLocal: true);
					output.Write(":");
					output.Write(element.StackType);
				}
				output.Write(']');
				output.WriteLine();
				if (isBranchTarget[inst.StartILOffset])
					output.Write('*');
				else
					output.Write(' ');
				output.WriteDefinition("IL_" + inst.StartILOffset.ToString("x4"), inst.StartILOffset);
				output.Write(": ");
				inst.WriteTo(output, new ILAstWritingOptions());
				output.WriteLine();
			}
			new Disassembler.MethodBodyDisassembler(output, cancellationToken) { DetectControlStructure = false }
				.WriteExceptionHandlers(body);
		}

		/// <summary>
>>>>>>> 09a9a117
		/// Decodes the specified method body and returns an ILFunction.
		/// </summary>
		public ILFunction ReadIL(dnlib.DotNet.MethodDef methodDef, GenericContext genericContext = default, ILFunctionKind kind = ILFunctionKind.TopLevelFunction, CancellationToken cancellationToken = default(CancellationToken))
		{
			cancellationToken.ThrowIfCancellationRequested();
			Init(methodDef, genericContext);
			ReadInstructions(cancellationToken);
			var blockBuilder = new BlockBuilder(body, variableByExceptionHandler, compilation);
			blockBuilder.CreateBlocks(mainContainer, instructionBuilder, isBranchTarget, cancellationToken);
			var function = new ILFunction(this.method, methodDef, this.genericContext, mainContainer, kind);
			function.Variables.AddRange(parameterVariables);
			function.Variables.AddRange(localVariables);
			function.Variables.AddRange(stackVariables);
			function.Variables.AddRange(variableByExceptionHandler.Values);
			function.Variables.AddRange(blockBuilder.OnErrorDispatcherVariables);
			function.AddRef(); // mark the root node
			var removedBlocks = new List<Block>();
			foreach (var c in function.Descendants.OfType<BlockContainer>())
			{
				var newOrder = c.TopologicalSort(deleteUnreachableBlocks: true);
				if (newOrder.Count < c.Blocks.Count)
				{
					removedBlocks.AddRange(c.Blocks.Except(newOrder));
				}
				c.Blocks.ReplaceList(newOrder);
			}
			if (removedBlocks.Count > 0)
			{
				removedBlocks.SortBy(b => b.StartILOffset);
				function.Warnings.Add("Discarded unreachable code: "
							+ string.Join(", ", removedBlocks.Select(b => $"IL_{b.StartILOffset:X4}")));
			}

			this.SequencePointCandidates.Sort();
			function.SequencePointCandidates = this.SequencePointCandidates;

			function.Warnings.AddRange(Warnings);
			return function;
		}

		static ILInstruction UnpackPush(ILInstruction inst)
		{
			ILVariable v;
			ILInstruction inner;
			if (inst.MatchStLoc(out v, out inner) && v.Kind == VariableKind.StackSlot)
				return inner;
			else
				return inst;
		}

		ILInstruction Neg()
		{
			switch (PeekStackType())
			{
				case StackType.I4:
					return Push(new BinaryNumericInstruction(BinaryNumericOperator.Sub, new LdcI4(0), Pop(), checkForOverflow: false, sign: Sign.None));
				case StackType.I:
					return Push(new BinaryNumericInstruction(BinaryNumericOperator.Sub, new Conv(new LdcI4(0), PrimitiveType.I, false, Sign.None), Pop(), checkForOverflow: false, sign: Sign.None));
				case StackType.I8:
					return Push(new BinaryNumericInstruction(BinaryNumericOperator.Sub, new LdcI8(0), Pop(), checkForOverflow: false, sign: Sign.None));
				case StackType.F4:
					return Push(new BinaryNumericInstruction(BinaryNumericOperator.Sub, new LdcF4(0), Pop(), checkForOverflow: false, sign: Sign.None));
				case StackType.F8:
					return Push(new BinaryNumericInstruction(BinaryNumericOperator.Sub, new LdcF8(0), Pop(), checkForOverflow: false, sign: Sign.None));
				default:
					Warn("Unsupported input type for neg.");
					goto case StackType.I4;
			}
		}

		ILInstruction DecodeInstruction()
		{
			if (nextInstructionIndex >= body.Instructions.Count)
				return new InvalidBranch("Unexpected end of body");
			var cecilInst = body.Instructions[nextInstructionIndex++];
			currentInstruction = cecilInst;
			switch (cecilInst.OpCode.Code) {
				case Code.Constrained:
					return DecodeConstrainedCall();
				case Code.Readonly:
					return DecodeReadonly();
				case Code.Tailcall:
					return DecodeTailCall();
				case Code.Unaligned:
					return DecodeUnaligned();
				case Code.Volatile:
					return DecodeVolatile();
				case Code.Add:
					return BinaryNumeric(BinaryNumericOperator.Add);
				case Code.Add_Ovf:
					return BinaryNumeric(BinaryNumericOperator.Add, true, Sign.Signed);
				case Code.Add_Ovf_Un:
					return BinaryNumeric(BinaryNumericOperator.Add, true, Sign.Unsigned);
				case Code.And:
					return BinaryNumeric(BinaryNumericOperator.BitAnd);
				case Code.Arglist:
					return Push(new Arglist());
				case Code.Beq:
					return DecodeComparisonBranch(false, ComparisonKind.Equality);
				case Code.Beq_S:
					return DecodeComparisonBranch(true, ComparisonKind.Equality);
				case Code.Bge:
					return DecodeComparisonBranch(false, ComparisonKind.GreaterThanOrEqual);
				case Code.Bge_S:
					return DecodeComparisonBranch(true, ComparisonKind.GreaterThanOrEqual);
				case Code.Bge_Un:
					return DecodeComparisonBranch(false, ComparisonKind.GreaterThanOrEqual, un: true);
				case Code.Bge_Un_S:
					return DecodeComparisonBranch(true, ComparisonKind.GreaterThanOrEqual, un: true);
				case Code.Bgt:
					return DecodeComparisonBranch(false, ComparisonKind.GreaterThan);
				case Code.Bgt_S:
					return DecodeComparisonBranch(true, ComparisonKind.GreaterThan);
				case Code.Bgt_Un:
					return DecodeComparisonBranch(false, ComparisonKind.GreaterThan, un: true);
				case Code.Bgt_Un_S:
					return DecodeComparisonBranch(true, ComparisonKind.GreaterThan, un: true);
				case Code.Ble:
					return DecodeComparisonBranch(false, ComparisonKind.LessThanOrEqual);
				case Code.Ble_S:
					return DecodeComparisonBranch(true, ComparisonKind.LessThanOrEqual);
				case Code.Ble_Un:
					return DecodeComparisonBranch(false, ComparisonKind.LessThanOrEqual, un: true);
				case Code.Ble_Un_S:
					return DecodeComparisonBranch(true, ComparisonKind.LessThanOrEqual, un: true);
				case Code.Blt:
					return DecodeComparisonBranch(false, ComparisonKind.LessThan);
				case Code.Blt_S:
					return DecodeComparisonBranch(true, ComparisonKind.LessThan);
				case Code.Blt_Un:
					return DecodeComparisonBranch(false, ComparisonKind.LessThan, un: true);
				case Code.Blt_Un_S:
					return DecodeComparisonBranch(true, ComparisonKind.LessThan, un: true);
				case Code.Bne_Un:
					return DecodeComparisonBranch(false, ComparisonKind.Inequality, un: true);
				case Code.Bne_Un_S:
					return DecodeComparisonBranch(true, ComparisonKind.Inequality, un: true);
				case Code.Br:
					return DecodeUnconditionalBranch(false);
				case Code.Br_S:
					return DecodeUnconditionalBranch(true);
				case Code.Break:
					return new DebugBreak();
				case Code.Brfalse:
					return DecodeConditionalBranch(false, true);
				case Code.Brfalse_S:
					return DecodeConditionalBranch(true, true);
				case Code.Brtrue:
					return DecodeConditionalBranch(false, false);
				case Code.Brtrue_S:
					return DecodeConditionalBranch(true, false);
				case Code.Call:
					return DecodeCall(OpCode.Call);
				case Code.Callvirt:
					return DecodeCall(OpCode.CallVirt);
				case Code.Calli:
					return DecodeCallIndirect();
				case Code.Ceq:
					return Push(Comparison(ComparisonKind.Equality));
				case Code.Cgt:
					return Push(Comparison(ComparisonKind.GreaterThan));
				case Code.Cgt_Un:
					return Push(Comparison(ComparisonKind.GreaterThan, un: true));
				case Code.Clt:
					return Push(Comparison(ComparisonKind.LessThan));
				case Code.Clt_Un:
					return Push(Comparison(ComparisonKind.LessThan, un: true));
				case Code.Ckfinite:
					return new Ckfinite(Peek());
				case Code.Conv_I1:
					return Push(new Conv(Pop(), PrimitiveType.I1, false, Sign.None));
				case Code.Conv_I2:
					return Push(new Conv(Pop(), PrimitiveType.I2, false, Sign.None));
				case Code.Conv_I4:
					return Push(new Conv(Pop(), PrimitiveType.I4, false, Sign.None));
				case Code.Conv_I8:
					return Push(new Conv(Pop(), PrimitiveType.I8, false, Sign.None));
				case Code.Conv_R4:
					return Push(new Conv(Pop(), PrimitiveType.R4, false, Sign.Signed));
				case Code.Conv_R8:
					return Push(new Conv(Pop(), PrimitiveType.R8, false, Sign.Signed));
				case Code.Conv_U1:
					return Push(new Conv(Pop(), PrimitiveType.U1, false, Sign.None));
				case Code.Conv_U2:
					return Push(new Conv(Pop(), PrimitiveType.U2, false, Sign.None));
				case Code.Conv_U4:
					return Push(new Conv(Pop(), PrimitiveType.U4, false, Sign.None));
				case Code.Conv_U8:
					return Push(new Conv(Pop(), PrimitiveType.U8, false, Sign.None));
				case Code.Conv_I:
					return Push(new Conv(Pop(), PrimitiveType.I, false, Sign.None));
				case Code.Conv_U:
					return Push(new Conv(Pop(), PrimitiveType.U, false, Sign.None));
				case Code.Conv_R_Un:
					return Push(new Conv(Pop(), PrimitiveType.R, false, Sign.Unsigned));
				case Code.Conv_Ovf_I1:
					return Push(new Conv(Pop(), PrimitiveType.I1, true, Sign.Signed));
				case Code.Conv_Ovf_I2:
					return Push(new Conv(Pop(), PrimitiveType.I2, true, Sign.Signed));
				case Code.Conv_Ovf_I4:
					return Push(new Conv(Pop(), PrimitiveType.I4, true, Sign.Signed));
				case Code.Conv_Ovf_I8:
					return Push(new Conv(Pop(), PrimitiveType.I8, true, Sign.Signed));
				case Code.Conv_Ovf_U1:
					return Push(new Conv(Pop(), PrimitiveType.U1, true, Sign.Signed));
				case Code.Conv_Ovf_U2:
					return Push(new Conv(Pop(), PrimitiveType.U2, true, Sign.Signed));
				case Code.Conv_Ovf_U4:
					return Push(new Conv(Pop(), PrimitiveType.U4, true, Sign.Signed));
				case Code.Conv_Ovf_U8:
					return Push(new Conv(Pop(), PrimitiveType.U8, true, Sign.Signed));
				case Code.Conv_Ovf_I:
					return Push(new Conv(Pop(), PrimitiveType.I, true, Sign.Signed));
				case Code.Conv_Ovf_U:
					return Push(new Conv(Pop(), PrimitiveType.U, true, Sign.Signed));
				case Code.Conv_Ovf_I1_Un:
					return Push(new Conv(Pop(), PrimitiveType.I1, true, Sign.Unsigned));
				case Code.Conv_Ovf_I2_Un:
					return Push(new Conv(Pop(), PrimitiveType.I2, true, Sign.Unsigned));
				case Code.Conv_Ovf_I4_Un:
					return Push(new Conv(Pop(), PrimitiveType.I4, true, Sign.Unsigned));
				case Code.Conv_Ovf_I8_Un:
					return Push(new Conv(Pop(), PrimitiveType.I8, true, Sign.Unsigned));
				case Code.Conv_Ovf_U1_Un:
					return Push(new Conv(Pop(), PrimitiveType.U1, true, Sign.Unsigned));
				case Code.Conv_Ovf_U2_Un:
					return Push(new Conv(Pop(), PrimitiveType.U2, true, Sign.Unsigned));
				case Code.Conv_Ovf_U4_Un:
					return Push(new Conv(Pop(), PrimitiveType.U4, true, Sign.Unsigned));
				case Code.Conv_Ovf_U8_Un:
					return Push(new Conv(Pop(), PrimitiveType.U8, true, Sign.Unsigned));
				case Code.Conv_Ovf_I_Un:
					return Push(new Conv(Pop(), PrimitiveType.I, true, Sign.Unsigned));
				case Code.Conv_Ovf_U_Un:
					return Push(new Conv(Pop(), PrimitiveType.U, true, Sign.Unsigned));
				case Code.Cpblk:
					return new Cpblk(size: Pop(StackType.I4), sourceAddress: PopPointer(), destAddress: PopPointer());
				case Code.Div:
					return BinaryNumeric(BinaryNumericOperator.Div, false, Sign.Signed);
				case Code.Div_Un:
					return BinaryNumeric(BinaryNumericOperator.Div, false, Sign.Unsigned);
				case Code.Dup:
					return Push(Peek());
				case Code.Endfilter:
					return new Leave(null, Pop());
				case Code.Endfinally:
					return new Leave(null);
				case Code.Initblk:
					return new Initblk(size: Pop(StackType.I4), value: Pop(StackType.I4), address: PopPointer());
				case Code.Jmp:
					return DecodeJmp();
				case Code.Ldarg:
				case Code.Ldarg_S:
					return Push(Ldarg(((dnlib.DotNet.Parameter)cecilInst.Operand)?.Index ?? -1));
				case Code.Ldarg_0:
					return Push(Ldarg(0));
				case Code.Ldarg_1:
					return Push(Ldarg(1));
				case Code.Ldarg_2:
					return Push(Ldarg(2));
				case Code.Ldarg_3:
					return Push(Ldarg(3));
				case Code.Ldarga:
				case Code.Ldarga_S:
					return Push(Ldarga(((dnlib.DotNet.Parameter)cecilInst.Operand)?.Index ?? -1));
				case Code.Ldc_I4:
					return Push(new LdcI4((int)cecilInst.Operand));
				case Code.Ldc_I8:
					return Push(new LdcI8((long)cecilInst.Operand));
				case Code.Ldc_R4:
					return Push(new LdcF4((float)cecilInst.Operand));
				case Code.Ldc_R8:
					return Push(new LdcF8((double)cecilInst.Operand));
				case Code.Ldc_I4_M1:
					return Push(new LdcI4(-1));
				case Code.Ldc_I4_0:
					return Push(new LdcI4(0));
				case Code.Ldc_I4_1:
					return Push(new LdcI4(1));
				case Code.Ldc_I4_2:
					return Push(new LdcI4(2));
				case Code.Ldc_I4_3:
					return Push(new LdcI4(3));
				case Code.Ldc_I4_4:
					return Push(new LdcI4(4));
				case Code.Ldc_I4_5:
					return Push(new LdcI4(5));
				case Code.Ldc_I4_6:
					return Push(new LdcI4(6));
				case Code.Ldc_I4_7:
					return Push(new LdcI4(7));
				case Code.Ldc_I4_8:
					return Push(new LdcI4(8));
				case Code.Ldc_I4_S:
					return Push(new LdcI4((sbyte)cecilInst.Operand));
				case Code.Ldnull:
					return Push(new LdNull());
				case Code.Ldstr:
					return Push(DecodeLdstr());
				case Code.Ldftn:
					return Push(new LdFtn(ReadAndDecodeMethodReference()));
				case Code.Ldind_I1:
					return Push(new LdObj(PopPointer(), compilation.FindType(KnownTypeCode.SByte)));
				case Code.Ldind_I2:
					return Push(new LdObj(PopPointer(), compilation.FindType(KnownTypeCode.Int16)));
				case Code.Ldind_I4:
					return Push(new LdObj(PopPointer(), compilation.FindType(KnownTypeCode.Int32)));
				case Code.Ldind_I8:
					return Push(new LdObj(PopPointer(), compilation.FindType(KnownTypeCode.Int64)));
				case Code.Ldind_U1:
					return Push(new LdObj(PopPointer(), compilation.FindType(KnownTypeCode.Byte)));
				case Code.Ldind_U2:
					return Push(new LdObj(PopPointer(), compilation.FindType(KnownTypeCode.UInt16)));
				case Code.Ldind_U4:
					return Push(new LdObj(PopPointer(), compilation.FindType(KnownTypeCode.UInt32)));
				case Code.Ldind_R4:
					return Push(new LdObj(PopPointer(), compilation.FindType(KnownTypeCode.Single)));
				case Code.Ldind_R8:
					return Push(new LdObj(PopPointer(), compilation.FindType(KnownTypeCode.Double)));
				case Code.Ldind_I:
					return Push(new LdObj(PopPointer(), compilation.FindType(KnownTypeCode.IntPtr)));
				case Code.Ldind_Ref:
					return Push(new LdObj(PopPointer(), compilation.FindType(KnownTypeCode.Object)));
				case Code.Ldloc:
				case Code.Ldloc_S:
					return Push(Ldloc(((Local)cecilInst.Operand)?.Index ?? -1));
				case Code.Ldloc_0:
					return Push(Ldloc(0));
				case Code.Ldloc_1:
					return Push(Ldloc(1));
				case Code.Ldloc_2:
					return Push(Ldloc(2));
				case Code.Ldloc_3:
					return Push(Ldloc(3));
				case Code.Ldloca:
				case Code.Ldloca_S:
					return Push(Ldloca(((Local)cecilInst.Operand)?.Index ?? -1));
				case Code.Leave:
					return DecodeUnconditionalBranch(false, isLeave: true);
				case Code.Leave_S:
					return DecodeUnconditionalBranch(true, isLeave: true);
				case Code.Localloc:
					return Push(new LocAlloc(Pop()));
				case Code.Mul:
					return BinaryNumeric(BinaryNumericOperator.Mul, false, Sign.None);
				case Code.Mul_Ovf:
					return BinaryNumeric(BinaryNumericOperator.Mul, true, Sign.Signed);
				case Code.Mul_Ovf_Un:
					return BinaryNumeric(BinaryNumericOperator.Mul, true, Sign.Unsigned);
				case Code.Neg:
					return Neg();
				case Code.Newobj:
					return DecodeCall(OpCode.NewObj);
				case Code.Nop:
					return new Nop();
				case Code.Not:
					return Push(new BitNot(Pop()));
				case Code.Or:
					return BinaryNumeric(BinaryNumericOperator.BitOr);
				case Code.Pop:
					Pop();
					return new Nop() { Kind = NopKind.Pop };
				case Code.Rem:
					return BinaryNumeric(BinaryNumericOperator.Rem, false, Sign.Signed);
				case Code.Rem_Un:
					return BinaryNumeric(BinaryNumericOperator.Rem, false, Sign.Unsigned);
				case Code.Ret:
					return Return();
				case Code.Shl:
					return BinaryNumeric(BinaryNumericOperator.ShiftLeft, false, Sign.None);
				case Code.Shr:
					return BinaryNumeric(BinaryNumericOperator.ShiftRight, false, Sign.Signed);
				case Code.Shr_Un:
					return BinaryNumeric(BinaryNumericOperator.ShiftRight, false, Sign.Unsigned);
				case Code.Starg:
				case Code.Starg_S:
					return Starg(((dnlib.DotNet.Parameter)cecilInst.Operand)?.Index ?? -1);
				case Code.Stind_I1:
					return new StObj(value: Pop(StackType.I4), target: PopPointer(), type: compilation.FindType(KnownTypeCode.SByte));
				case Code.Stind_I2:
					return new StObj(value: Pop(StackType.I4), target: PopPointer(), type: compilation.FindType(KnownTypeCode.Int16));
				case Code.Stind_I4:
					return new StObj(value: Pop(StackType.I4), target: PopPointer(), type: compilation.FindType(KnownTypeCode.Int32));
				case Code.Stind_I8:
					return new StObj(value: Pop(StackType.I8), target: PopPointer(), type: compilation.FindType(KnownTypeCode.Int64));
				case Code.Stind_R4:
					return new StObj(value: Pop(StackType.F4), target: PopPointer(), type: compilation.FindType(KnownTypeCode.Single));
				case Code.Stind_R8:
					return new StObj(value: Pop(StackType.F8), target: PopPointer(), type: compilation.FindType(KnownTypeCode.Double));
				case Code.Stind_I:
					return new StObj(value: Pop(StackType.I), target: PopPointer(), type: compilation.FindType(KnownTypeCode.IntPtr));
				case Code.Stind_Ref:
					return new StObj(value: Pop(StackType.O), target: PopPointer(), type: compilation.FindType(KnownTypeCode.Object));
				case Code.Stloc:
				case Code.Stloc_S:
					return Stloc(((Local)cecilInst.Operand)?.Index ?? -1);
				case Code.Stloc_0:
					return Stloc(0);
				case Code.Stloc_1:
					return Stloc(1);
				case Code.Stloc_2:
					return Stloc(2);
				case Code.Stloc_3:
					return Stloc(3);
				case Code.Sub:
					return BinaryNumeric(BinaryNumericOperator.Sub, false, Sign.None);
				case Code.Sub_Ovf:
					return BinaryNumeric(BinaryNumericOperator.Sub, true, Sign.Signed);
				case Code.Sub_Ovf_Un:
					return BinaryNumeric(BinaryNumericOperator.Sub, true, Sign.Unsigned);
				case Code.Switch:
					return DecodeSwitch();
				case Code.Xor:
					return BinaryNumeric(BinaryNumericOperator.BitXor);
				case Code.Box:
					{
						var type = ReadAndDecodeTypeReference();
						return Push(new Box(Pop(type.GetStackType()), type));
					}
				case Code.Castclass:
					return Push(new CastClass(Pop(StackType.O), ReadAndDecodeTypeReference()));
				case Code.Cpobj:
					{
						var type = ReadAndDecodeTypeReference();
						var ld = new LdObj(PopPointer(), type);
						return new StObj(PopPointer(), ld, type);
					}
				case Code.Initobj:
					return InitObj(PopPointer(), ReadAndDecodeTypeReference());
				case Code.Isinst:
					return Push(new IsInst(Pop(StackType.O), ReadAndDecodeTypeReference()));
				case Code.Ldelem:
					return LdElem(ReadAndDecodeTypeReference());
				case Code.Ldelem_I1:
					return LdElem(compilation.FindType(KnownTypeCode.SByte));
				case Code.Ldelem_I2:
					return LdElem(compilation.FindType(KnownTypeCode.Int16));
				case Code.Ldelem_I4:
					return LdElem(compilation.FindType(KnownTypeCode.Int32));
				case Code.Ldelem_I8:
					return LdElem(compilation.FindType(KnownTypeCode.Int64));
				case Code.Ldelem_U1:
					return LdElem(compilation.FindType(KnownTypeCode.Byte));
				case Code.Ldelem_U2:
					return LdElem(compilation.FindType(KnownTypeCode.UInt16));
				case Code.Ldelem_U4:
					return LdElem(compilation.FindType(KnownTypeCode.UInt32));
				case Code.Ldelem_R4:
					return LdElem(compilation.FindType(KnownTypeCode.Single));
				case Code.Ldelem_R8:
					return LdElem(compilation.FindType(KnownTypeCode.Double));
				case Code.Ldelem_I:
					return LdElem(compilation.FindType(KnownTypeCode.IntPtr));
				case Code.Ldelem_Ref:
					return LdElem(compilation.FindType(KnownTypeCode.Object));
				case Code.Ldelema:
					return Push(new LdElema(indices: Pop(), array: Pop(), type: ReadAndDecodeTypeReference()));
				case Code.Ldfld:
					{
						var field = ReadAndDecodeFieldReference();
						return Push(new LdObj(new LdFlda(PopLdFldTarget(field), field) { DelayExceptions = true }, field.Type));
					}
				case Code.Ldflda:
					{
						var field = ReadAndDecodeFieldReference();
						return Push(new LdFlda(PopFieldTarget(field), field));
					}
				case Code.Stfld:
					{
						var field = ReadAndDecodeFieldReference();
						return new StObj(value: Pop(field.Type.GetStackType()), target: new LdFlda(PopFieldTarget(field), field) { DelayExceptions = true }, type: field.Type);
					}
				case Code.Ldlen:
					return Push(new LdLen(StackType.I, Pop(StackType.O)));
				case Code.Ldobj:
					return Push(new LdObj(PopPointer(), ReadAndDecodeTypeReference()));
				case Code.Ldsfld:
					{
						var field = ReadAndDecodeFieldReference();
						return Push(new LdObj(new LdsFlda(field), field.Type));
					}
				case Code.Ldsflda:
					return Push(new LdsFlda(ReadAndDecodeFieldReference()));
				case Code.Stsfld:
					{
						var field = ReadAndDecodeFieldReference();
						return new StObj(value: Pop(field.Type.GetStackType()), target: new LdsFlda(field), type: field.Type);
					}
				case Code.Ldtoken:
					return Push(LdToken(ReadAndDecodeMetadataToken()));
				case Code.Ldvirtftn:
					return Push(new LdVirtFtn(Pop(), ReadAndDecodeMethodReference()));
				case Code.Mkrefany:
					return Push(new MakeRefAny(PopPointer(), ReadAndDecodeTypeReference()));
				case Code.Newarr:
					return Push(new NewArr(ReadAndDecodeTypeReference(), Pop()));
				case Code.Refanytype:
					return Push(new RefAnyType(Pop()));
				case Code.Refanyval:
					return Push(new RefAnyValue(Pop(), ReadAndDecodeTypeReference()));
				case Code.Rethrow:
					return new Rethrow();
				case Code.Sizeof:
					return Push(new SizeOf(ReadAndDecodeTypeReference()));
				case Code.Stelem:
					return StElem(ReadAndDecodeTypeReference());
				case Code.Stelem_I1:
					return StElem(compilation.FindType(KnownTypeCode.SByte));
				case Code.Stelem_I2:
					return StElem(compilation.FindType(KnownTypeCode.Int16));
				case Code.Stelem_I4:
					return StElem(compilation.FindType(KnownTypeCode.Int32));
				case Code.Stelem_I8:
					return StElem(compilation.FindType(KnownTypeCode.Int64));
				case Code.Stelem_R4:
					return StElem(compilation.FindType(KnownTypeCode.Single));
				case Code.Stelem_R8:
					return StElem(compilation.FindType(KnownTypeCode.Double));
				case Code.Stelem_I:
					return StElem(compilation.FindType(KnownTypeCode.IntPtr));
				case Code.Stelem_Ref:
					return StElem(compilation.FindType(KnownTypeCode.Object));
				case Code.Stobj:
				{
					var type = ReadAndDecodeTypeReference();
					return new StObj(value: Pop(type.GetStackType()), target: PopPointer(), type: type);
				}
				case Code.Throw:
					return new Throw(Pop());
				case Code.Unbox:
					return Push(new Unbox(Pop(), ReadAndDecodeTypeReference()));
				case Code.Unbox_Any:
					return Push(new UnboxAny(Pop(), ReadAndDecodeTypeReference()));
				default:
					return new InvalidBranch("Unknown opcode: " + cecilInst.OpCode.ToString());
			}
		}

		StackType PeekStackType()
		{
			if (currentStack.IsEmpty)
				return StackType.Unknown;
			else
				return currentStack.Peek().StackType;
		}

		class CollectStackVariablesVisitor : ILVisitor<ILInstruction>
		{
			readonly UnionFind<ILVariable> unionFind;
			internal readonly HashSet<ILVariable> variables = new HashSet<ILVariable>();

			public CollectStackVariablesVisitor(UnionFind<ILVariable> unionFind)
			{
				Debug.Assert(unionFind != null);
				this.unionFind = unionFind;
			}

			protected override ILInstruction Default(ILInstruction inst)
			{
				foreach (var child in inst.Children)
				{
					var newChild = child.AcceptVisitor(this);
					if (newChild != child)
						child.ReplaceWith(newChild);
				}
				return inst;
			}

			protected internal override ILInstruction VisitLdLoc(LdLoc inst)
			{
				base.VisitLdLoc(inst);
				if (inst.Variable.Kind == VariableKind.StackSlot)
				{
					var variable = unionFind.Find(inst.Variable);
					if (variables.Add(variable))
						variable.Name = "S_" + (variables.Count - 1);
					return new LdLoc(variable).WithILRange(inst);
				}
				return inst;
			}

			protected internal override ILInstruction VisitStLoc(StLoc inst)
			{
				base.VisitStLoc(inst);
				if (inst.Variable.Kind == VariableKind.StackSlot)
				{
					var variable = unionFind.Find(inst.Variable);
					if (variables.Add(variable))
						variable.Name = "S_" + (variables.Count - 1);
					return new StLoc(variable, inst.Value).WithILRange(inst);
				}
				return inst;
			}
		}

		ILInstruction Push(ILInstruction inst)
		{
			Debug.Assert(inst.ResultType != StackType.Void);
			IType type = compilation.FindType(inst.ResultType);
			var v = new ILVariable(VariableKind.StackSlot, type, inst.ResultType);
			v.HasGeneratedName = true;
			currentStack = currentStack.Push(v);
			return new StLoc(v, inst);
		}

		Interval GetCurrentInstructionInterval()
		{
			return new Interval((int)currentInstruction.Offset, currentInstruction.GetEndOffset());
		}

		ILInstruction Peek()
		{
			if (currentStack.IsEmpty)
			{
				return new InvalidExpression("Stack underflow").WithILRange(GetCurrentInstructionInterval());
			}
			return new LdLoc(currentStack.Peek());
		}

		ILInstruction Pop()
		{
			if (currentStack.IsEmpty)
			{
				return new InvalidExpression("Stack underflow").WithILRange(GetCurrentInstructionInterval());
			}
			ILVariable v;
			currentStack = currentStack.Pop(out v);
			return new LdLoc(v);
		}

		ILInstruction Pop(StackType expectedType)
		{
			ILInstruction inst = Pop();
			return Cast(inst, expectedType, Warnings, (int)currentInstruction.Offset);
		}

		internal static ILInstruction Cast(ILInstruction inst, StackType expectedType, List<string> warnings, int ilOffset)
		{
			if (expectedType != inst.ResultType)
			{
				if (inst is InvalidExpression)
				{
					((InvalidExpression)inst).ExpectedResultType = expectedType;
				}
				else if (expectedType == StackType.I && inst.ResultType == StackType.I4)
				{
					// IL allows implicit I4->I conversions
					inst = new Conv(inst, PrimitiveType.I, false, Sign.None);
				}
				else if (expectedType == StackType.I4 && inst.ResultType == StackType.I)
				{
					// C++/CLI also sometimes implicitly converts in the other direction:
					inst = new Conv(inst, PrimitiveType.I4, false, Sign.None);
				}
				else if (expectedType == StackType.Unknown)
				{
					inst = new Conv(inst, PrimitiveType.Unknown, false, Sign.None);
				}
				else if (inst.ResultType == StackType.Ref)
				{
					// Implicitly stop GC tracking; this occurs when passing the result of 'ldloca' or 'ldsflda'
					// to a method expecting a native pointer.
					inst = new Conv(inst, PrimitiveType.I, false, Sign.None);
					switch (expectedType)
					{
						case StackType.I4:
							inst = new Conv(inst, PrimitiveType.I4, false, Sign.None);
							break;
						case StackType.I:
							break;
						case StackType.I8:
							inst = new Conv(inst, PrimitiveType.I8, false, Sign.None);
							break;
						default:
							Warn($"Expected {expectedType}, but got {StackType.Ref}");
							inst = new Conv(inst, expectedType.ToPrimitiveType(), false, Sign.None);
							break;
					}
				}
				else if (expectedType == StackType.Ref)
				{
					// implicitly start GC tracking / object to interior
					if (!inst.ResultType.IsIntegerType() && inst.ResultType != StackType.O)
					{
						// We also handle the invalid to-ref cases here because the else case
						// below uses expectedType.ToKnownTypeCode(), which doesn't work for Ref.
						Warn($"Expected {expectedType}, but got {inst.ResultType}");
					}
					inst = new Conv(inst, PrimitiveType.Ref, false, Sign.None);
				}
				else if (expectedType == StackType.F8 && inst.ResultType == StackType.F4)
				{
					// IL allows implicit F4->F8 conversions, because in IL F4 and F8 are the same.
					inst = new Conv(inst, PrimitiveType.R8, false, Sign.Signed);
				}
				else if (expectedType == StackType.F4 && inst.ResultType == StackType.F8)
				{
					// IL allows implicit F8->F4 conversions, because in IL F4 and F8 are the same.
					inst = new Conv(inst, PrimitiveType.R4, false, Sign.Signed);
				}
				else
				{
					Warn($"Expected {expectedType}, but got {inst.ResultType}");
					inst = new Conv(inst, expectedType.ToPrimitiveType(), false, Sign.Signed);
				}
			}
			return inst;

			void Warn(string message)
			{
<<<<<<< HEAD
				if (warnings != null) {
					warnings.Add(string.Format("IL_{0:X4}: {1}", ilOffset, message));
=======
				if (warnings != null)
				{
					warnings.Add(string.Format("IL_{0:x4}: {1}", ilOffset, message));
>>>>>>> 09a9a117
				}
			}
		}

		ILInstruction PopPointer()
		{
			ILInstruction inst = Pop();
			switch (inst.ResultType)
			{
				case StackType.I4:
				case StackType.I8:
				case StackType.Unknown:
					return new Conv(inst, PrimitiveType.I, false, Sign.None);
				case StackType.I:
				case StackType.Ref:
					return inst;
				default:
					Warn("Expected native int or pointer, but got " + inst.ResultType);
					return new Conv(inst, PrimitiveType.I, false, Sign.None);
			}
		}

		ILInstruction PopFieldTarget(IField field)
		{
			switch (field.DeclaringType.IsReferenceType)
			{
				case true:
					return Pop(StackType.O);
				case false:
					return PopPointer();
				default:
					// field in unresolved type
					var stackType = PeekStackType();
					if (stackType == StackType.O || stackType == StackType.Unknown)
						return Pop();
					else
						return PopPointer();
			}
		}

		/// <summary>
		/// Like PopFieldTarget, but supports ldfld's special behavior for fields of temporary value types.
		/// </summary>
		ILInstruction PopLdFldTarget(IField field)
		{
			switch (field.DeclaringType.IsReferenceType)
			{
				case true:
					return Pop(StackType.O);
				case false:
					// field of value type: ldfld can handle temporaries
					if (PeekStackType() == StackType.O || PeekStackType() == StackType.Unknown)
						return new AddressOf(Pop(), field.DeclaringType);
					else
						return PopPointer();
				default:
					// field in unresolved type
					if (PeekStackType() == StackType.O || PeekStackType() == StackType.Unknown)
						return Pop();
					else
						return PopPointer();
			}
		}

		private ILInstruction Return()
		{
			if (methodReturnStackType == StackType.Void)
				return new IL.Leave(mainContainer);
			else
				return new IL.Leave(mainContainer, Pop(methodReturnStackType));
		}

		private ILInstruction DecodeLdstr()
		{
			return new LdStr((string)currentInstruction.Operand);
		}

		private ILInstruction Ldarg(int v)
		{
			if (v >= 0 && v < parameterVariables.Length)
			{
				return new LdLoc(parameterVariables[v]);
			}
			else
			{
				return new InvalidExpression($"ldarg {v} (out-of-bounds)");
			}
		}

		private ILInstruction Ldarga(int v)
		{
			if (v >= 0 && v < parameterVariables.Length)
			{
				return new LdLoca(parameterVariables[v]);
			}
			else
			{
				return new InvalidExpression($"ldarga {v} (out-of-bounds)");
			}
		}

		private ILInstruction Starg(int v)
		{
			if (v >= 0 && v < parameterVariables.Length)
			{
				return new StLoc(parameterVariables[v], Pop(parameterVariables[v].StackType));
			}
			else
			{
				Pop();
				return new InvalidExpression($"starg {v} (out-of-bounds)");
			}
		}

		private ILInstruction Ldloc(int v)
		{
			if (v >= 0 && v < localVariables.Length)
			{
				return new LdLoc(localVariables[v]);
			}
			else
			{
				return new InvalidExpression($"ldloc {v} (out-of-bounds)");
			}
		}

		private ILInstruction Ldloca(int v)
		{
			if (v >= 0 && v < localVariables.Length)
			{
				return new LdLoca(localVariables[v]);
			}
			else
			{
				return new InvalidExpression($"ldloca {v} (out-of-bounds)");
			}
		}

		private ILInstruction Stloc(int v)
		{
			if (v >= 0 && v < localVariables.Length)
			{
				return new StLoc(localVariables[v], Pop(localVariables[v].StackType)) {
					ILStackWasEmpty = currentStack.IsEmpty
				};
			}
			else
			{
				Pop();
				return new InvalidExpression($"stloc {v} (out-of-bounds)");
			}
		}

		private ILInstruction LdElem(IType type)
		{
			return Push(new LdObj(new LdElema(indices: Pop(), array: Pop(), type: type) { DelayExceptions = true }, type));
		}

		private ILInstruction StElem(IType type)
		{
			var value = Pop(type.GetStackType());
			var index = Pop();
			var array = Pop();
			return new StObj(new LdElema(type, array, index) { DelayExceptions = true }, value, type);
		}

		ILInstruction InitObj(ILInstruction target, IType type)
		{
			var value = new DefaultValue(type);
			value.ILStackWasEmpty = currentStack.IsEmpty;
			return new StObj(target, value, type);
		}

		IType constrainedPrefix;

		private ILInstruction DecodeConstrainedCall()
		{
			constrainedPrefix = ReadAndDecodeTypeReference();
			var inst = DecodeInstruction();
			var call = UnpackPush(inst) as CallInstruction;
			if (call != null)
				Debug.Assert(call.ConstrainedTo == constrainedPrefix);
			else
				Warn("Ignored invalid 'constrained' prefix");
			constrainedPrefix = null;
			return inst;
		}

		private ILInstruction DecodeTailCall()
		{
			var inst = DecodeInstruction();
			var call = UnpackPush(inst) as CallInstruction;
			if (call != null)
				call.IsTail = true;
			else
				Warn("Ignored invalid 'tail' prefix");
			return inst;
		}

		private ILInstruction DecodeUnaligned()
		{
			byte alignment = (byte)currentInstruction.Operand;
			var inst = DecodeInstruction();
			var sup = UnpackPush(inst) as ISupportsUnalignedPrefix;
			if (sup != null)
				sup.UnalignedPrefix = alignment;
			else
				Warn("Ignored invalid 'unaligned' prefix");
			return inst;
		}

		private ILInstruction DecodeVolatile()
		{
			var inst = DecodeInstruction();
			var svp = UnpackPush(inst) as ISupportsVolatilePrefix;
			if (svp != null)
				svp.IsVolatile = true;
			else
				Warn("Ignored invalid 'volatile' prefix");
			return inst;
		}

		private ILInstruction DecodeReadonly()
		{
			var inst = DecodeInstruction();
			var ldelema = UnpackPush(inst) as LdElema;
			if (ldelema != null)
				ldelema.IsReadOnly = true;
			else
				Warn("Ignored invalid 'readonly' prefix");
			return inst;
		}

		ILInstruction DecodeCall(OpCode opCode)
		{
			var method = ReadAndDecodeMethodReference();
			int firstArgument = (opCode != OpCode.NewObj && !method.IsStatic) ? 1 : 0;
			var arguments = new ILInstruction[firstArgument + method.Parameters.Count];
			for (int i = method.Parameters.Count - 1; i >= 0; i--)
			{
				arguments[firstArgument + i] = Pop(method.Parameters[i].Type.GetStackType());
			}
			if (firstArgument == 1)
			{
				arguments[0] = Pop(CallInstruction.ExpectedTypeForThisPointer(constrainedPrefix ?? method.DeclaringType));
			}
			switch (method.DeclaringType.Kind)
			{
				case TypeKind.Array:
				{
					var elementType = ((ArrayType)method.DeclaringType).ElementType;
					if (opCode == OpCode.NewObj)
						return Push(new NewArr(elementType, arguments));
					if (method.Name == "Set")
					{
						var target = arguments[0];
						var value = arguments.Last();
						var indices = arguments.Skip(1).Take(arguments.Length - 2).ToArray();
						return new StObj(new LdElema(elementType, target, indices) { DelayExceptions = true }, value, elementType);
					}
					if (method.Name == "Get")
					{
						var target = arguments[0];
						var indices = arguments.Skip(1).ToArray();
						return Push(new LdObj(new LdElema(elementType, target, indices) { DelayExceptions = true }, elementType));
					}
					if (method.Name == "Address")
					{
						var target = arguments[0];
						var indices = arguments.Skip(1).ToArray();
						return Push(new LdElema(elementType, target, indices));
					}
					Warn("Unknown method called on array type: " + method.Name);
					goto default;
				}
				case TypeKind.Struct when method.IsConstructor && !method.IsStatic && opCode == OpCode.Call
					&& method.ReturnType.Kind == TypeKind.Void:
				{
					// "call Struct.ctor(target, ...)" doesn't exist in C#,
					// the next best equivalent is an assignment `*target = new Struct(...);`.
					// So we represent this call as "stobj Struct(target, newobj Struct.ctor(...))".
					// This needs to happen early (not as a transform) because the StObj.TargetSlot has
					// restricted inlining (doesn't accept ldflda when exceptions aren't delayed).
					var newobj = new NewObj(method);
					newobj.ILStackWasEmpty = currentStack.IsEmpty;
					newobj.ConstrainedTo = constrainedPrefix;
					newobj.Arguments.AddRange(arguments.Skip(1));
					return new StObj(arguments[0], newobj, method.DeclaringType);
				}
				default:
					var call = CallInstruction.Create(opCode, method);
					call.ILStackWasEmpty = currentStack.IsEmpty;
					call.ConstrainedTo = constrainedPrefix;
					call.Arguments.AddRange(arguments);
					if (call.ResultType != StackType.Void)
						return Push(call);
					return call;
			}
		}

		ILInstruction DecodeCallIndirect()
		{
			var signatureHandle = (dnlib.DotNet.MethodSig)currentInstruction.Operand;
			var fpt = module.DecodeMethodSignature(signatureHandle, genericContext);
			var functionPointer = Pop(StackType.I);
			int firstArgument = signatureHandle.HasThis ? 1 : 0;
			var arguments = new ILInstruction[firstArgument + fpt.ParameterTypes.Length];
			for (int i = fpt.ParameterTypes.Length - 1; i >= 0; i--)
			{
				arguments[firstArgument + i] = Pop(fpt.ParameterTypes[i].GetStackType());
			}
			if (firstArgument == 1)
			{
				arguments[0] = Pop();
			}
			var call = new CallIndirect(
				signatureHandle.HasThis,
				signatureHandle.ExplicitThis,
				fpt,
				functionPointer,
				arguments
			);
			if (call.ResultType != StackType.Void)
				return Push(call);
			else
				return call;
		}

		static int GetPopCount(OpCode callCode, dnlib.DotNet.IMethod methodReference)
		{
			int popCount = methodReference.MethodSig.Params.Count;
			if (callCode != OpCode.NewObj && methodReference.MethodSig.HasThis)
				popCount++;
			return popCount;
		}

		ILInstruction Comparison(ComparisonKind kind, bool un = false)
		{
			var right = Pop();
			var left = Pop();

			if ((left.ResultType == StackType.O || left.ResultType == StackType.Ref) && right.ResultType.IsIntegerType())
			{
				// C++/CLI sometimes compares object references with integers.
				// Also happens with Ref==I in Unsafe.IsNullRef().
				if (right.ResultType == StackType.I4)
				{
					// ensure we compare at least native integer size
					right = new Conv(right, PrimitiveType.I, false, Sign.None);
				}
				left = new Conv(left, right.ResultType.ToPrimitiveType(), false, Sign.None);
			}
			else if ((right.ResultType == StackType.O || right.ResultType == StackType.Ref) && left.ResultType.IsIntegerType())
			{
				if (left.ResultType == StackType.I4)
				{
					left = new Conv(left, PrimitiveType.I, false, Sign.None);
				}
				right = new Conv(right, left.ResultType.ToPrimitiveType(), false, Sign.None);
			}

			// make implicit integer conversions explicit:
			MakeExplicitConversion(sourceType: StackType.I4, targetType: StackType.I, conversionType: PrimitiveType.I);
			MakeExplicitConversion(sourceType: StackType.I4, targetType: StackType.I8, conversionType: PrimitiveType.I8);
			MakeExplicitConversion(sourceType: StackType.I, targetType: StackType.I8, conversionType: PrimitiveType.I8);

			// Based on Table 4: Binary Comparison or Branch Operation
			if (left.ResultType.IsFloatType() && right.ResultType.IsFloatType())
			{
				if (left.ResultType != right.ResultType)
				{
					// make the implicit F4->F8 conversion explicit:
					MakeExplicitConversion(StackType.F4, StackType.F8, PrimitiveType.R8);
				}
				if (un)
				{
					// for floats, 'un' means 'unordered'
					return Comp.LogicNot(new Comp(kind.Negate(), Sign.None, left, right));
				}
				else
				{
					return new Comp(kind, Sign.None, left, right);
				}
			}
			else if (left.ResultType.IsIntegerType() && right.ResultType.IsIntegerType() && !kind.IsEqualityOrInequality())
			{
				// integer comparison where the sign matters
				Debug.Assert(right.ResultType.IsIntegerType());
				return new Comp(kind, un ? Sign.Unsigned : Sign.Signed, left, right);
			}
			else if (left.ResultType == right.ResultType)
			{
				// integer equality, object reference or managed reference comparison
				return new Comp(kind, Sign.None, left, right);
			}
			else
			{
				Warn($"Invalid comparison between {left.ResultType} and {right.ResultType}");
				if (left.ResultType < right.ResultType)
				{
					left = new Conv(left, right.ResultType.ToPrimitiveType(), false, Sign.Signed);
				}
				else
				{
					right = new Conv(right, left.ResultType.ToPrimitiveType(), false, Sign.Signed);
				}
				return new Comp(kind, Sign.None, left, right);
			}

			void MakeExplicitConversion(StackType sourceType, StackType targetType, PrimitiveType conversionType)
			{
				if (left.ResultType == sourceType && right.ResultType == targetType)
				{
					left = new Conv(left, conversionType, false, Sign.None);
				}
				else if (left.ResultType == targetType && right.ResultType == sourceType)
				{
					right = new Conv(right, conversionType, false, Sign.None);
				}
			}
		}

		int? DecodeBranchTarget(bool shortForm)
		{
			return (int?)((Instruction)currentInstruction.Operand)?.Offset;
		}

		ILInstruction DecodeComparisonBranch(bool shortForm, ComparisonKind kind, bool un = false)
		{
			int? target = DecodeBranchTarget(shortForm);
			var condition = Comparison(kind, un);
			condition.AddILRange(GetCurrentInstructionInterval());
			if (target != null)
			{
				MarkBranchTarget(target.Value);
				return new IfInstruction(condition, new Branch(target.Value));
			}
			else
			{
				return new IfInstruction(condition, new InvalidBranch("Invalid branch target"));
			}
		}

		ILInstruction DecodeConditionalBranch(bool shortForm, bool negate)
		{
			int? target = DecodeBranchTarget(shortForm);
			ILInstruction condition = Pop();
			switch (condition.ResultType)
			{
				case StackType.O:
					// introduce explicit comparison with null
					condition = new Comp(
						negate ? ComparisonKind.Equality : ComparisonKind.Inequality,
						Sign.None, condition, new LdNull());
					break;
				case StackType.I:
					// introduce explicit comparison with 0
					condition = new Comp(
						negate ? ComparisonKind.Equality : ComparisonKind.Inequality,
						Sign.None, condition, new Conv(new LdcI4(0), PrimitiveType.I, false, Sign.None));
					break;
				case StackType.I8:
					// introduce explicit comparison with 0
					condition = new Comp(
						negate ? ComparisonKind.Equality : ComparisonKind.Inequality,
						Sign.None, condition, new LdcI8(0));
					break;
				case StackType.Ref:
					// introduce explicit comparison with null ref
					condition = new Comp(
						negate ? ComparisonKind.Equality : ComparisonKind.Inequality,
						Sign.None, new Conv(condition, PrimitiveType.I, false, Sign.None), new Conv(new LdcI4(0), PrimitiveType.I, false, Sign.None));
					break;
				case StackType.I4:
					if (negate)
					{
						condition = Comp.LogicNot(condition);
					}
					break;
				default:
					condition = new Conv(condition, PrimitiveType.I4, false, Sign.None);
					if (negate)
					{
						condition = Comp.LogicNot(condition);
					}
					break;
			}
			if (target != null)
			{
				MarkBranchTarget(target.Value);
				return new IfInstruction(condition, new Branch(target.Value));
			}
			else
			{
				return new IfInstruction(condition, new InvalidBranch("Invalid branch target"));
			}
		}

		ILInstruction DecodeUnconditionalBranch(bool shortForm, bool isLeave = false)
		{
			int? target = DecodeBranchTarget(shortForm);
			if (isLeave)
			{
				currentStack = currentStack.Clear();
			}
			if (target != null)
			{
				MarkBranchTarget(target.Value);
				return new Branch(target.Value);
			}
			else
			{
				return new InvalidBranch("Invalid branch target");
			}
		}

		void MarkBranchTarget(int targetILOffset)
		{
			isBranchTarget[targetILOffset] = true;
			StoreStackForOffset(targetILOffset, ref currentStack);
		}

		ILInstruction DecodeSwitch()
		{
			var labels = (Instruction[])currentInstruction.Operand;
			var instr = new SwitchInstruction(Pop(StackType.I4));

			for (int i = 0; i < labels.Length; i++)
			{
				var section = new SwitchSection();
				section.Labels = new LongSet(i);
				int? target = (int?)labels[i]?.Offset;
				if (target != null)
				{
					MarkBranchTarget(target.Value);
					section.Body = new Branch(target.Value);
				}
				else
				{
					section.Body = new InvalidBranch("Invalid branch target");
				}
				instr.Sections.Add(section);
			}
			var defaultSection = new SwitchSection();
			defaultSection.Labels = new LongSet(new LongInterval(0, labels.Length)).Invert();
			defaultSection.Body = new Nop();
			instr.Sections.Add(defaultSection);
			return instr;
		}

		ILInstruction BinaryNumeric(BinaryNumericOperator @operator, bool checkForOverflow = false, Sign sign = Sign.None)
		{
			var right = Pop();
			var left = Pop();
			if (@operator != BinaryNumericOperator.Add && @operator != BinaryNumericOperator.Sub)
			{
				// we are treating all Refs as I, make the conversion explicit
				if (left.ResultType == StackType.Ref)
				{
					left = new Conv(left, PrimitiveType.I, false, Sign.None);
				}
				if (right.ResultType == StackType.Ref)
				{
					right = new Conv(right, PrimitiveType.I, false, Sign.None);
				}
			}
			if (@operator != BinaryNumericOperator.ShiftLeft && @operator != BinaryNumericOperator.ShiftRight)
			{
				// make the implicit I4->I conversion explicit:
				MakeExplicitConversion(sourceType: StackType.I4, targetType: StackType.I, conversionType: PrimitiveType.I);
				// I4->I8 conversion:
				MakeExplicitConversion(sourceType: StackType.I4, targetType: StackType.I8, conversionType: PrimitiveType.I8);
				// I->I8 conversion:
				MakeExplicitConversion(sourceType: StackType.I, targetType: StackType.I8, conversionType: PrimitiveType.I8);
				// F4->F8 conversion:
				MakeExplicitConversion(sourceType: StackType.F4, targetType: StackType.F8, conversionType: PrimitiveType.R8);
			}
			return Push(new BinaryNumericInstruction(@operator, left, right, checkForOverflow, sign));

			void MakeExplicitConversion(StackType sourceType, StackType targetType, PrimitiveType conversionType)
			{
				if (left.ResultType == sourceType && right.ResultType == targetType)
				{
					left = new Conv(left, conversionType, false, Sign.None);
				}
				else if (left.ResultType == targetType && right.ResultType == sourceType)
				{
					right = new Conv(right, conversionType, false, Sign.None);
				}
			}
		}

		ILInstruction DecodeJmp()
		{
			IMethod method = ReadAndDecodeMethodReference();
			// Translate jmp into tail call:
			Call call = new Call(method);
			call.IsTail = true;
			call.ILStackWasEmpty = true;
			if (!method.IsStatic)
			{
				call.Arguments.Add(Ldarg(0));
			}
			foreach (var p in method.Parameters)
			{
				call.Arguments.Add(Ldarg(call.Arguments.Count));
			}
			return new Leave(mainContainer, call);
		}

		ILInstruction LdToken(dnlib.DotNet.IMDTokenProvider token)
		{
			if (token is dnlib.DotNet.ITypeDefOrRef s) {
				return new LdTypeToken(module.ResolveType(s, genericContext));
			}
			return new LdMemberToken((IMember)module.ResolveEntity(token, genericContext));
		}
	}
}<|MERGE_RESOLUTION|>--- conflicted
+++ resolved
@@ -24,13 +24,11 @@
 using System.Collections;
 using System.Threading;
 using dnlib.DotNet.Emit;
-<<<<<<< HEAD
 using dnSpy.Contracts.Decompiler;
-=======
 
 using ICSharpCode.Decompiler.Disassembler;
->>>>>>> 09a9a117
 using ICSharpCode.Decompiler.TypeSystem;
+using ICSharpCode.Decompiler.TypeSystem.Implementation;
 using ICSharpCode.Decompiler.Util;
 
 using ArrayType = ICSharpCode.Decompiler.TypeSystem.ArrayType;
@@ -52,7 +50,6 @@
 		readonly dnlib.DotNet.ModuleDef metadata;
 
 		public bool UseDebugSymbols { get; set; }
-		public DebugInfo.IDebugInfoProvider DebugInfo { get; set; }
 		public List<string> Warnings { get; } = new List<string>();
 
 		// List of candidate locations for sequence points. Includes empty il stack locations, any nop instructions, and the instruction following
@@ -183,13 +180,10 @@
 				localType = pinnedType.ElementType;
 
 			ILVariable ilVar = new ILVariable(kind, localType, v.Index);
-<<<<<<< HEAD
 			ilVar.OriginalVariable = v;
-			if (!UseDebugSymbols || v.Name == null) {
-=======
+
 			if (!UseDebugSymbols || v.Name == null)
 			{
->>>>>>> 09a9a117
 				ilVar.Name = "V_" + v.Index;
 				ilVar.HasGeneratedName = true;
 			}
@@ -218,26 +212,8 @@
 		{
 			IType parameterType;
 			bool isRefReadOnly;
-<<<<<<< HEAD
 			if (p.IsHiddenThisParameter) {
 				parameterType = module.ResolveType(p.Type, genericContext);
-=======
-			if (p.IsHiddenThisParameter)
-			{
-				ITypeDefinition def = module.ResolveType(methodDef.DeclaringType, genericContext).GetDefinition();
-				if (def != null && def.TypeParameterCount > 0)
-				{
-					parameterType = new ParameterizedType(def, def.TypeArguments);
-					if (def.IsReferenceType == false)
-					{
-						parameterType = new ByReferenceType(parameterType);
-					}
-				}
-				else
-				{
-					parameterType = module.ResolveType(p.Type, genericContext);
-				}
->>>>>>> 09a9a117
 				isRefReadOnly = method.ThisIsRefReadOnly;
 			}
 			else
@@ -516,53 +492,6 @@
 		}
 
 		/// <summary>
-<<<<<<< HEAD
-=======
-		/// Debugging helper: writes the decoded instruction stream interleaved with the inferred evaluation stack layout.
-		/// </summary>
-		public void WriteTypedIL(dnlib.DotNet.MethodDef methodDef,
-			ITextOutput output, GenericContext genericContext = default, CancellationToken cancellationToken = default)
-		{
-			Init(methodDef, genericContext);
-			ReadInstructions(cancellationToken);
-			foreach (var inst in instructionBuilder)
-			{
-				if (inst is StLoc stloc && stloc.IsStackAdjustment)
-				{
-					output.Write("          ");
-					inst.WriteTo(output, new ILAstWritingOptions());
-					output.WriteLine();
-					continue;
-				}
-				output.Write("   [");
-				bool isFirstElement = true;
-				foreach (var element in stackByOffset[inst.StartILOffset])
-				{
-					if (isFirstElement)
-						isFirstElement = false;
-					else
-						output.Write(", ");
-					output.WriteReference(element.Name, element, isLocal: true);
-					output.Write(":");
-					output.Write(element.StackType);
-				}
-				output.Write(']');
-				output.WriteLine();
-				if (isBranchTarget[inst.StartILOffset])
-					output.Write('*');
-				else
-					output.Write(' ');
-				output.WriteDefinition("IL_" + inst.StartILOffset.ToString("x4"), inst.StartILOffset);
-				output.Write(": ");
-				inst.WriteTo(output, new ILAstWritingOptions());
-				output.WriteLine();
-			}
-			new Disassembler.MethodBodyDisassembler(output, cancellationToken) { DetectControlStructure = false }
-				.WriteExceptionHandlers(body);
-		}
-
-		/// <summary>
->>>>>>> 09a9a117
 		/// Decodes the specified method body and returns an ILFunction.
 		/// </summary>
 		public ILFunction ReadIL(dnlib.DotNet.MethodDef methodDef, GenericContext genericContext = default, ILFunctionKind kind = ILFunctionKind.TopLevelFunction, CancellationToken cancellationToken = default(CancellationToken))
@@ -1273,14 +1202,9 @@
 
 			void Warn(string message)
 			{
-<<<<<<< HEAD
-				if (warnings != null) {
-					warnings.Add(string.Format("IL_{0:X4}: {1}", ilOffset, message));
-=======
 				if (warnings != null)
 				{
 					warnings.Add(string.Format("IL_{0:x4}: {1}", ilOffset, message));
->>>>>>> 09a9a117
 				}
 			}
 		}
