--- conflicted
+++ resolved
@@ -210,11 +210,7 @@
 		/// <summary>
 		/// Gets the block container in which this variable is captured.
 		/// For captured variables declared inside the loop, the capture scope is the BlockContainer of the loop.
-<<<<<<< HEAD
-		/// For captured variables declared outside of the loop, the capture scope is the BlockContainer of the parent.
-=======
 		/// For captured variables declared outside of the loop, the capture scope is the BlockContainer of the parent function.
->>>>>>> 1e009404
 		/// </summary>
 		/// <remarks>
 		/// This property returns null for variables that are not captured.
