﻿// Copyright (c) 2011-2016 Siegfried Pammer
//
// Permission is hereby granted, free of charge, to any person obtaining a copy of this
// software and associated documentation files (the "Software"), to deal in the Software
// without restriction, including without limitation the rights to use, copy, modify, merge,
// publish, distribute, sublicense, and/or sell copies of the Software, and to permit persons
// to whom the Software is furnished to do so, subject to the following conditions:
//
// The above copyright notice and this permission notice shall be included in all copies or
// substantial portions of the Software.
//
// THE SOFTWARE IS PROVIDED "AS IS", WITHOUT WARRANTY OF ANY KIND, EXPRESS OR IMPLIED,
// INCLUDING BUT NOT LIMITED TO THE WARRANTIES OF MERCHANTABILITY, FITNESS FOR A PARTICULAR
// PURPOSE AND NONINFRINGEMENT. IN NO EVENT SHALL THE AUTHORS OR COPYRIGHT HOLDERS BE LIABLE
// FOR ANY CLAIM, DAMAGES OR OTHER LIABILITY, WHETHER IN AN ACTION OF CONTRACT, TORT OR
// OTHERWISE, ARISING FROM, OUT OF OR IN CONNECTION WITH THE SOFTWARE OR THE USE OR OTHER
// DEALINGS IN THE SOFTWARE.

using System.Collections.Generic;
using System.Linq;
<<<<<<< HEAD
using dnlib.DotNet;
=======
using System.Reflection.Metadata;

>>>>>>> 41c99e47
using ICSharpCode.Decompiler.CSharp;
using ICSharpCode.Decompiler.TypeSystem;
using IField = ICSharpCode.Decompiler.TypeSystem.IField;
using IMethod = ICSharpCode.Decompiler.TypeSystem.IMethod;
using IType = ICSharpCode.Decompiler.TypeSystem.IType;

namespace ICSharpCode.Decompiler.IL.Transforms
{
	/// <summary>
	/// Transforms anonymous methods and lambdas by creating nested ILFunctions.
	/// </summary>
	public class DelegateConstruction : IILTransform
	{
		ILTransformContext context;
		ITypeResolveContext decompilationContext;
<<<<<<< HEAD
		readonly Stack<MethodDef> activeMethods = new Stack<MethodDef>();
=======
		readonly Stack<MethodDefinitionHandle> activeMethods = new Stack<MethodDefinitionHandle>();
>>>>>>> 41c99e47

		void IILTransform.Run(ILFunction function, ILTransformContext context)
		{
			if (!context.Settings.AnonymousMethods)
				return;
			var prevContext = this.context;
			var prevDecompilationContext = this.decompilationContext;
<<<<<<< HEAD
			try {
				activeMethods.Push((MethodDef)function.Method.MetadataToken);
				this.context = context;
				this.decompilationContext = new SimpleTypeResolveContext(function.Method);
				var cancellationToken = context.CancellationToken;
				foreach (var inst in function.Descendants) {
=======
			try
			{
				activeMethods.Push((MethodDefinitionHandle)function.Method.MetadataToken);
				this.context = context;
				this.decompilationContext = new SimpleTypeResolveContext(function.Method);
				var cancellationToken = context.CancellationToken;
				foreach (var inst in function.Descendants)
				{
>>>>>>> 41c99e47
					cancellationToken.ThrowIfCancellationRequested();
					if (!MatchDelegateConstruction(inst, out var targetMethod, out var target,
						out var delegateType, allowTransformed: false))
						continue;
					context.StepStartGroup($"TransformDelegateConstruction {inst.StartILOffset}", inst);
					ILFunction f = TransformDelegateConstruction(inst, targetMethod, target, delegateType);
					if (f != null && target is IInstructionWithVariableOperand instWithVar)
					{
						var v = instWithVar.Variable;
						if (v.Kind == VariableKind.Local)
						{
							v.Kind = VariableKind.DisplayClassLocal;
						}
						if (v.IsSingleDefinition
							&& v.StoreInstructions.SingleOrDefault() is StLoc store
							&& store.Value is NewObj)
						{
							v.CaptureScope = BlockContainer.FindClosestContainer(store);
						}
					}
					context.StepEndGroup();
				}
			} finally {
				this.context = prevContext;
				this.decompilationContext = prevDecompilationContext;
				activeMethods.Pop();
			}
<<<<<<< HEAD
=======
			finally
			{
				this.context = prevContext;
				this.decompilationContext = prevDecompilationContext;
				activeMethods.Pop();
			}
>>>>>>> 41c99e47
		}

		internal static bool MatchDelegateConstruction(ILInstruction inst, out IMethod targetMethod,
			out ILInstruction target, out IType delegateType, bool allowTransformed = false)
		{
			targetMethod = null;
			target = null;
			delegateType = null;
			switch (inst)
			{
				case NewObj call:
					if (call.Arguments.Count != 2)
						return false;
					target = call.Arguments[0];
					var opCode = call.Arguments[1].OpCode;
					delegateType = call.Method.DeclaringType;
					if (!(opCode == OpCode.LdFtn || opCode == OpCode.LdVirtFtn
						|| (allowTransformed && opCode == OpCode.ILFunction)))
						return false;
					targetMethod = ((IInstructionWithMethodOperand)call.Arguments[1]).Method;
					break;
				case LdVirtDelegate ldVirtDelegate:
					target = ldVirtDelegate.Argument;
					targetMethod = ldVirtDelegate.Method;
					delegateType = ldVirtDelegate.Type;
					break;
				default:
					return false;
			}
			return delegateType.Kind == TypeKind.Delegate || delegateType.Kind == TypeKind.Unknown;
		}

		static bool IsAnonymousMethod(ITypeDefinition decompiledTypeDefinition, IMethod method)
		{
			if (method == null)
				return false;
			if (!(method.HasGeneratedName()
				|| method.Name.Contains("$")
				|| method.IsCompilerGeneratedOrIsInCompilerGeneratedClass()
				|| TransformDisplayClassUsage.IsPotentialClosure(
					decompiledTypeDefinition, method.DeclaringTypeDefinition)
				|| ContainsAnonymousType(method)))
			{
				return false;
			}
			return true;
		}

		static bool ContainsAnonymousType(IMethod method)
		{
			if (method.ReturnType.ContainsAnonymousType())
				return true;
<<<<<<< HEAD
			foreach (var p in method.Parameters) {
=======
			foreach (var p in method.Parameters)
			{
>>>>>>> 41c99e47
				if (p.Type.ContainsAnonymousType())
					return true;
			}
			return false;
		}

		static GenericContext? GenericContextFromTypeArguments(TypeParameterSubstitution subst)
		{
			var classTypeParameters = new List<ITypeParameter>();
			var methodTypeParameters = new List<ITypeParameter>();
<<<<<<< HEAD
			if (subst.ClassTypeArguments != null) {
				foreach (var t in subst.ClassTypeArguments) {
=======
			if (subst.ClassTypeArguments != null)
			{
				foreach (var t in subst.ClassTypeArguments)
				{
>>>>>>> 41c99e47
					if (t is ITypeParameter tp)
						classTypeParameters.Add(tp);
					else
						return null;
				}
			}
<<<<<<< HEAD
			if (subst.MethodTypeArguments != null) {
				foreach (var t in subst.MethodTypeArguments) {
=======
			if (subst.MethodTypeArguments != null)
			{
				foreach (var t in subst.MethodTypeArguments)
				{
>>>>>>> 41c99e47
					if (t is ITypeParameter tp)
						methodTypeParameters.Add(tp);
					else
						return null;
				}
			}
			return new GenericContext(classTypeParameters, methodTypeParameters);
		}

		ILFunction TransformDelegateConstruction(
			ILInstruction value, IMethod targetMethod,
			ILInstruction target, IType delegateType)
		{
			if (!IsAnonymousMethod(decompilationContext.CurrentTypeDefinition, targetMethod))
				return null;
<<<<<<< HEAD
			if (targetMethod.MetadataToken == null)
=======
			if (targetMethod.MetadataToken.IsNil)
>>>>>>> 41c99e47
				return null;
			if (LocalFunctionDecompiler.IsLocalFunctionMethod(targetMethod, context))
				return null;
			if (!ValidateDelegateTarget(target))
				return null;
<<<<<<< HEAD
			var methodDefinition = (MethodDef)targetMethod.MetadataToken;
			if (activeMethods.Contains(methodDefinition)) {
				this.context.Function.Warnings.Add(" Found self-referencing delegate construction. Abort transformation to avoid stack overflow.");
				return null;
			}
			if (!methodDefinition.HasBody)
=======
			var handle = (MethodDefinitionHandle)targetMethod.MetadataToken;
			if (activeMethods.Contains(handle))
			{
				this.context.Function.Warnings.Add(" Found self-referencing delegate construction. Abort transformation to avoid stack overflow.");
				return null;
			}
			var methodDefinition = context.PEFile.Metadata.GetMethodDefinition((MethodDefinitionHandle)targetMethod.MetadataToken);
			if (!methodDefinition.HasBody())
>>>>>>> 41c99e47
				return null;
			var genericContext = GenericContextFromTypeArguments(targetMethod.Substitution);
			if (genericContext == null)
				return null;
			var ilReader = context.CreateILReader();
<<<<<<< HEAD
			var function = ilReader.ReadIL(methodDefinition, genericContext.Value, ILFunctionKind.Delegate, context.CancellationToken);
=======
			var body = context.PEFile.Reader.GetMethodBody(methodDefinition.RelativeVirtualAddress);
			var function = ilReader.ReadIL((MethodDefinitionHandle)targetMethod.MetadataToken, body, genericContext.Value, ILFunctionKind.Delegate, context.CancellationToken);
>>>>>>> 41c99e47
			function.DelegateType = delegateType;
			// Embed the lambda into the parent function's ILAst, so that "Show steps" can show
			// how the lambda body is being transformed.
			value.ReplaceWith(function);
			function.CheckInvariant(ILPhase.Normal);

			var contextPrefix = targetMethod.Name;
			foreach (ILVariable v in function.Variables.Where(v => v.Kind != VariableKind.Parameter))
			{
				v.Name = contextPrefix + v.Name;
			}

			var nestedContext = new ILTransformContext(context, function);
			function.RunTransforms(CSharpDecompiler.GetILTransforms().TakeWhile(t => !(t is DelegateConstruction)).Concat(GetTransforms()), nestedContext);
			nestedContext.Step("DelegateConstruction (ReplaceDelegateTargetVisitor)", function);
			function.AcceptVisitor(new ReplaceDelegateTargetVisitor(target, function.Variables.SingleOrDefault(VariableKindExtensions.IsThis)));
			// handle nested lambdas
			nestedContext.StepStartGroup("DelegateConstruction (nested lambdas)", function);
			((IILTransform)this).Run(function, nestedContext);
			nestedContext.StepEndGroup();
			function.AddILRange(target);
			function.AddILRange(value);
			if (value is Call call)
				function.AddILRange(call.Arguments[1]);
			return function;
		}

		private static bool ValidateDelegateTarget(ILInstruction inst)
		{
<<<<<<< HEAD
			switch (inst) {
=======
			switch (inst)
			{
>>>>>>> 41c99e47
				case LdNull _:
					return true;
				case LdLoc ldloc:
					return ldloc.Variable.IsSingleDefinition;
				case LdObj ldobj:
					// TODO : should make sure that the display-class 'this' is unused,
					// if the delegate target is ldobj(ldsflda field).
					if (ldobj.Target is LdsFlda)
						return true;
					// TODO : ldfld chains must be validated more thoroughly, i.e., we should make sure
					// that the value of the field is never changed.
					ILInstruction target = ldobj;
<<<<<<< HEAD
					while (target is LdObj || target is LdFlda) {
						if (target is LdObj o) {
							target = o.Target;
							continue;
						}
						if (target is LdFlda f) {
=======
					while (target is LdObj || target is LdFlda)
					{
						if (target is LdObj o)
						{
							target = o.Target;
							continue;
						}
						if (target is LdFlda f)
						{
>>>>>>> 41c99e47
							target = f.Target;
							continue;
						}
					}
					return target is LdLoc;
				default:
					return false;
			}
		}

		private IEnumerable<IILTransform> GetTransforms()
		{
			yield return new CombineExitsTransform();
		}

		/// <summary>
		/// Replaces loads of 'this' with the target expression.
		/// Async delegates use: ldobj(ldloca this).
		/// </summary>
		internal class ReplaceDelegateTargetVisitor : ILVisitor
		{
			readonly ILVariable thisVariable;
			readonly ILInstruction target;

			public ReplaceDelegateTargetVisitor(ILInstruction target, ILVariable thisVariable)
			{
				this.target = target;
				this.thisVariable = thisVariable;
			}

			protected override void Default(ILInstruction inst)
			{
				foreach (var child in inst.Children)
				{
					child.AcceptVisitor(this);
				}
			}

			protected internal override void VisitILFunction(ILFunction function)
			{
<<<<<<< HEAD
				if (function == thisVariable?.Function) {
					ILVariable v = null;
					switch (target) {
=======
				if (function == thisVariable?.Function)
				{
					ILVariable v = null;
					switch (target)
					{
>>>>>>> 41c99e47
						case LdLoc l:
							v = l.Variable;
							break;
						case LdObj lo:
							ILInstruction inner = lo.Target;
<<<<<<< HEAD
							while (inner is LdFlda ldf) {
=======
							while (inner is LdFlda ldf)
							{
>>>>>>> 41c99e47
								inner = ldf.Target;
							}
							if (inner is LdLoc l2)
								v = l2.Variable;
							break;
					}
					if (v != null)
						function.CapturedVariables.Add(v);
				}
				base.VisitILFunction(function);
			}

			protected internal override void VisitLdLoc(LdLoc inst)
			{
				if (inst.Variable == thisVariable)
				{
					inst.ReplaceWith(target.Clone());
					return;
				}
				base.VisitLdLoc(inst);
			}

			protected internal override void VisitLdObj(LdObj inst)
			{
				if (inst.Target.MatchLdLoca(thisVariable))
				{
					inst.ReplaceWith(target.Clone());
					return;
				}
				base.VisitLdObj(inst);
			}
		}
	}
}<|MERGE_RESOLUTION|>--- conflicted
+++ resolved
@@ -18,12 +18,8 @@
 
 using System.Collections.Generic;
 using System.Linq;
-<<<<<<< HEAD
 using dnlib.DotNet;
-=======
-using System.Reflection.Metadata;
-
->>>>>>> 41c99e47
+
 using ICSharpCode.Decompiler.CSharp;
 using ICSharpCode.Decompiler.TypeSystem;
 using IField = ICSharpCode.Decompiler.TypeSystem.IField;
@@ -39,11 +35,7 @@
 	{
 		ILTransformContext context;
 		ITypeResolveContext decompilationContext;
-<<<<<<< HEAD
 		readonly Stack<MethodDef> activeMethods = new Stack<MethodDef>();
-=======
-		readonly Stack<MethodDefinitionHandle> activeMethods = new Stack<MethodDefinitionHandle>();
->>>>>>> 41c99e47
 
 		void IILTransform.Run(ILFunction function, ILTransformContext context)
 		{
@@ -51,23 +43,14 @@
 				return;
 			var prevContext = this.context;
 			var prevDecompilationContext = this.decompilationContext;
-<<<<<<< HEAD
-			try {
+			try
+			{
 				activeMethods.Push((MethodDef)function.Method.MetadataToken);
 				this.context = context;
 				this.decompilationContext = new SimpleTypeResolveContext(function.Method);
 				var cancellationToken = context.CancellationToken;
-				foreach (var inst in function.Descendants) {
-=======
-			try
-			{
-				activeMethods.Push((MethodDefinitionHandle)function.Method.MetadataToken);
-				this.context = context;
-				this.decompilationContext = new SimpleTypeResolveContext(function.Method);
-				var cancellationToken = context.CancellationToken;
 				foreach (var inst in function.Descendants)
 				{
->>>>>>> 41c99e47
 					cancellationToken.ThrowIfCancellationRequested();
 					if (!MatchDelegateConstruction(inst, out var targetMethod, out var target,
 						out var delegateType, allowTransformed: false))
@@ -90,20 +73,13 @@
 					}
 					context.StepEndGroup();
 				}
-			} finally {
+			}
+			finally
+			{
 				this.context = prevContext;
 				this.decompilationContext = prevDecompilationContext;
 				activeMethods.Pop();
 			}
-<<<<<<< HEAD
-=======
-			finally
-			{
-				this.context = prevContext;
-				this.decompilationContext = prevDecompilationContext;
-				activeMethods.Pop();
-			}
->>>>>>> 41c99e47
 		}
 
 		internal static bool MatchDelegateConstruction(ILInstruction inst, out IMethod targetMethod,
@@ -156,12 +132,8 @@
 		{
 			if (method.ReturnType.ContainsAnonymousType())
 				return true;
-<<<<<<< HEAD
-			foreach (var p in method.Parameters) {
-=======
 			foreach (var p in method.Parameters)
 			{
->>>>>>> 41c99e47
 				if (p.Type.ContainsAnonymousType())
 					return true;
 			}
@@ -172,30 +144,20 @@
 		{
 			var classTypeParameters = new List<ITypeParameter>();
 			var methodTypeParameters = new List<ITypeParameter>();
-<<<<<<< HEAD
-			if (subst.ClassTypeArguments != null) {
-				foreach (var t in subst.ClassTypeArguments) {
-=======
 			if (subst.ClassTypeArguments != null)
 			{
 				foreach (var t in subst.ClassTypeArguments)
 				{
->>>>>>> 41c99e47
 					if (t is ITypeParameter tp)
 						classTypeParameters.Add(tp);
 					else
 						return null;
 				}
 			}
-<<<<<<< HEAD
-			if (subst.MethodTypeArguments != null) {
-				foreach (var t in subst.MethodTypeArguments) {
-=======
 			if (subst.MethodTypeArguments != null)
 			{
 				foreach (var t in subst.MethodTypeArguments)
 				{
->>>>>>> 41c99e47
 					if (t is ITypeParameter tp)
 						methodTypeParameters.Add(tp);
 					else
@@ -211,44 +173,24 @@
 		{
 			if (!IsAnonymousMethod(decompilationContext.CurrentTypeDefinition, targetMethod))
 				return null;
-<<<<<<< HEAD
 			if (targetMethod.MetadataToken == null)
-=======
-			if (targetMethod.MetadataToken.IsNil)
->>>>>>> 41c99e47
 				return null;
 			if (LocalFunctionDecompiler.IsLocalFunctionMethod(targetMethod, context))
 				return null;
 			if (!ValidateDelegateTarget(target))
 				return null;
-<<<<<<< HEAD
 			var methodDefinition = (MethodDef)targetMethod.MetadataToken;
 			if (activeMethods.Contains(methodDefinition)) {
 				this.context.Function.Warnings.Add(" Found self-referencing delegate construction. Abort transformation to avoid stack overflow.");
 				return null;
 			}
 			if (!methodDefinition.HasBody)
-=======
-			var handle = (MethodDefinitionHandle)targetMethod.MetadataToken;
-			if (activeMethods.Contains(handle))
-			{
-				this.context.Function.Warnings.Add(" Found self-referencing delegate construction. Abort transformation to avoid stack overflow.");
-				return null;
-			}
-			var methodDefinition = context.PEFile.Metadata.GetMethodDefinition((MethodDefinitionHandle)targetMethod.MetadataToken);
-			if (!methodDefinition.HasBody())
->>>>>>> 41c99e47
 				return null;
 			var genericContext = GenericContextFromTypeArguments(targetMethod.Substitution);
 			if (genericContext == null)
 				return null;
 			var ilReader = context.CreateILReader();
-<<<<<<< HEAD
 			var function = ilReader.ReadIL(methodDefinition, genericContext.Value, ILFunctionKind.Delegate, context.CancellationToken);
-=======
-			var body = context.PEFile.Reader.GetMethodBody(methodDefinition.RelativeVirtualAddress);
-			var function = ilReader.ReadIL((MethodDefinitionHandle)targetMethod.MetadataToken, body, genericContext.Value, ILFunctionKind.Delegate, context.CancellationToken);
->>>>>>> 41c99e47
 			function.DelegateType = delegateType;
 			// Embed the lambda into the parent function's ILAst, so that "Show steps" can show
 			// how the lambda body is being transformed.
@@ -278,12 +220,8 @@
 
 		private static bool ValidateDelegateTarget(ILInstruction inst)
 		{
-<<<<<<< HEAD
-			switch (inst) {
-=======
 			switch (inst)
 			{
->>>>>>> 41c99e47
 				case LdNull _:
 					return true;
 				case LdLoc ldloc:
@@ -296,14 +234,6 @@
 					// TODO : ldfld chains must be validated more thoroughly, i.e., we should make sure
 					// that the value of the field is never changed.
 					ILInstruction target = ldobj;
-<<<<<<< HEAD
-					while (target is LdObj || target is LdFlda) {
-						if (target is LdObj o) {
-							target = o.Target;
-							continue;
-						}
-						if (target is LdFlda f) {
-=======
 					while (target is LdObj || target is LdFlda)
 					{
 						if (target is LdObj o)
@@ -313,7 +243,6 @@
 						}
 						if (target is LdFlda f)
 						{
->>>>>>> 41c99e47
 							target = f.Target;
 							continue;
 						}
@@ -354,28 +283,18 @@
 
 			protected internal override void VisitILFunction(ILFunction function)
 			{
-<<<<<<< HEAD
-				if (function == thisVariable?.Function) {
-					ILVariable v = null;
-					switch (target) {
-=======
 				if (function == thisVariable?.Function)
 				{
 					ILVariable v = null;
 					switch (target)
 					{
->>>>>>> 41c99e47
 						case LdLoc l:
 							v = l.Variable;
 							break;
 						case LdObj lo:
 							ILInstruction inner = lo.Target;
-<<<<<<< HEAD
-							while (inner is LdFlda ldf) {
-=======
 							while (inner is LdFlda ldf)
 							{
->>>>>>> 41c99e47
 								inner = ldf.Target;
 							}
 							if (inner is LdLoc l2)
