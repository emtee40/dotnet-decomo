// Copyright (c) 2015 Siegfried Pammer
// 
// Permission is hereby granted, free of charge, to any person obtaining a copy of this
// software and associated documentation files (the "Software"), to deal in the Software
// without restriction, including without limitation the rights to use, copy, modify, merge,
// publish, distribute, sublicense, and/or sell copies of the Software, and to permit persons
// to whom the Software is furnished to do so, subject to the following conditions:
//
// The above copyright notice and this permission notice shall be included in all copies or
// substantial portions of the Software.
//
// THE SOFTWARE IS PROVIDED "AS IS", WITHOUT WARRANTY OF ANY KIND, EXPRESS OR IMPLIED,
// INCLUDING BUT NOT LIMITED TO THE WARRANTIES OF MERCHANTABILITY, FITNESS FOR A PARTICULAR
// PURPOSE AND NONINFRINGEMENT. IN NO EVENT SHALL THE AUTHORS OR COPYRIGHT HOLDERS BE LIABLE
// FOR ANY CLAIM, DAMAGES OR OTHER LIABILITY, WHETHER IN AN ACTION OF CONTRACT, TORT OR
// OTHERWISE, ARISING FROM, OUT OF OR IN CONNECTION WITH THE SOFTWARE OR THE USE OR OTHER
// DEALINGS IN THE SOFTWARE.

using System;
using System.Collections.Generic;
using System.Linq;
using dnlib.DotNet;
using dnlib.IO;

using ICSharpCode.Decompiler.TypeSystem;
using ICSharpCode.Decompiler.Util;
using IMethod = ICSharpCode.Decompiler.TypeSystem.IMethod;
using IType = ICSharpCode.Decompiler.TypeSystem.IType;

namespace ICSharpCode.Decompiler.IL.Transforms
{
	/// <summary>
	/// Transforms array initialization pattern of System.Runtime.CompilerServices.RuntimeHelpers.InitializeArray.
	/// For collection and object initializers see <see cref="TransformCollectionAndObjectInitializers"/>
	/// </summary>
	public class TransformArrayInitializers : IStatementTransform
	{
		StatementTransformContext context;

		void IStatementTransform.Run(Block block, int pos, StatementTransformContext context)
		{
			if (!context.Settings.ArrayInitializers)
				return;
			this.context = context;
			try
			{
				if (DoTransform(context.Function, block, pos))
					return;
				if (DoTransformMultiDim(context.Function, block, pos))
					return;
				if (context.Settings.StackAllocInitializers && DoTransformStackAllocInitializer(block, pos))
					return;
				if (DoTransformInlineRuntimeHelpersInitializeArray(block, pos))
					return;
			}
			finally
			{
				this.context = null;
			}
		}

		bool DoTransform(ILFunction function, Block body, int pos)
		{
			if (pos >= body.Instructions.Count - 2)
				return false;
			ILInstruction inst = body.Instructions[pos];
			if (inst.MatchStLoc(out var v, out var newarrExpr) && MatchNewArr(newarrExpr, out var elementType, out var arrayLength))
			{
				if (HandleRuntimeHelpersInitializeArray(body, pos + 1, v, elementType, arrayLength, out var values, out var initArrayPos))
				{
					context.Step("HandleRuntimeHelperInitializeArray: single-dim", inst);
					var tempStore = context.Function.RegisterVariable(VariableKind.InitializerTarget, v.Type);
					var block = BlockFromInitializer(tempStore, elementType, arrayLength, values);
					StLoc newStloc = new StLoc(v, block);
					if (context.CalculateILSpans) {
						body.Instructions[pos].AddSelfAndChildrenRecursiveILSpans(newStloc.ILSpans);
						body.Instructions[initArrayPos].AddSelfAndChildrenRecursiveILSpans(newStloc.ILSpans);
					}
					body.Instructions[pos] = newStloc;
					body.Instructions.RemoveAt(initArrayPos);
					ILInlining.InlineIfPossible(body, pos, context);
					return true;
				}
				if (arrayLength.Length == 1)
				{
					if (HandleSimpleArrayInitializer(function, body, pos + 1, v, arrayLength, out var arrayValues, out var instructionsToRemove))
					{
						context.Step("HandleSimpleArrayInitializer: single-dim", inst);
						var block = new Block(BlockKind.ArrayInitializer);
						var tempStore = context.Function.RegisterVariable(VariableKind.InitializerTarget, v.Type);
						block.Instructions.Add(new StLoc(tempStore, new NewArr(elementType, arrayLength.Select(l => new LdcI4(l)).ToArray())));
						block.Instructions.AddRange(arrayValues.Select(
							t => {
								var (indices, value) = t;
								if (value == null)
									value = GetNullExpression(elementType);
								return StElem(new LdLoc(tempStore), indices, value, elementType);
							}
						));
						block.FinalInstruction = new LdLoc(tempStore);
						StLoc newStloc = new StLoc(v, block);
						if (context.CalculateILSpans) {
							body.Instructions[pos].AddSelfAndChildrenRecursiveILSpans(newStloc.ILSpans);
							for (int i = 0; i < instructionsToRemove; i++)
								body.Instructions[pos + 1 + i].AddSelfAndChildrenRecursiveILSpans(block.ILSpans);
						}
						body.Instructions[pos] = newStloc;
						body.Instructions.RemoveRange(pos + 1, instructionsToRemove);
						ILInlining.InlineIfPossible(body, pos, context);
						return true;
					}
					if (HandleJaggedArrayInitializer(body, pos + 1, v, elementType, arrayLength[0], out ILVariable finalStore, out values, out instructionsToRemove))
					{
						context.Step("HandleJaggedArrayInitializer: single-dim", inst);
						var block = new Block(BlockKind.ArrayInitializer);
						var tempStore = context.Function.RegisterVariable(VariableKind.InitializerTarget, v.Type);
						block.Instructions.Add(new StLoc(tempStore, new NewArr(elementType, arrayLength.Select(l => new LdcI4(l)).ToArray())));
						block.Instructions.AddRange(values.SelectWithIndex((i, value) => StElem(new LdLoc(tempStore), new[] { new LdcI4(i) }, value, elementType)));
						block.FinalInstruction = new LdLoc(tempStore);
						body.Instructions[pos] = new StLoc(finalStore, block);
						body.Instructions.RemoveRange(pos + 1, instructionsToRemove);
						ILInlining.InlineIfPossible(body, pos, context);
						return true;
					}
				}
			}
			return false;
		}

		internal static bool TransformSpanTArrayInitialization(NewObj inst, StatementTransformContext context, out Block block)
		{
			block = null;
			if (!context.Settings.ArrayInitializers)
				return false;
			if (MatchSpanTCtorWithPointerAndSize(inst, context, out var elementType, out var field, out var size))
			{
				if (field != null && field.InitialValue != null)
				{
					var valuesList = new List<ILInstruction>();
					var initialValue = field.InitialValue;
					if (DecodeArrayInitializer(elementType, initialValue, new[] { size }, valuesList))
					{
						var tempStore = context.Function.RegisterVariable(VariableKind.InitializerTarget, new ArrayType(context.TypeSystem, elementType));
						block = BlockFromInitializer(tempStore, elementType, new[] { size }, valuesList.ToArray());
						return true;
					}
				}
			}
			return false;
		}

		static bool MatchSpanTCtorWithPointerAndSize(NewObj newObj, StatementTransformContext context, out IType elementType, out dnlib.DotNet.FieldDef field, out int size)
		{
			field = default;
			size = default;
			elementType = null;
			IType type = newObj.Method.DeclaringType;
			if (!type.IsKnownType(KnownTypeCode.SpanOfT) && !type.IsKnownType(KnownTypeCode.ReadOnlySpanOfT))
				return false;
			if (newObj.Arguments.Count != 2 || type.TypeArguments.Count != 1)
				return false;
			elementType = type.TypeArguments[0];
			if (!newObj.Arguments[0].UnwrapConv(ConversionKind.StopGCTracking).MatchLdsFlda(out var member))
				return false;
			if (!newObj.Arguments[1].MatchLdcI4(out size))
				return false;
			field = member.MetadataToken as dnlib.DotNet.FieldDef;
			return true;
		}

		bool DoTransformMultiDim(ILFunction function, Block body, int pos)
		{
			if (pos >= body.Instructions.Count - 2)
				return false;
			ILInstruction inst = body.Instructions[pos];
			if (inst.MatchStLoc(out var v, out var newarrExpr) && MatchNewArr(newarrExpr, out var elementType, out var length))
			{
				if (HandleRuntimeHelpersInitializeArray(body, pos + 1, v, elementType, length, out var values, out var initArrayPos))
				{
					context.Step("HandleRuntimeHelpersInitializeArray: multi-dim", inst);
					var block = BlockFromInitializer(v, elementType, length, values);
					StLoc newStloc = new StLoc(v, block);
					if (context.CalculateILSpans) {
						body.Instructions[pos].AddSelfAndChildrenRecursiveILSpans(newStloc.ILSpans);
						body.Instructions[initArrayPos].AddSelfAndChildrenRecursiveILSpans(newStloc.ILSpans);
					}
					body.Instructions[pos].ReplaceWith(newStloc);
					body.Instructions.RemoveAt(initArrayPos);
					ILInlining.InlineIfPossible(body, pos, context);
					return true;
				}
				if (HandleSimpleArrayInitializer(function, body, pos + 1, v, length, out var arrayValues, out var instructionsToRemove))
				{
					context.Step("HandleSimpleArrayInitializer: multi-dim", inst);
					var block = new Block(BlockKind.ArrayInitializer);
					var tempStore = context.Function.RegisterVariable(VariableKind.InitializerTarget, v.Type);
					block.Instructions.Add(new StLoc(tempStore, new NewArr(elementType, length.Select(l => new LdcI4(l)).ToArray())));
					block.Instructions.AddRange(arrayValues.Select(
						t => {
							var (indices, value) = t;
							if (value == null)
								value = GetNullExpression(elementType);
							return StElem(new LdLoc(tempStore), indices, value, elementType);
						}
					));
					block.FinalInstruction = new LdLoc(tempStore);
					var newStloc = new StLoc(v, block);
					if (context.CalculateILSpans) {
						body.Instructions[pos].AddSelfAndChildrenRecursiveILSpans(newStloc.ILSpans);
						for (int i = 0; i < instructionsToRemove; i++)
							body.Instructions[pos + 1 + i].AddSelfAndChildrenRecursiveILSpans(block.ILSpans);
					}
					body.Instructions[pos] = newStloc;
					body.Instructions.RemoveRange(pos + 1, instructionsToRemove);
					ILInlining.InlineIfPossible(body, pos, context);
					return true;
				}
			}
			return false;
		}

		bool DoTransformStackAllocInitializer(Block body, int pos)
		{
			if (pos >= body.Instructions.Count - 2)
				return false;
			ILInstruction inst = body.Instructions[pos];
			if (inst.MatchStLoc(out var v, out var locallocExpr) && locallocExpr.MatchLocAlloc(out var lengthInst))
			{
				if (lengthInst.MatchLdcI(out var lengthInBytes) && HandleCpblkInitializer(body, pos + 1, v, lengthInBytes, out var blob, out var elementType))
				{
					context.Step("HandleCpblkInitializer", inst);
					var block = new Block(BlockKind.StackAllocInitializer);
					var tempStore = context.Function.RegisterVariable(VariableKind.InitializerTarget, new PointerType(elementType));
					block.Instructions.Add(new StLoc(tempStore, locallocExpr));

					for (int i = 0; i < blob.Length; i++)
					{
						block.Instructions.Add(StElemPtr(tempStore, i, new LdcI4(blob[i]), elementType));
					}

					block.FinalInstruction = new LdLoc(tempStore);
					body.Instructions[pos] = new StLoc(v, block);
					body.Instructions.RemoveAt(pos + 1);
					ILInlining.InlineIfPossible(body, pos, context);
					ExpressionTransforms.RunOnSingleStatement(body.Instructions[pos], context);
					return true;
				}
				if (HandleSequentialLocAllocInitializer(body, pos + 1, v, locallocExpr, out elementType, out StObj[] values, out int instructionsToRemove))
				{
					context.Step("HandleSequentialLocAllocInitializer", inst);
					var block = new Block(BlockKind.StackAllocInitializer);
					var tempStore = context.Function.RegisterVariable(VariableKind.InitializerTarget, new PointerType(elementType));
					block.Instructions.Add(new StLoc(tempStore, locallocExpr));
					block.Instructions.AddRange(values.Where(value => value != null).Select(value => RewrapStore(tempStore, value, elementType)));
					block.FinalInstruction = new LdLoc(tempStore);
					body.Instructions[pos] = new StLoc(v, block);
					body.Instructions.RemoveRange(pos + 1, instructionsToRemove);
					ILInlining.InlineIfPossible(body, pos, context);
					ExpressionTransforms.RunOnSingleStatement(body.Instructions[pos], context);
					return true;
				}
			}
			return false;
		}

		bool HandleCpblkInitializer(Block block, int pos, ILVariable v, long length, out byte[] blob, out IType elementType)
		{
			blob = default;
			elementType = null;
			if (!block.Instructions[pos].MatchCpblk(out var dest, out var src, out var size))
				return false;
			if (!dest.MatchLdLoc(v) || !src.MatchLdsFlda(out var field) || !size.MatchLdcI4((int)length))
				return false;
			if (!(v.IsSingleDefinition && v.LoadCount == 2))
				return false;
			if (field.MetadataToken is null)
				return false;
			if (!block.Instructions[pos + 1].MatchStLoc(out var finalStore, out var value))
			{
				var otherLoadOfV = v.LoadInstructions.FirstOrDefault(l => !(l.Parent is Cpblk));
				if (otherLoadOfV == null)
					return false;
				finalStore = otherLoadOfV.Parent.Extract(context);
				if (finalStore == null)
					return false;
				value = ((StLoc)finalStore.StoreInstructions[0]).Value;
			}
			var fd = (FieldDef)field.MetadataToken;
			if (fd.InitialValue == null)
				return false;
			if (value.MatchLdLoc(v))
			{
				elementType = ((PointerType)finalStore.Type).ElementType;
			}
			else if (value is NewObj { Arguments: { Count: 2 } } newObj
				  && newObj.Method.DeclaringType.IsKnownType(KnownTypeCode.SpanOfT)
				  && newObj.Arguments[0].MatchLdLoc(v)
				  && newObj.Arguments[1].MatchLdcI4((int)length))
			{
				elementType = ((ParameterizedType)newObj.Method.DeclaringType).TypeArguments[0];
			}
			else
			{
				return false;
			}
			blob = fd.InitialValue;

			return true;
		}

		bool HandleSequentialLocAllocInitializer(Block block, int pos, ILVariable store, ILInstruction locAllocInstruction, out IType elementType, out StObj[] values, out int instructionsToRemove)
		{
			int elementCount = 0;
			long minExpectedOffset = 0;
			values = null;
			elementType = null;
			instructionsToRemove = 0;

			if (!locAllocInstruction.MatchLocAlloc(out var lengthInstruction))
				return false;

			if (block.Instructions[pos].MatchInitblk(out var dest, out var value, out var size)
				&& lengthInstruction.MatchLdcI(out long byteCount))
			{
				if (!dest.MatchLdLoc(store) || !size.MatchLdcI(byteCount))
					return false;
				instructionsToRemove++;
				pos++;
			}

			for (int i = pos; i < block.Instructions.Count; i++)
			{
				// match the basic stobj pattern
				if (!block.Instructions[i].MatchStObj(out ILInstruction target, out value, out var currentType)
					|| value.Descendants.OfType<IInstructionWithVariableOperand>().Any(inst => inst.Variable == store))
					break;
				if (elementType != null && !currentType.Equals(elementType))
					break;
				elementType = currentType;
				// match the target
				// should be either ldloc store (at offset 0)
				// or binary.add(ldloc store, offset) where offset is either 'elementSize' or 'i * elementSize'
				if (!target.MatchLdLoc(store))
				{
					if (!target.MatchBinaryNumericInstruction(BinaryNumericOperator.Add, out var left, out var right))
						return false;
					if (!left.MatchLdLoc(store))
						break;
					var offsetInst = PointerArithmeticOffset.Detect(right, elementType, ((BinaryNumericInstruction)target).CheckForOverflow);
					if (offsetInst == null)
						return false;
					if (!offsetInst.MatchLdcI(out long offset) || offset < 0 || offset < minExpectedOffset)
						break;
					minExpectedOffset = offset;
				}
				if (values == null)
				{
					var countInstruction = PointerArithmeticOffset.Detect(lengthInstruction, elementType, checkForOverflow: true);
					if (countInstruction == null || !countInstruction.MatchLdcI(out long valuesLength) || valuesLength < 1)
						return false;
					values = new StObj[(int)valuesLength];
				}
				if (minExpectedOffset >= values.Length)
					break;
				values[minExpectedOffset] = (StObj)block.Instructions[i];
				elementCount++;
			}

			if (values == null || store.Kind != VariableKind.StackSlot || store.StoreCount != 1
				|| store.AddressCount != 0 || store.LoadCount > values.Length + 1)
				return false;

			if (store.LoadInstructions.Last().Parent is StLoc finalStore)
			{
				elementType = ((PointerType)finalStore.Variable.Type).ElementType;
			}
			instructionsToRemove += elementCount;

			return elementCount <= values.Length;
		}

		ILInstruction RewrapStore(ILVariable target, StObj storeInstruction, IType type)
		{
			ILInstruction targetInst;
			if (storeInstruction.Target.MatchLdLoc(out _))
				targetInst = new LdLoc(target);
			else if (storeInstruction.Target.MatchBinaryNumericInstruction(BinaryNumericOperator.Add, out var left, out var right))
			{
				var old = (BinaryNumericInstruction)storeInstruction.Target;
				targetInst = new BinaryNumericInstruction(BinaryNumericOperator.Add, new LdLoc(target), right,
					old.CheckForOverflow, old.Sign);
			}
			else
				throw new NotSupportedException("This should never happen: Bug in HandleSequentialLocAllocInitializer!");

			return new StObj(targetInst, storeInstruction.Value, storeInstruction.Type);
		}

		ILInstruction StElemPtr(ILVariable target, int offset, LdcI4 value, IType type)
		{
			var targetInst = offset == 0 ? (ILInstruction)new LdLoc(target) : new BinaryNumericInstruction(
				BinaryNumericOperator.Add,
				new LdLoc(target),
				new Conv(new LdcI4(offset), PrimitiveType.I, false, Sign.Signed),
				false,
				Sign.None
			);
			return new StObj(targetInst, value, type);
		}

		/// <summary>
		/// Handle simple case where RuntimeHelpers.InitializeArray is not used.
		/// </summary>
		internal static bool HandleSimpleArrayInitializer(ILFunction function, Block block, int pos, ILVariable store, int[] arrayLength, out (ILInstruction[] Indices, ILInstruction Value)[] values, out int instructionsToRemove)
		{
			instructionsToRemove = 0;
			int elementCount = 0;
			int length = arrayLength.Aggregate(1, (t, l) => t * l);
			// Cannot pre-allocate the result array, because we do not know yet,
			// whether there is in fact an array initializer.
			// To prevent excessive allocations, use min(|block|, arraySize) als initial capacity.
			// This should prevent list-resizing as well as out-of-memory errors.
			values = null;
			var valuesList = new List<(ILInstruction[] Indices, ILInstruction Value)>(Math.Min(block.Instructions.Count, length));

			int[] nextMinimumIndex = new int[arrayLength.Length];

			ILInstruction[] CalculateNextIndices(InstructionCollection<ILInstruction> indices, out bool exactMatch)
			{
				var nextIndices = new ILInstruction[arrayLength.Length];
				exactMatch = true;
				if (indices == null)
				{
					for (int k = 0; k < nextIndices.Length; k++)
					{
						nextIndices[k] = new LdcI4(nextMinimumIndex[k]);
					}
				}
				else
				{
					bool previousComponentWasGreater = false;
					for (int k = 0; k < indices.Count; k++)
					{
						if (!indices[k].MatchLdcI4(out int index))
							return null;
						// index must be in range [0..length[ and must be greater than or equal to nextMinimumIndex
						// to avoid running out of bounds or accidentally reordering instructions or overwriting previous instructions.
						// However, leaving array slots empty is allowed, as those are filled with default values when the
						// initializer block is generated.
						if (index < 0 || index >= arrayLength[k] || (!previousComponentWasGreater && index < nextMinimumIndex[k]))
							return null;
						nextIndices[k] = new LdcI4(nextMinimumIndex[k]);
						if (index != nextMinimumIndex[k])
						{
							exactMatch = false;
							// this flag allows us to check whether the whole set of indices is smaller:
							// [3, 3] should be smaller than [4, 0] even though 3 > 0.
							if (index > nextMinimumIndex[k])
								previousComponentWasGreater = true;
						}
					}
				}

				for (int k = nextMinimumIndex.Length - 1; k >= 0; k--)
				{
					nextMinimumIndex[k]++;
					if (nextMinimumIndex[k] < arrayLength[k] || k == 0)
						break;
					nextMinimumIndex[k] = 0;
				}

				return nextIndices;
			}

			int i = pos;
			int step;
			while (i < block.Instructions.Count)
			{
				InstructionCollection<ILInstruction> indices;
				// stobj elementType(ldelema elementType(ldloc store, indices), value)
				if (block.Instructions[i].MatchStObj(out ILInstruction target, out ILInstruction value, out IType type))
				{
					if (!(target is LdElema ldelem && ldelem.Array.MatchLdLoc(store)))
						break;
					indices = ldelem.Indices;
					step = 1;
					// stloc s(ldelema elementType(ldloc store, indices))
					// stobj elementType(ldloc s, value)
				}
				else if (block.Instructions[i].MatchStLoc(out var addressTemporary, out var addressValue))
				{
					if (!(addressTemporary.IsSingleDefinition && addressTemporary.LoadCount == 1))
						break;
					if (!(addressValue is LdElema ldelem && ldelem.Array.MatchLdLoc(store)))
						break;
					if (!(i + 1 < block.Instructions.Count))
						break;
					if (!block.Instructions[i + 1].MatchStObj(out target, out value, out type))
						break;
					if (!(target.MatchLdLoc(addressTemporary) && ldelem.Array.MatchLdLoc(store)))
						break;
					indices = ldelem.Indices;
					step = 2;
				}
				else
				{
					break;
				}
				if (value.Descendants.OfType<IInstructionWithVariableOperand>().Any(inst => inst.Variable == store))
					break;
				if (indices.Count != arrayLength.Length)
					break;
				bool exact;
				if (length <= 0)
					break;
				do
				{
					var nextIndices = CalculateNextIndices(indices, out exact);
					if (nextIndices == null)
						return false;
					if (exact)
					{
						valuesList.Add((nextIndices, value));
						elementCount++;
						instructionsToRemove += step;
					}
					else
					{
						valuesList.Add((nextIndices, null));
					}
				} while (valuesList.Count < length && !exact);
				i += step;
			}
			if (i < block.Instructions.Count)
			{
				if (block.Instructions[i].MatchStObj(out ILInstruction target, out ILInstruction value, out IType type))
				{
					// An element of the array is modified directly after the initializer:
					// Abort transform, so that partial initializers are not constructed.
					if (target is LdElema ldelem && ldelem.Array.MatchLdLoc(store))
						return false;
				}
			}
			if (pos + instructionsToRemove >= block.Instructions.Count)
				return false;
			if (elementCount == 0)
				return false;

			bool mustTransform = ILInlining.IsCatchWhenBlock(block) || ILInlining.IsInConstructorInitializer(function, block.Instructions[pos]);
			// If there are not enough user-defined elements after scanning all instructions, we can abort the transform.
			// This avoids unnecessary allocations and OOM crashes (in case of int.MaxValue).
			if (elementCount < length / 3 - 5)
			{
				if (!mustTransform)
					return false;
				// .NET does not allow allocation of arrays >= 2 GB.
				if (length >= int.MaxValue)
					return false;
			}

			for (int j = valuesList.Count; j < length; j++)
			{
				var nextIndices = CalculateNextIndices(null, out _);
				if (nextIndices == null)
					return false;
				valuesList.Add((nextIndices, null));
			}
			values = valuesList.ToArray();
			return true;
		}

		bool HandleJaggedArrayInitializer(Block block, int pos, ILVariable store, IType elementType, int length, out ILVariable finalStore, out ILInstruction[] values, out int instructionsToRemove)
		{
			instructionsToRemove = 0;
			finalStore = null;
			// Cannot pre-allocate the result array, because we do not know yet,
			// whether there is in fact an array initializer.
			// To prevent excessive allocations, use min(|block|, arraySize) als initial capacity.
			// This should prevent list-resizing as well as out-of-memory errors.
			values = null;
			var valuesList = new List<ILInstruction>(Math.Min(block.Instructions.Count, length));

			for (int i = 0; i < length; i++)
			{
				// 1. Instruction: (optional) temporary copy of store
				bool hasTemporaryCopy = block.Instructions[pos].MatchStLoc(out var temp, out var storeLoad) && storeLoad.MatchLdLoc(store);
				ILInstruction initializer;
				if (hasTemporaryCopy)
				{
					if (!MatchJaggedArrayStore(block, pos + 1, temp, i, out initializer, out _))
						return false;
				}
				else
				{
					if (!MatchJaggedArrayStore(block, pos, store, i, out initializer, out _))
						return false;
				}
				valuesList.Add(initializer);
				int inc = hasTemporaryCopy ? 3 : 2;
				pos += inc;
				instructionsToRemove += inc;
			}
			// In case there is an extra copy of the store variable
			// Remove it and use its value instead.
			if (block.Instructions[pos].MatchStLoc(out finalStore, out var array))
			{
				if (!array.MatchLdLoc(store))
					return false;
				instructionsToRemove++;
			}
			else
			{
				finalStore = store;
			}
			values = valuesList.ToArray();
			return true;
		}

		bool MatchJaggedArrayStore(Block block, int pos, ILVariable store, int index, out ILInstruction initializer, out IType type)
		{
			initializer = null;
			type = null;
			// 3. Instruction: stobj(ldelema(ldloc temp, ldc.i4 0), ldloc tempArrayLoad)
			var finalInstruction = block.Instructions.ElementAtOrDefault(pos + 1);
			if (finalInstruction == null || !finalInstruction.MatchStObj(out var tempAccess, out var tempArrayLoad, out type)
				|| !tempArrayLoad.MatchLdLoc(out var initializerStore))
			{
				return false;
			}
			if (!(tempAccess is LdElema elemLoad) || !elemLoad.Array.MatchLdLoc(store) || elemLoad.Indices.Count != 1
				|| !elemLoad.Indices[0].MatchLdcI4(index))
			{
				return false;
			}
			// 2. Instruction: stloc(temp) with block (array initializer)
			var nextInstruction = block.Instructions.ElementAtOrDefault(pos);
			return nextInstruction != null
				&& nextInstruction.MatchStLoc(initializerStore, out initializer)
				&& initializer.OpCode == OpCode.Block;
		}

		static Block BlockFromInitializer(ILVariable v, IType elementType, int[] arrayLength, ILInstruction[] values)
		{
			var block = new Block(BlockKind.ArrayInitializer);
			block.Instructions.Add(new StLoc(v, new NewArr(elementType, arrayLength.Select(l => (ILInstruction)new LdcI4(l)).ToArray())));
			int step = arrayLength.Length + 1;

			var indices = new List<ILInstruction>();
<<<<<<< HEAD

=======
>>>>>>> 1eda1686
			for (int i = 0; i < values.Length / step; i++)
			{
				// values array is filled backwards
				var value = values[step * i];

				indices.EnsureCapacity(step - 1);
				for (int j = step - 1; j >= 1; j--)
				{
					indices.Add(values[step * i + j]);
				}

				block.Instructions.Add(StElem(new LdLoc(v), indices.ToArray(), value, elementType));
				indices.Clear();
			}
			block.FinalInstruction = new LdLoc(v);
			return block;
		}

		static bool MatchNewArr(ILInstruction instruction, out IType arrayType, out int[] length)
		{
			length = null;
			arrayType = null;
			if (!(instruction is NewArr newArr))
				return false;
			arrayType = newArr.Type;
			var args = newArr.Indices;
			length = new int[args.Count];
			for (int i = 0; i < args.Count; i++)
			{
				if (!args[i].MatchLdcI4(out int value) || value <= 0)
					return false;
				length[i] = value;
			}
			return true;
		}

		bool MatchInitializeArrayCall(ILInstruction instruction, out ILInstruction array, out dnlib.DotNet.FieldDef field)
		{
			array = null;
			field = default;
			if (!(instruction is Call call) || call.Arguments.Count != 2)
				return false;
			IMethod method = call.Method;
			if (!method.IsStatic || method.Name != "InitializeArray" || method.DeclaringTypeDefinition == null)
				return false;
			var declaringType = method.DeclaringTypeDefinition;
			if (declaringType.DeclaringType != null || declaringType.Name != "RuntimeHelpers"
				|| declaringType.Namespace != "System.Runtime.CompilerServices")
			{
				return false;
			}
			array = call.Arguments[0];
			if (!call.Arguments[1].MatchLdMemberToken(out var member))
				return false;
			field = member.MetadataToken as dnlib.DotNet.FieldDef;
			if (field == null)
				return false;
			return true;
		}

		bool HandleRuntimeHelpersInitializeArray(Block body, int pos, ILVariable array, IType arrayType, int[] arrayLength, out ILInstruction[] values, out int foundPos)
		{
			if (MatchInitializeArrayCall(body.Instructions[pos], out var arrayInst, out var field) && arrayInst.MatchLdLoc(array))
			{
				if (field != null && field.InitialValue != null)
				{
					var valuesList = new List<ILInstruction>();
					var initialValue = field.InitialValue;
					if (DecodeArrayInitializer(arrayType, initialValue, arrayLength, valuesList))
					{
						values = valuesList.ToArray();
						foundPos = pos;
						return true;
					}
				}
			}
			values = null;
			foundPos = -1;
			return false;
		}

		/// <summary>
		/// call InitializeArray(newarr T(size), ldmembertoken fieldToken)
		/// =>
		/// Block (ArrayInitializer) {
		///		stloc i(newarr T(size))
		///		stobj T(ldelema T(... indices ...), value)
		///		final: ldloc i
		/// }
		/// </summary>
		bool DoTransformInlineRuntimeHelpersInitializeArray(Block body, int pos)
		{
			var inst = body.Instructions[pos];
			if (!MatchInitializeArrayCall(inst, out var arrayInst, out var field))
				return false;
			if (!MatchNewArr(arrayInst, out var elementType, out var arrayLength))
				return false;
			if (field == null || field.InitialValue == null)
				return false;
			var valuesList = new List<ILInstruction>();
			var initialValue = field.InitialValue;
			if (!DecodeArrayInitializer(elementType, initialValue, arrayLength, valuesList))
				return false;
			context.Step("InlineRuntimeHelpersInitializeArray: single-dim", inst);
			var tempStore = context.Function.RegisterVariable(VariableKind.InitializerTarget, new ArrayType(context.TypeSystem, elementType, arrayLength.Length));
			var block = BlockFromInitializer(tempStore, elementType, arrayLength, valuesList.ToArray());
			if (context.CalculateILSpans)
				body.Instructions[pos].AddSelfAndChildrenRecursiveILSpans(block.ILSpans);
			body.Instructions[pos] = block;
			ILInlining.InlineIfPossible(body, pos, context);
			return true;
		}

		static bool DecodeArrayInitializer(IType type, byte[] initialValue, int[] arrayLength, List<ILInstruction> output)
		{
			TypeCode typeCode = ReflectionHelper.GetTypeCode(type);
			switch (typeCode)
			{
				case TypeCode.Boolean:
				case TypeCode.Byte:
					return DecodeArrayInitializer(initialValue, arrayLength, output, typeCode, (d, i) => new LdcI4((int)d[i]));
				case TypeCode.SByte:
					return DecodeArrayInitializer(initialValue, arrayLength, output, typeCode, (d, i) => new LdcI4((int)unchecked((sbyte)d[i])));
				case TypeCode.Int16:
					return DecodeArrayInitializer(initialValue, arrayLength, output, typeCode, (d, i) => new LdcI4((int)BitConverter.ToInt16(d, i)));
				case TypeCode.Char:
				case TypeCode.UInt16:
					return DecodeArrayInitializer(initialValue, arrayLength, output, typeCode, (d, i) => new LdcI4((int)BitConverter.ToUInt16(d, i)));
				case TypeCode.Int32:
				case TypeCode.UInt32:
					return DecodeArrayInitializer(initialValue, arrayLength, output, typeCode, (d, i) => new LdcI4(BitConverter.ToInt32(d, i)));
				case TypeCode.Int64:
				case TypeCode.UInt64:
					return DecodeArrayInitializer(initialValue, arrayLength, output, typeCode, (d, i) => new LdcI8(BitConverter.ToInt64(d, i)));
				case TypeCode.Single:
					return DecodeArrayInitializer(initialValue, arrayLength, output, typeCode, (d, i) => new LdcF4(BitConverter.ToSingle(d, i)));
				case TypeCode.Double:
					return DecodeArrayInitializer(initialValue, arrayLength, output, typeCode, (d, i) => new LdcF8(BitConverter.ToDouble(d, i)));
				case TypeCode.Object:
				case TypeCode.Empty:
					var typeDef = type.GetDefinition();
					if (typeDef != null && typeDef.Kind == TypeKind.Enum)
						return DecodeArrayInitializer(typeDef.EnumUnderlyingType, initialValue, arrayLength, output);
					return false;
				default:
					return false;
			}
		}

		static bool DecodeArrayInitializer(byte[] initialValue, int[] arrayLength, List<ILInstruction> output, TypeCode elementType, Func<byte[], int, ILInstruction> decoder)
		{
			int elementSize = ElementSizeOf(elementType);
			var totalLength = arrayLength.Aggregate(1, (t, l) => t * l);
			if (initialValue.Length < (totalLength * elementSize))
				return false;

			output.EnsureCapacity(totalLength + totalLength * arrayLength.Length);

			for (int i = 0; i < totalLength; i++)
			{
				output.Add(decoder(initialValue, i * elementSize));
				int next = i;
				for (int j = arrayLength.Length - 1; j >= 0; j--)
				{
					output.Add(new LdcI4(next % arrayLength[j]));
					next /= arrayLength[j];
				}
			}

			return true;
		}

		static ILInstruction StElem(ILInstruction array, ILInstruction[] indices, ILInstruction value, IType type)
		{
			if (type.GetStackType() != value.ResultType)
			{
				value = new Conv(value, type.ToPrimitiveType(), false, Sign.None);
			}
			return new StObj(new LdElema(type, array, indices) { DelayExceptions = true }, value, type);
		}

		internal static ILInstruction GetNullExpression(IType elementType)
		{
			ITypeDefinition typeDef = elementType.GetEnumUnderlyingType().GetDefinition();
			if (typeDef == null)
				return new DefaultValue(elementType);
			switch (typeDef.KnownTypeCode)
			{
				case KnownTypeCode.Boolean:
				case KnownTypeCode.Char:
				case KnownTypeCode.SByte:
				case KnownTypeCode.Byte:
				case KnownTypeCode.Int16:
				case KnownTypeCode.UInt16:
				case KnownTypeCode.Int32:
				case KnownTypeCode.UInt32:
					return new LdcI4(0);
				case KnownTypeCode.Int64:
				case KnownTypeCode.UInt64:
					return new LdcI8(0);
				case KnownTypeCode.Single:
					return new LdcF4(0);
				case KnownTypeCode.Double:
					return new LdcF8(0);
				case KnownTypeCode.Decimal:
					return new LdcDecimal(0);
				case KnownTypeCode.Void:
					throw new ArgumentException("void is not a valid element type!");
				case KnownTypeCode.IntPtr:
				case KnownTypeCode.UIntPtr:
				default:
					return new DefaultValue(elementType);
			}
		}

		static int ElementSizeOf(TypeCode elementType)
		{
			switch (elementType)
			{
				case TypeCode.Boolean:
				case TypeCode.Byte:
				case TypeCode.SByte:
					return 1;
				case TypeCode.Char:
				case TypeCode.Int16:
				case TypeCode.UInt16:
					return 2;
				case TypeCode.Int32:
				case TypeCode.UInt32:
				case TypeCode.Single:
					return 4;
				case TypeCode.Int64:
				case TypeCode.UInt64:
				case TypeCode.Double:
					return 8;
				default:
					throw new ArgumentOutOfRangeException(nameof(elementType));
			}
		}
	}
}<|MERGE_RESOLUTION|>--- conflicted
+++ resolved
@@ -1,5 +1,5 @@
 // Copyright (c) 2015 Siegfried Pammer
-// 
+//
 // Permission is hereby granted, free of charge, to any person obtaining a copy of this
 // software and associated documentation files (the "Software"), to deal in the Software
 // without restriction, including without limitation the rights to use, copy, modify, merge,
@@ -646,10 +646,6 @@
 			int step = arrayLength.Length + 1;
 
 			var indices = new List<ILInstruction>();
-<<<<<<< HEAD
-
-=======
->>>>>>> 1eda1686
 			for (int i = 0; i < values.Length / step; i++)
 			{
 				// values array is filled backwards
