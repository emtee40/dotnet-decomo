<<<<<<< HEAD
﻿// Copyright (c) 2017 Siegfried Pammer
//
=======
// Copyright (c) 2017 Siegfried Pammer
// 
>>>>>>> 1e009404
// Permission is hereby granted, free of charge, to any person obtaining a copy of this
// software and associated documentation files (the "Software"), to deal in the Software
// without restriction, including without limitation the rights to use, copy, modify, merge,
// publish, distribute, sublicense, and/or sell copies of the Software, and to permit persons
// to whom the Software is furnished to do so, subject to the following conditions:
//
// The above copyright notice and this permission notice shall be included in all copies or
// substantial portions of the Software.
//
// THE SOFTWARE IS PROVIDED "AS IS", WITHOUT WARRANTY OF ANY KIND, EXPRESS OR IMPLIED,
// INCLUDING BUT NOT LIMITED TO THE WARRANTIES OF MERCHANTABILITY, FITNESS FOR A PARTICULAR
// PURPOSE AND NONINFRINGEMENT. IN NO EVENT SHALL THE AUTHORS OR COPYRIGHT HOLDERS BE LIABLE
// FOR ANY CLAIM, DAMAGES OR OTHER LIABILITY, WHETHER IN AN ACTION OF CONTRACT, TORT OR
// OTHERWISE, ARISING FROM, OUT OF OR IN CONNECTION WITH THE SOFTWARE OR THE USE OR OTHER
// DEALINGS IN THE SOFTWARE.

using System;
using System.Collections.Generic;
using System.Linq;
using System.Text;
using System.Threading.Tasks;

using ICSharpCode.Decompiler.TypeSystem;

namespace ICSharpCode.Decompiler.IL.Transforms
{
	public class UsingTransform : IBlockTransform
	{
		BlockTransformContext context;

		void IBlockTransform.Run(Block block, BlockTransformContext context)
		{
			if (!context.Settings.UsingStatement)
				return;
			this.context = context;
			for (int i = block.Instructions.Count - 1; i >= 0; i--)
			{
				if (TransformUsing(block, i))
				{
					continue;
				}
				if (TransformUsingVB(block, i))
				{
					continue;
				}
				if (TransformAsyncUsing(block, i))
				{
					continue;
				}
			}
		}

		/// <summary>
		/// stloc obj(resourceExpression)
		/// .try BlockContainer {
		///		Block IL_0003(incoming: 1) {
		///			call WriteLine(ldstr "using (null)")
		///			leave IL_0003(nop)
		///		}
		///	} finally BlockContainer {
		///		Block IL_0012(incoming: 1) {
		///			if (comp(ldloc obj != ldnull)) Block IL_001a  {
		///				callvirt Dispose(ldnull)
		///			}
		///			leave IL_0012(nop)
		///		}
		/// }
		/// leave IL_0000(nop)
		/// =>
		/// using (resourceExpression) {
		///		BlockContainer {
		///			Block IL_0003(incoming: 1) {
		///				call WriteLine(ldstr "using (null)")
		///				leave IL_0003(nop)
		///			}
		///		}
		/// }
		/// </summary>
		bool TransformUsing(Block block, int i)
		{
			if (i + 1 >= block.Instructions.Count)
				return false;
			if (!(block.Instructions[i + 1] is TryFinally tryFinally) || !(block.Instructions[i] is StLoc storeInst))
				return false;
			if (!(storeInst.Value.MatchLdNull() || CheckResourceType(storeInst.Variable.Type)))
				return false;
			if (storeInst.Variable.Kind != VariableKind.Local)
				return false;
			if (storeInst.Variable.LoadInstructions.Any(ld => !ld.IsDescendantOf(tryFinally)))
				return false;
			if (storeInst.Variable.AddressInstructions.Any(la => !la.IsDescendantOf(tryFinally) || (la.IsDescendantOf(tryFinally.TryBlock) && !ILInlining.IsUsedAsThisPointerInCall(la))))
				return false;
			if (storeInst.Variable.StoreInstructions.Count > 1)
				return false;
			if (!(tryFinally.FinallyBlock is BlockContainer container))
				return false;
			if (!MatchDisposeBlock(container, storeInst.Variable, storeInst.Value.MatchLdNull()))
				return false;
			context.Step("UsingTransform", tryFinally);
			storeInst.Variable.Kind = VariableKind.UsingLocal;
			block.Instructions.RemoveAt(i + 1);
			block.Instructions[i] = new UsingInstruction(storeInst.Variable, storeInst.Value, tryFinally.TryBlock) {
				IsRefStruct = context.Settings.IntroduceRefModifiersOnStructs && storeInst.Variable.Type.Kind == TypeKind.Struct && storeInst.Variable.Type.IsByRefLike
			}.WithILRange(storeInst);
			return true;
		}

		/// <summary>
		/// .try BlockContainer {
		///		Block IL_0003(incoming: 1) {
		///			stloc obj(resourceExpression)
		///			call WriteLine(ldstr "using (null)")
		///			leave IL_0003(nop)
		///		}
		///	} finally BlockContainer {
		///		Block IL_0012(incoming: 1) {
		///			if (comp(ldloc obj != ldnull)) Block IL_001a  {
		///				callvirt Dispose(ldnull)
		///			}
		///			leave IL_0012(nop)
		///		}
		/// }
		/// leave IL_0000(nop)
		/// =>
		/// using (resourceExpression) {
		///		BlockContainer {
		///			Block IL_0003(incoming: 1) {
		///				call WriteLine(ldstr "using (null)")
		///				leave IL_0003(nop)
		///			}
		///		}
		/// }
		/// </summary>
		bool TransformUsingVB(Block block, int i)
		{
			if (i >= block.Instructions.Count)
				return false;
			if (!(block.Instructions[i] is TryFinally tryFinally))
				return false;
			if (!(tryFinally.TryBlock is BlockContainer tryContainer && tryContainer.EntryPoint.Instructions.FirstOrDefault() is StLoc storeInst))
				return false;
			if (!(storeInst.Value.MatchLdNull() || CheckResourceType(storeInst.Variable.Type)))
				return false;
			if (storeInst.Variable.Kind != VariableKind.Local)
				return false;
			if (storeInst.Variable.LoadInstructions.Any(ld => !ld.IsDescendantOf(tryFinally)))
				return false;
			if (storeInst.Variable.AddressInstructions.Any(la => !la.IsDescendantOf(tryFinally) || (la.IsDescendantOf(tryFinally.TryBlock) && !ILInlining.IsUsedAsThisPointerInCall(la))))
				return false;
			if (storeInst.Variable.StoreInstructions.Count > 1)
				return false;
			if (!(tryFinally.FinallyBlock is BlockContainer container) || !MatchDisposeBlock(container, storeInst.Variable, storeInst.Value.MatchLdNull()))
				return false;
			context.Step("UsingTransformVB", tryFinally);
			storeInst.Variable.Kind = VariableKind.UsingLocal;
			tryContainer.EntryPoint.Instructions.RemoveAt(0);
			block.Instructions[i] = new UsingInstruction(storeInst.Variable, storeInst.Value, tryFinally.TryBlock);
			return true;
		}

		bool CheckResourceType(IType type)
		{
			// non-generic IEnumerator does not implement IDisposable.
			// This is a workaround for non-generic foreach.
			if (type.IsKnownType(KnownTypeCode.IEnumerator) || type.GetAllBaseTypes().Any(b => b.IsKnownType(KnownTypeCode.IEnumerator)))
				return true;
			if (NullableType.GetUnderlyingType(type).GetAllBaseTypes().Any(b => b.IsKnownType(KnownTypeCode.IDisposable)))
				return true;
			if (context.Settings.IntroduceRefModifiersOnStructs && type.Kind == TypeKind.Struct && type.IsByRefLike)
				return true;
			// General GetEnumerator-pattern?
			if (!type.GetMethods(m => m.Name == "GetEnumerator" && m.TypeParameters.Count == 0 && m.Parameters.Count == 0).Any(m => ImplementsForeachPattern(m.ReturnType)))
				return false;
			return true;
		}

		bool ImplementsForeachPattern(IType type)
		{
			if (!type.GetMethods(m => m.Name == "MoveNext" && m.TypeParameters.Count == 0 && m.Parameters.Count == 0).Any(m => m.ReturnType.IsKnownType(KnownTypeCode.Boolean)))
				return false;
			if (!type.GetProperties(p => p.Name == "Current" && p.CanGet && !p.IsIndexer).Any())
				return false;
			return true;
		}

		///	finally BlockContainer {
		///		Block IL_0012(incoming: 1) {
		///			if (comp(ldloc obj != ldnull)) Block IL_001a  {
		///				callvirt Dispose(obj)
		///			}
		///			leave IL_0012(nop)
		///		}
		/// }
		bool MatchDisposeBlock(BlockContainer container, ILVariable objVar, bool usingNull,
			in string disposeMethodFullName = "System.IDisposable.Dispose",
			KnownTypeCode disposeTypeCode = KnownTypeCode.IDisposable)
		{
			var entryPoint = container.EntryPoint;
			if (entryPoint.IncomingEdgeCount != 1)
				return false;
			int pos = 0;
			bool isReference = objVar.Type.IsReferenceType != false;
			// optional:
			// stloc temp(isinst TDisposable(ldloc obj))
			if (entryPoint.Instructions.ElementAtOrDefault(pos).MatchStLoc(out var tempVar, out var isinst))
			{
				if (!isinst.MatchIsInst(out var load, out var disposableType) || !load.MatchLdLoc(objVar)
					|| !disposableType.IsKnownType(disposeTypeCode))
				{
					return false;
				}
				if (!tempVar.IsSingleDefinition)
					return false;
				isReference = true;
				pos++;
				objVar = tempVar;
			}
			// if (comp(ldloc obj != ldnull)) Block IL_001a  {
			//	callvirt Dispose(obj)
			// }
			var checkInst = entryPoint.Instructions.ElementAtOrDefault(pos);
			if (checkInst == null)
				return false;
			if (!MatchDisposeCheck(objVar, checkInst, isReference, usingNull,
				out int numObjVarLoadsInCheck, disposeMethodFullName, disposeTypeCode))
			{
				return false;
			}
			// make sure the (optional) temporary is used only in the dispose check
			if (pos > 0 && objVar.LoadCount != numObjVarLoadsInCheck)
				return false;
			pos++;
			// make sure, the finally ends in a leave(nop) instruction.
			if (!entryPoint.Instructions.ElementAtOrDefault(pos).MatchLeave(container, out var returnValue))
				return false;
			if (!returnValue.MatchNop())
				return false;
			// leave is the last instruction
			return (pos + 1) == entryPoint.Instructions.Count;
		}

		bool MatchDisposeCheck(ILVariable objVar, ILInstruction checkInst, bool isReference, bool usingNull,
			out int numObjVarLoadsInCheck, string disposeMethodFullName, KnownTypeCode disposeTypeCode)
		{
			numObjVarLoadsInCheck = 2;
			ILInstruction disposeInvocation;
			CallInstruction disposeCall;
			if (objVar.Type.IsKnownType(KnownTypeCode.NullableOfT))
			{
				if (checkInst.MatchIfInstruction(out var condition, out var disposeInst))
				{
					if (!NullableLiftingTransform.MatchHasValueCall(condition, objVar))
						return false;
					if (!(disposeInst is Block disposeBlock) || disposeBlock.Instructions.Count != 1)
						return false;
					disposeInvocation = disposeBlock.Instructions[0];
				}
				else if (checkInst.MatchNullableRewrap(out disposeInst))
				{
					disposeInvocation = disposeInst;
				}
				else
				{
					return false;
				}
				if (disposeTypeCode == KnownTypeCode.IAsyncDisposable)
				{
					if (!UnwrapAwait(ref disposeInvocation))
						return false;
				}
				disposeCall = disposeInvocation as CallVirt;
				if (disposeCall == null)
					return false;
				if (disposeCall.Method.FullName != disposeMethodFullName)
					return false;
				if (disposeCall.Method.Parameters.Count > 0)
					return false;
				if (disposeCall.Arguments.Count != 1)
					return false;
				var firstArg = disposeCall.Arguments.FirstOrDefault();
				if (!(firstArg.MatchUnboxAny(out var innerArg1, out var unboxType) && unboxType.IsKnownType(disposeTypeCode)))
				{
					if (!firstArg.MatchAddressOf(out var innerArg2, out _))
						return false;
					return NullableLiftingTransform.MatchGetValueOrDefault(innerArg2, objVar)
						|| (innerArg2 is NullableUnwrap unwrap
							&& unwrap.Argument.MatchLdLoc(objVar));
				}
				else
				{
					if (!(innerArg1.MatchBox(out firstArg, out var boxType) && boxType.IsKnownType(KnownTypeCode.NullableOfT) &&
					NullableType.GetUnderlyingType(boxType).Equals(NullableType.GetUnderlyingType(objVar.Type))))
						return false;
					return firstArg.MatchLdLoc(objVar);
				}
			}
			else
			{
				ILInstruction target;
				bool boxedValue = false;
				if (isReference && checkInst is NullableRewrap rewrap)
				{
					// the null check of reference types might have been transformed into "objVar?.Dispose();"
					if (!(rewrap.Argument is CallVirt cv))
						return false;
					if (!(cv.Arguments.FirstOrDefault() is NullableUnwrap unwrap))
						return false;
					numObjVarLoadsInCheck = 1;
					disposeCall = cv;
					target = unwrap.Argument;
				}
				else if (isReference)
				{
					// reference types have a null check.
					if (!checkInst.MatchIfInstruction(out var condition, out var disposeInst))
						return false;
					if (!MatchNullCheckOrTypeCheck(condition, ref objVar, disposeTypeCode, out var isInlinedIsInst))
						return false;
					if (!(disposeInst is Block disposeBlock) || disposeBlock.Instructions.Count != 1)
						return false;
					disposeInvocation = disposeBlock.Instructions[0];
					if (disposeTypeCode == KnownTypeCode.IAsyncDisposable)
					{
						if (!UnwrapAwait(ref disposeInvocation))
							return false;
					}
					if (!(disposeInvocation is CallVirt cv))
						return false;
					target = cv.Arguments.FirstOrDefault();
					if (target == null)
						return false;
					if (target.MatchBox(out var newTarget, out var type) && type.Equals(objVar.Type))
						target = newTarget;
					else if (isInlinedIsInst && target.MatchIsInst(out newTarget, out type) && type.IsKnownType(disposeTypeCode))
						target = newTarget;
					disposeCall = cv;
				}
				else if (objVar.Type.Kind == TypeKind.Struct && objVar.Type.IsByRefLike)
				{
					if (!(checkInst is Call call && call.Method.DeclaringType == objVar.Type))
						return false;
					target = call.Arguments.FirstOrDefault();
					if (target == null)
						return false;
					if (call.Method.Name != "Dispose")
						return false;
					disposeMethodFullName = call.Method.FullName;
					disposeCall = call;
				}
				else
				{
					if (disposeTypeCode == KnownTypeCode.IAsyncDisposable)
					{
						if (!UnwrapAwait(ref checkInst))
							return false;
					}
					if (!(checkInst is CallInstruction cv))
						return false;
					target = cv.Arguments.FirstOrDefault();
					if (target == null)
						return false;
					if (target.MatchBox(out var newTarget, out var type) && type.Equals(objVar.Type))
					{
						boxedValue = type.IsReferenceType != true;
						target = newTarget;
					}
					disposeCall = cv;
				}
				if (disposeCall.Method.FullName != disposeMethodFullName)
					return false;
				if (disposeCall.Method.Parameters.Count > 0)
					return false;
				if (disposeCall.Arguments.Count != 1)
					return false;
				return target.MatchLdLocRef(objVar)
					|| (boxedValue && target.MatchLdLoc(objVar))
					|| (usingNull && disposeCall.Arguments[0].MatchLdNull())
					|| (isReference && checkInst is NullableRewrap
						&& target.MatchIsInst(out var arg, out var type2)
						&& arg.MatchLdLoc(objVar) && type2.IsKnownType(disposeTypeCode));
			}
		}

		bool MatchNullCheckOrTypeCheck(ILInstruction condition, ref ILVariable objVar, KnownTypeCode disposeType, out bool isInlinedIsInst)
		{
			isInlinedIsInst = false;
			if (condition.MatchCompNotEquals(out var left, out var right))
			{
				if (left.MatchIsInst(out var arg, out var type) && type.IsKnownType(disposeType))
				{
					isInlinedIsInst = true;
					left = arg;
				}
				if (!left.MatchLdLoc(objVar) || !right.MatchLdNull())
					return false;
				return true;
			}
			if (condition is MatchInstruction {
				CheckNotNull: true,
				CheckType: true,
				TestedOperand: LdLoc { Variable: var v },
				Variable: var newObjVar
			})
			{
				if (v != objVar)
					return false;
				if (!newObjVar.Type.IsKnownType(disposeType))
					return false;
				objVar = newObjVar;
				return true;
			}
			return false;
		}

		/// <summary>
		/// stloc test(resourceExpression)
		/// .try BlockContainer {
		/// 	Block IL_002b (incoming: 1) {
		/// 		call Use(ldloc test)
		/// 		leave IL_002b (nop)
		/// 	}
		/// 
		/// } finally BlockContainer {
		/// 	Block IL_0045 (incoming: 1) {
		/// 		if (comp.o(ldloc test == ldnull)) leave IL_0045 (nop)
		/// 		br IL_00ae
		/// 	}
		/// 
		/// 	Block IL_00ae (incoming: 1) {
		/// 		await(addressof System.Threading.Tasks.ValueTask(callvirt DisposeAsync(ldloc test)))
		/// 		leave IL_0045 (nop)
		/// 	}
		/// 
		/// }
		/// </summary>
		private bool TransformAsyncUsing(Block block, int i)
		{
			if (!context.Settings.AsyncUsingAndForEachStatement)
				return false;
			if (i < 1 || i >= block.Instructions.Count)
				return false;
			if (!(block.Instructions[i] is TryFinally tryFinally) || !(block.Instructions[i - 1] is StLoc storeInst))
				return false;
			if (!CheckAsyncResourceType(storeInst.Variable.Type, out string disposeMethodFullName))
				return false;
			if (storeInst.Variable.Kind != VariableKind.Local)
				return false;
			if (storeInst.Variable.LoadInstructions.Any(ld => !ld.IsDescendantOf(tryFinally)))
				return false;
			if (storeInst.Variable.AddressInstructions.Any(la => !la.IsDescendantOf(tryFinally) || (la.IsDescendantOf(tryFinally.TryBlock) && !ILInlining.IsUsedAsThisPointerInCall(la))))
				return false;
			if (storeInst.Variable.StoreInstructions.Count > 1)
				return false;
			if (!(tryFinally.FinallyBlock is BlockContainer container) || !MatchDisposeBlock(container, storeInst.Variable, usingNull: false, disposeMethodFullName, KnownTypeCode.IAsyncDisposable))
				return false;
			context.Step("AsyncUsingTransform", tryFinally);
			storeInst.Variable.Kind = VariableKind.UsingLocal;
			block.Instructions.RemoveAt(i);
			block.Instructions[i - 1] = new UsingInstruction(storeInst.Variable, storeInst.Value, tryFinally.TryBlock) { IsAsync = true }
				.WithILRange(storeInst);
			return true;
		}

		bool CheckAsyncResourceType(IType type, out string disposeMethodFullName)
		{
			disposeMethodFullName = null;
			IType t = NullableType.GetUnderlyingType(type);
			if (t.GetAllBaseTypes().Any(b => b.IsKnownType(KnownTypeCode.IAsyncDisposable)))
			{
				disposeMethodFullName = "System.IAsyncDisposable.DisposeAsync";
				return true;
			}

			IMethod disposeMethod = t
				.GetMethods(m => m.Parameters.Count == 0 && m.TypeParameters.Count == 0 && m.Name == "DisposeAsync")
				.SingleOrDefault();
			if (disposeMethod != null)
			{
				disposeMethodFullName = disposeMethod.FullName;
				return true;
			}

			return false;
		}

		bool UnwrapAwait(ref ILInstruction awaitInstruction)
		{
			if (awaitInstruction == null)
				return false;
			if (!awaitInstruction.MatchAwait(out var arg))
				return false;
			if (!arg.MatchAddressOf(out awaitInstruction, out var type))
				return false;
			// TODO check type: does it match the structural 'Awaitable' pattern?
			return true;
		}
	}
}<|MERGE_RESOLUTION|>--- conflicted
+++ resolved
@@ -1,10 +1,5 @@
-<<<<<<< HEAD
-﻿// Copyright (c) 2017 Siegfried Pammer
+// Copyright (c) 2017 Siegfried Pammer
 //
-=======
-// Copyright (c) 2017 Siegfried Pammer
-// 
->>>>>>> 1e009404
 // Permission is hereby granted, free of charge, to any person obtaining a copy of this
 // software and associated documentation files (the "Software"), to deal in the Software
 // without restriction, including without limitation the rights to use, copy, modify, merge,
@@ -426,18 +421,18 @@
 		/// 		call Use(ldloc test)
 		/// 		leave IL_002b (nop)
 		/// 	}
-		/// 
+		///
 		/// } finally BlockContainer {
 		/// 	Block IL_0045 (incoming: 1) {
 		/// 		if (comp.o(ldloc test == ldnull)) leave IL_0045 (nop)
 		/// 		br IL_00ae
 		/// 	}
-		/// 
+		///
 		/// 	Block IL_00ae (incoming: 1) {
 		/// 		await(addressof System.Threading.Tasks.ValueTask(callvirt DisposeAsync(ldloc test)))
 		/// 		leave IL_0045 (nop)
 		/// 	}
-		/// 
+		///
 		/// }
 		/// </summary>
 		private bool TransformAsyncUsing(Block block, int i)
