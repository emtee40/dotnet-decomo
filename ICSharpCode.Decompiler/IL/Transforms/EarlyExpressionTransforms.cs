--- conflicted
+++ resolved
@@ -156,16 +156,6 @@
 			// ldobj(...(ldloca V))
 			var temp = inst.Target;
 			var range = temp.ILRanges;
-<<<<<<< HEAD
-			while (temp.MatchLdFlda(out var ldfldaTarget, out _)) {
-				temp = ldfldaTarget;
-				range = range.Concat(temp.ILRanges);
-			}
-			if (temp.MatchAddressOf(out var addressOfTarget, out _) && addressOfTarget.MatchLdLoc(out var v)) {
-				context.Step($"ldobj(...(addressof(ldloca {v.Name}))) => ldobj(...(ldloca {v.Name}))", inst);
-				var replacement = new LdLoca(v).WithILRange(addressOfTarget);
-				foreach (var r in range) {
-=======
 			while (temp.MatchLdFlda(out var ldfldaTarget, out _))
 			{
 				temp = ldfldaTarget;
@@ -177,7 +167,6 @@
 				var replacement = new LdLoca(v).WithILRange(addressOfTarget);
 				foreach (var r in range)
 				{
->>>>>>> 41c99e47
 					replacement = replacement.WithILRange(r);
 				}
 				temp.ReplaceWith(replacement);
