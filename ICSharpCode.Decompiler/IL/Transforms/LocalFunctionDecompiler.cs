--- conflicted
+++ resolved
@@ -490,13 +490,8 @@
 			}
 			if (targetMethod.TypeParameters.Count > 0)
 			{
-<<<<<<< HEAD
-				var lastParams = targetMethod.Parameters.Where(p => IsClosureParameter(p, this.resolveContext)).SelectMany(p => UnwrapByRef(p.Type).TypeArguments)
+				var lastParams = targetMethod.Parameters.Where(p => IsClosureParameter(p, this.resolveContext)).SelectMany(p => p.Type.UnwrapByRef().TypeArguments)
 											 .Select(pt => (int?)targetMethod.TypeParameters.IndexOf(pt)).DefaultIfEmpty().Max();
-=======
-				var lastParams = targetMethod.Parameters.Where(p => IsClosureParameter(p, this.resolveContext)).SelectMany(p => p.Type.UnwrapByRef().TypeArguments)
-					.Select(pt => (int?)targetMethod.TypeParameters.IndexOf(pt)).DefaultIfEmpty().Max();
->>>>>>> 1e009404
 				if (lastParams != null && lastParams.GetValueOrDefault() + 1 > skipCount)
 					skipCount = lastParams.GetValueOrDefault() + 1;
 			}
@@ -566,18 +561,6 @@
 				&& TransformDisplayClassUsage.IsPotentialClosure(context.CurrentTypeDefinition, type);
 		}
 
-<<<<<<< HEAD
-		static TypeSystem.IType UnwrapByRef(TypeSystem.IType type)
-		{
-			if (type is ByReferenceType byRef)
-			{
-				type = byRef.ElementType;
-			}
-			return type;
-		}
-
-=======
->>>>>>> 1e009404
 		internal static ILInstruction GetStatement(ILInstruction inst)
 		{
 			while (inst.Parent != null)
@@ -823,7 +806,6 @@
 			{
 				if (!IsLocalFunctionMethod(module, method, context))
 					continue;
-<<<<<<< HEAD
 
 				bool canBe = false;
 				foreach (TypeSig sig in method.MethodSig.Params)
@@ -831,10 +813,6 @@
 					canBe |= VisitFindType(sig, type);
 				}
 				if (canBe)
-=======
-				var md = metadata.GetMethodDefinition(method);
-				if (md.DecodeSignature(new FindTypeDecoder(typeHandle, module), default).ParameterTypes.Any())
->>>>>>> 1e009404
 					return true;
 			}
 
@@ -916,35 +894,5 @@
 			functionName = match.Groups[2].Value;
 			return match.Success;
 		}
-<<<<<<< HEAD
-=======
-
-		class FindRefStructParameters : ISignatureTypeProvider<TypeDefinitionHandle, Unit>
-		{
-			public readonly List<TypeDefinitionHandle> RefStructTypes = new List<TypeDefinitionHandle>();
-
-			public TypeDefinitionHandle GetArrayType(TypeDefinitionHandle elementType, ArrayShape shape) => default;
-			public TypeDefinitionHandle GetFunctionPointerType(MethodSignature<TypeDefinitionHandle> signature) => default;
-			public TypeDefinitionHandle GetGenericInstantiation(TypeDefinitionHandle genericType, ImmutableArray<TypeDefinitionHandle> typeArguments) => default;
-			public TypeDefinitionHandle GetGenericMethodParameter(Unit genericContext, int index) => default;
-			public TypeDefinitionHandle GetGenericTypeParameter(Unit genericContext, int index) => default;
-			public TypeDefinitionHandle GetModifiedType(TypeDefinitionHandle modifier, TypeDefinitionHandle unmodifiedType, bool isRequired) => default;
-			public TypeDefinitionHandle GetPinnedType(TypeDefinitionHandle elementType) => default;
-			public TypeDefinitionHandle GetPointerType(TypeDefinitionHandle elementType) => default;
-			public TypeDefinitionHandle GetPrimitiveType(PrimitiveTypeCode typeCode) => default;
-			public TypeDefinitionHandle GetSZArrayType(TypeDefinitionHandle elementType) => default;
-
-			public TypeDefinitionHandle GetByReferenceType(TypeDefinitionHandle elementType)
-			{
-				if (!elementType.IsNil)
-					RefStructTypes.Add(elementType);
-				return elementType;
-			}
-
-			public TypeDefinitionHandle GetTypeFromSpecification(MetadataReader reader, Unit genericContext, TypeSpecificationHandle handle, byte rawTypeKind) => default;
-			public TypeDefinitionHandle GetTypeFromDefinition(MetadataReader reader, TypeDefinitionHandle handle, byte rawTypeKind) => handle;
-			public TypeDefinitionHandle GetTypeFromReference(MetadataReader reader, TypeReferenceHandle handle, byte rawTypeKind) => default;
-		}
->>>>>>> 1e009404
 	}
 }