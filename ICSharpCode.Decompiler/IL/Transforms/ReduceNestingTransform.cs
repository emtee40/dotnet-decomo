<<<<<<< HEAD
﻿// Copyright (c) 2018 Siegfried Pammer
//
=======
// Copyright (c) 2018 Siegfried Pammer
// 
>>>>>>> c451eb45
// Permission is hereby granted, free of charge, to any person obtaining a copy of this
// software and associated documentation files (the "Software"), to deal in the Software
// without restriction, including without limitation the rights to use, copy, modify, merge,
// publish, distribute, sublicense, and/or sell copies of the Software, and to permit persons
// to whom the Software is furnished to do so, subject to the following conditions:
//
// The above copyright notice and this permission notice shall be included in all copies or
// substantial portions of the Software.
//
// THE SOFTWARE IS PROVIDED "AS IS", WITHOUT WARRANTY OF ANY KIND, EXPRESS OR IMPLIED,
// INCLUDING BUT NOT LIMITED TO THE WARRANTIES OF MERCHANTABILITY, FITNESS FOR A PARTICULAR
// PURPOSE AND NONINFRINGEMENT. IN NO EVENT SHALL THE AUTHORS OR COPYRIGHT HOLDERS BE LIABLE
// FOR ANY CLAIM, DAMAGES OR OTHER LIABILITY, WHETHER IN AN ACTION OF CONTRACT, TORT OR
// OTHERWISE, ARISING FROM, OUT OF OR IN CONNECTION WITH THE SOFTWARE OR THE USE OR OTHER
// DEALINGS IN THE SOFTWARE.

using System;
using System.Diagnostics;
using System.Linq;

using ICSharpCode.Decompiler.IL.ControlFlow;
using ICSharpCode.Decompiler.IL.Transforms;
using ICSharpCode.Decompiler.Util;

namespace ICSharpCode.Decompiler.IL
{
	/// <summary>
	/// Improves code quality by duplicating keyword exits to reduce nesting and restoring IL order.
	/// </summary>
	/// <remarks>
	/// ConditionDetection and DetectSwitchBody both have aggressive inlining policies for else blocks and default cases respectively.
	/// This can lead to excessive indentation when the entire rest of the method/loop is included in the else block/default case.
	/// When an If/SwitchInstruction is followed immediately by a keyword exit, the exit can be moved into the child blocks
	/// allowing the else block or default case to be moved after the if/switch as all prior cases exit.
	/// Most importantly, this transformation does not change the IL order of any code.
	///
	/// ConditionDetection also has a block exit priority system to assist exit point reduction which in some cases ignores IL order.
	/// After HighLevelLoopTransform has run, all structures have been detected and preference can be returned to maintaining IL ordering.
	/// </remarks>
	public class ReduceNestingTransform : IILTransform
	{
		private ILTransformContext context;

		public void Run(ILFunction function, ILTransformContext context)
		{
			this.context = context;
			Visit((BlockContainer)function.Body, null);

			foreach (var node in function.Descendants.OfType<TryFinally>())
			{
				EliminateRedundantTryFinally(node, context);
			}
		}

		private void Visit(BlockContainer container, Block continueTarget)
		{
			switch (container.Kind)
			{
				case ContainerKind.Loop:
				case ContainerKind.While:
					continueTarget = container.EntryPoint;
					break;
				case ContainerKind.DoWhile:
				case ContainerKind.For:
					continueTarget = container.Blocks.Last();
					break;
			}

			for (int i = 0; i < container.Blocks.Count; i++)
			{
				var block = container.Blocks[i];
				// Note: it's possible for additional blocks to be appended to the container
				// by the Visit() call; but there should be no other changes to the Blocks collection.
				Visit(block, continueTarget);
				Debug.Assert(container.Blocks[i] == block);
			}
		}

		/// <summary>
		/// Visits a block in context
		/// </summary>
		/// <param name="block"></param>
		/// <param name="continueTarget">Marks the target block of continue statements.</param>
		/// <param name="nextInstruction">The instruction following the end point of the block. Can only be null if the end point is unreachable.</param>
		private void Visit(Block block, Block continueTarget, ILInstruction nextInstruction = null)
		{
			Debug.Assert(block.HasFlag(InstructionFlags.EndPointUnreachable) || nextInstruction != null);

			// process each instruction in the block.
			for (int i = 0; i < block.Instructions.Count; i++)
			{
				//  Transformations may be applied to the current and following instructions but already processed instructions will not be changed
				var inst = block.Instructions[i];

				// the next instruction to be executed. Transformations will change the next instruction, so this is a method instead of a variable
				ILInstruction NextInsn() => block.Instructions.ElementAtOrDefault(i + 1) ?? nextInstruction;

				switch (inst)
				{
					case BlockContainer container:
						// visit the contents of the container
						Visit(container, continueTarget);

						// reduce nesting in switch blocks
						if (container.Kind == ContainerKind.Switch &&
							CanDuplicateExit(NextInsn(), continueTarget, out var keywordExit1) &&
							ReduceSwitchNesting(block, container, keywordExit1))
						{
							RemoveRedundantExit(block, nextInstruction);
						}
						break;
					case IfInstruction ifInst:
						ImproveILOrdering(block, ifInst, continueTarget);

						// reduce nesting in if/else blocks
						if (CanDuplicateExit(NextInsn(), continueTarget, out var keywordExit2) && ReduceNesting(block, ifInst, keywordExit2))
							RemoveRedundantExit(block, nextInstruction);

						// visit content blocks
						if (ifInst.TrueInst is Block trueBlock)
							Visit(trueBlock, continueTarget, NextInsn());

						if (ifInst.FalseInst is Block falseBlock)
						{
							if (ifInst.TrueInst.HasFlag(InstructionFlags.EndPointUnreachable))
							{
								ExtractElseBlock(ifInst);
								break;
							}

							Visit(falseBlock, continueTarget, NextInsn());
						}
						break;
					default:
						// blocks can only exit containers via leave instructions, not fallthrough, so the only relevant context is `continueTarget`
						VisitContainers(inst, continueTarget);

						// reducing nesting inside Try/Using/Lock etc, may make the endpoint unreachable.
						// This should only happen by replacing a Leave with the exit instruction we're about to delete, but I can't see a good way to assert this
						// This would be better placed in ReduceNesting, but it's more difficult to find the affected instructions/blocks there than here
						if (i == block.Instructions.Count - 2 && inst.HasFlag(InstructionFlags.EndPointUnreachable))
						{
							context.Step("Remove unreachable exit", block.Instructions.Last());
							block.Instructions.RemoveLast();

							// This would be the right place to check and fix the redundant continue; in TestCases.Pretty.ReduceNesting.BreakLockInLoop
							// but doing so would require knowledge of what `inst` is, and how it works. (eg. to target the try block and not catch or finally blocks)
						}
						break;
				}
			}
		}

		// search for child containers to reduce nesting in
		private void VisitContainers(ILInstruction inst, Block continueTarget)
		{
			switch (inst)
			{
				case ILFunction _:
					break; // assume inline ILFunctions are already transformed
				case BlockContainer cont:
					Visit(cont, continueTarget);
					break;
				default:
					foreach (var child in inst.Children)
						VisitContainers(child, continueTarget);
					break;
			}
		}

		/// <summary>
		/// For an if statement with an unreachable end point and no else block,
		/// inverts to match IL order of the first statement of each branch
		/// </summary>
		private void ImproveILOrdering(Block block, IfInstruction ifInst, Block continueTarget)
		{
			if (!block.HasFlag(InstructionFlags.EndPointUnreachable)
				|| !ifInst.TrueInst.HasFlag(InstructionFlags.EndPointUnreachable)
				|| !ifInst.FalseInst.MatchNop())
				return;

			Debug.Assert(ifInst != block.Instructions.Last());

			var trueRangeStart = ConditionDetection.GetStartILOffset(ifInst.TrueInst, out bool trueRangeIsEmpty);
			var falseRangeStart = ConditionDetection.GetStartILOffset(block.Instructions[block.Instructions.IndexOf(ifInst) + 1], out bool falseRangeIsEmpty);
			if (trueRangeIsEmpty || falseRangeIsEmpty || falseRangeStart >= trueRangeStart)
				return;

			if (block.Instructions.Last() is Leave leave && !leave.IsLeavingFunction && leave.TargetContainer.Kind == ContainerKind.Normal)
			{
				// non-keyword leave. Can't move out of the last position in the block (fall-through) without introducing goto, unless it can be replaced with a keyword (return/continue)
				if (!CanDuplicateExit(block.Instructions.Last(), continueTarget, out var keywordExit))
					return;

				context.Step("Replace leave with keyword exit", ifInst.TrueInst);
				ILInstruction exitClone = keywordExit.Clone();
				if (context.CalculateILSpans)
				{
					exitClone.ILSpans.Clear();
					exitClone.ILSpans.AddRange(leave.ILSpans);
				}
				block.Instructions.Last().ReplaceWith(exitClone);
			}

			ConditionDetection.InvertIf(block, ifInst, context);
		}

		/// <summary>
		/// Reduce Nesting in if/else statements by duplicating an exit instruction.
		/// Does not affect IL order
		/// </summary>
		private bool ReduceNesting(Block block, IfInstruction ifInst, ILInstruction exitInst)
		{
			// start tallying stats for heuristics from then and else-if blocks
			int maxStatements = 0, maxDepth = 0;
			UpdateStats(ifInst.TrueInst, ref maxStatements, ref maxDepth);

			// if (cond) { ... } exit;
			if (ifInst.FalseInst.MatchNop())
			{
				// a separate heuristic to ShouldReduceNesting as there is visual balancing to be performed based on number of statments
				if (maxDepth < 2)
					return false;

				//   ->
				// if (!cond) exit;
				// ...; exit;
				EnsureEndPointUnreachable(block, exitInst);
				Debug.Assert(ifInst == block.Instructions.SecondToLastOrDefault());

				// use the same exit the block has. If the block already has one (such as a leave from a try), keep it in place
				EnsureEndPointUnreachable(ifInst.TrueInst, block.Instructions.Last());
				ConditionDetection.InvertIf(block, ifInst, context);

				// ensure the exit inst of the if instruction is a keyword
				Debug.Assert(!(ifInst.TrueInst is Block));
				if (!ifInst.TrueInst.Match(exitInst).Success)
				{
					Debug.Assert(ifInst.TrueInst is Leave);
					context.Step("Replace leave with keyword exit", ifInst.TrueInst);
					ILInstruction exitInstClone = exitInst.Clone();
					if (context.CalculateILSpans)
					{
						exitInstClone.ILSpans.Clear();
						exitInstClone.ILSpans.AddRange(ifInst.TrueInst.ILSpans);
					}
					ifInst.TrueInst.ReplaceWith(exitInstClone);
				}
				return true;
			}

			// else-if trees are considered as a single group from the root IfInstruction
			if (GetElseIfParent(ifInst) != null)
				return false;

			// find the else block and tally stats for each else-if block
			while (Block.Unwrap(ifInst.FalseInst) is IfInstruction elseIfInst)
			{
				UpdateStats(elseIfInst.TrueInst, ref maxStatements, ref maxDepth);
				ifInst = elseIfInst;
			}

			if (!ShouldReduceNesting(ifInst.FalseInst, maxStatements, maxDepth))
				return false;

			// extract the else block and insert exit points all the way up the else-if tree
			do
			{
				var elseIfInst = GetElseIfParent(ifInst);

				// if (cond) { ... } else { ... } exit;
				//   ->
				// if (cond) { ...; exit; }
				// ...; exit;
				EnsureEndPointUnreachable(ifInst.TrueInst, exitInst);
				if (ifInst.FalseInst.HasFlag(InstructionFlags.EndPointUnreachable))
				{
					Debug.Assert(ifInst.HasFlag(InstructionFlags.EndPointUnreachable));
					Debug.Assert(ifInst.Parent == block);
					int removeAfter = ifInst.ChildIndex + 1;
					if (removeAfter < block.Instructions.Count)
					{
						// Remove all instructions that ended up dead
						// (this should just be exitInst itself)
						Debug.Assert(block.Instructions.SecondToLastOrDefault() == ifInst);
						Debug.Assert(block.Instructions.Last() == exitInst);
						block.Instructions.RemoveRange(removeAfter, block.Instructions.Count - removeAfter);
					}
				}
				ExtractElseBlock(ifInst);
				ifInst = elseIfInst;
			} while (ifInst != null);

			return true;
		}

		/// <summary>
		/// Reduce Nesting in switch statements by replacing break; in cases with the block exit, and extracting the default case
		/// Does not affect IL order
		/// </summary>
		private bool ReduceSwitchNesting(Block parentBlock, BlockContainer switchContainer, ILInstruction exitInst)
		{
			// break; from outer container cannot be brought inside the switch as the meaning would change
			if (exitInst is Leave leave && !leave.IsLeavingFunction)
				return false;

			// find the default section, and ensure it has only one incoming edge
			var switchInst = (SwitchInstruction)switchContainer.EntryPoint.Instructions.Single();
			var defaultSection = ICSharpCode.Decompiler.Util.CollectionExtensions.MaxBy( switchInst.Sections, s => s.Labels.Count());
			if (!defaultSection.Body.MatchBranch(out var defaultBlock) || defaultBlock.IncomingEdgeCount != 1)
				return false;
			if (defaultBlock.Parent != switchContainer)
				return false;

			// tally stats for heuristic from each case block
			int maxStatements = 0, maxDepth = 0;
			foreach (var section in switchInst.Sections)
				if (section != defaultSection && section.Body.MatchBranch(out var caseBlock) && caseBlock.Parent == switchContainer)
					UpdateStats(caseBlock, ref maxStatements, ref maxDepth);

			if (!ShouldReduceNesting(defaultBlock, maxStatements, maxDepth))
				return false;

			Debug.Assert(defaultBlock.HasFlag(InstructionFlags.EndPointUnreachable));

			// ensure the default case dominator tree has no exits (branches to other cases)
			var cfg = new ControlFlowGraph(switchContainer, context.CancellationToken);
			var defaultNode = cfg.GetNode(defaultBlock);
			var defaultTree = TreeTraversal.PreOrder(defaultNode, n => n.DominatorTreeChildren).ToList();
			if (defaultTree.SelectMany(n => n.Successors).Any(n => !defaultNode.Dominates(n)))
				return false;

			if (defaultTree.Count > 1 && !(parentBlock.Parent is BlockContainer))
				return false;

			context.Step("Extract default case of switch", switchContainer);

			// if the switch container is followed by an instruction, it must be a Leave from a try/pinned/etc or exitInst
			// When it's a leave from a container, it's better to let the extracted default block 'fall through' rather than duplicating whatever
			// instruction eventually follows the container
			if (parentBlock.Instructions.SecondToLastOrDefault() == switchContainer)
			{
				var lastInstrDefaultBlock = defaultBlock.Instructions.Last();
				if (lastInstrDefaultBlock.MatchLeave(switchContainer))
				{
					ILInstruction clone = parentBlock.Instructions.Last().Clone();
					if (context.CalculateILSpans)
					{
						clone.ILSpans.Clear();
						clone.ILSpans.AddRange(lastInstrDefaultBlock.ILSpans);
					}
					lastInstrDefaultBlock.ReplaceWith(clone);
				}

				parentBlock.Instructions.RemoveLast();
			}

			// replace all break; statements with the exitInst
			var leaveInstructions = switchContainer.Descendants.Where(inst => inst.MatchLeave(switchContainer));
			foreach (var leaveInst in leaveInstructions.ToArray())
			{
				var exitInstClone = exitInst.Clone();
				if (context.CalculateILSpans)
				{
					exitInstClone.ILSpans.Clear();
					exitInstClone.ILSpans.AddRange(leaveInst.ILSpans);
				}
				leaveInst.ReplaceWith(exitInstClone);
			}

			// replace the default section branch with a break;
			Leave bodyReplacement = new Leave(switchContainer);
			if (context.CalculateILSpans)
				bodyReplacement.ILSpans.AddRange(defaultSection.Body.ILSpans);
			defaultSection.Body.ReplaceWith(bodyReplacement);

			// remove all default blocks from the switch container
			var defaultBlocks = defaultTree.Select(c => (Block)c.UserData).ToList();
			foreach (var block in defaultBlocks)
				switchContainer.Blocks.Remove(block);

			Debug.Assert(parentBlock.Instructions.Last() == switchContainer);
			parentBlock.Instructions.AddRange(defaultBlock.Instructions);

			// add any additional blocks from the default case to the parent container
			Debug.Assert(defaultBlocks[0] == defaultBlock);
			if (defaultBlocks.Count > 1)
			{
				var parentContainer = (BlockContainer)parentBlock.Parent;
				int insertAt = parentContainer.Blocks.IndexOf(parentBlock) + 1;
				foreach (var block in defaultBlocks.Skip(1))
					parentContainer.Blocks.Insert(insertAt++, block);
			}

			return true;
		}

		/// <summary>
		/// Checks if an exit is a duplicable keyword exit (return; break; continue;)
		/// </summary>
		private bool CanDuplicateExit(ILInstruction exit, Block continueTarget, out ILInstruction keywordExit)
		{
			keywordExit = exit;
			if (exit != null && exit.MatchBranch(continueTarget))
				return true;  // keyword is continue

			if (!(exit is Leave leave && leave.Value.MatchNop()))
				return false; // don't duplicate valued returns

			if (leave.IsLeavingFunction || leave.TargetContainer.Kind != ContainerKind.Normal)
				return true; // keyword is return || break

			// leave from a try/pinned/lock etc, check if the target (the instruction following the target container) is duplicable, if so, set keywordExit to that
			ILInstruction leavingInst = leave.TargetContainer;
			Debug.Assert(!leavingInst.HasFlag(InstructionFlags.EndPointUnreachable));
			while (!(leavingInst.Parent is Block b) || leavingInst == b.Instructions.Last())
			{
				if (leavingInst.Parent is TryFinally tryFinally)
				{
					if (leavingInst.SlotInfo == TryFinally.FinallyBlockSlot)
					{ // cannot duplicate leaves from finally containers
						Debug.Assert(leave.TargetContainer == tryFinally.FinallyBlock); //finally cannot have control flow
						return false;
					}
					if (tryFinally.HasFlag(InstructionFlags.EndPointUnreachable))
					{ // finally block changes return value/throws an exception? Yikes. Lets leave it alone
						Debug.Assert(tryFinally.FinallyBlock.HasFlag(InstructionFlags.EndPointUnreachable));
						return false;
					}
				}
				else if (leavingInst.Parent is TryFault tryFault && leavingInst.SlotInfo == TryFault.FaultBlockSlot)
				{ // cannot duplicate leaves from fault containers either
					Debug.Assert(leave.TargetContainer == tryFault.FaultBlock);
					return false;
				}

				leavingInst = leavingInst.Parent;
				Debug.Assert(!leavingInst.HasFlag(InstructionFlags.EndPointUnreachable));
				Debug.Assert(!(leavingInst is ILFunction));
			}

			var block = (Block)leavingInst.Parent;
			var targetInst = block.Instructions[block.Instructions.IndexOf(leavingInst) + 1];
			return CanDuplicateExit(targetInst, continueTarget, out keywordExit);
		}

		/// <summary>
		/// Ensures the end point of a block is unreachable by duplicating and appending the [exit] instruction following the end point
		/// </summary>
		/// <param name="inst">The instruction/block of interest</param>
		/// <param name="fallthroughExit">The next instruction to be executed (provided inst does not exit)</param>
		private void EnsureEndPointUnreachable(ILInstruction inst, ILInstruction fallthroughExit)
		{
			if (!(inst is Block block))
			{
				Debug.Assert(inst.HasFlag(InstructionFlags.EndPointUnreachable));
				return;
			}

			if (!block.HasFlag(InstructionFlags.EndPointUnreachable))
			{
				context.Step("Duplicate block exit", fallthroughExit);
				block.Instructions.Add(fallthroughExit.Clone());
			}
		}

		/// <summary>
		/// Removes a redundant block exit instruction.
		/// </summary>
		private void RemoveRedundantExit(Block block, ILInstruction implicitExit)
		{
			if (block.Instructions.Last().Match(implicitExit).Success)
			{
				context.Step("Remove redundant exit", block.Instructions.Last());
				block.Instructions.RemoveLast();
			}
		}

		/// <summary>
		/// Determines if an IfInstruction is an else-if and returns the preceeding (parent) IfInstruction
		///
		/// [else-]if (parent-cond) else { ifInst }
		/// </summary>
		private IfInstruction GetElseIfParent(IfInstruction ifInst)
		{
			Debug.Assert(ifInst.Parent is Block);
			if (Block.Unwrap(ifInst.Parent) == ifInst && // only instruction in block
					ifInst.Parent.Parent is IfInstruction elseIfInst && // parent of block is an IfInstruction
					elseIfInst.FalseInst == ifInst.Parent) // part of the false branch not the true branch
				return elseIfInst;

			return null;
		}

		/// <summary>
		/// Adds a code path to the current heuristic tally
		/// </summary>
		private void UpdateStats(ILInstruction inst, ref int maxStatements, ref int maxDepth)
		{
			int numStatements = 0;
			ComputeStats(inst, ref numStatements, ref maxDepth, 0);
			maxStatements = Math.Max(numStatements, maxStatements);
		}

		/// <summary>
		/// Recursively computes the number of statements and maximum nested depth of an instruction
		/// </summary>
		private void ComputeStats(ILInstruction inst, ref int numStatements, ref int maxDepth, int currentDepth, bool isStatement = true)
		{
			if (isStatement)
				numStatements++;

			if (currentDepth > maxDepth)
			{
				Debug.Assert(isStatement);
				maxDepth = currentDepth;
			}

			// enumerate children statements and containers
			switch (inst)
			{
				case Block block:
					if (isStatement)
						numStatements--; // don't count blocks as statements

					// add each child as a statement (unless we're a named block)
					foreach (var child in block.Instructions)
						ComputeStats(child, ref numStatements, ref maxDepth, currentDepth, block.Kind != BlockKind.CallWithNamedArgs && block.Kind != BlockKind.CallInlineAssign);

					// final instruction as an expression
					ComputeStats(block.FinalInstruction, ref numStatements, ref maxDepth, currentDepth, false);
					break;
				case BlockContainer container:
					if (!isStatement)
						numStatements++; //always add a statement for a container in an expression

					var containerBody = container.EntryPoint;
					if (container.Kind == ContainerKind.For || container.Kind == ContainerKind.While)
					{
						Debug.Assert(isStatement);

						if (!container.MatchConditionBlock(container.EntryPoint, out _, out containerBody))
							throw new NotSupportedException("Invalid condition block in loop.");
					}

					// don't count implicit leave. Can't avoid counting for loop initializers but close enough, for loops can have an extra statement of visual weight
					var lastInst = containerBody.Instructions.Last();
					if ((container.Kind == ContainerKind.For || container.Kind == ContainerKind.DoWhile) && lastInst.MatchBranch(container.Blocks.Last()) ||
						(container.Kind == ContainerKind.Loop || container.Kind == ContainerKind.While) && lastInst.MatchBranch(container.Blocks[0]) ||
						 container.Kind == ContainerKind.Normal && lastInst.MatchLeave(container) ||
						 container.Kind == ContainerKind.Switch) // SwitchInstructyion always counts as a statement anyway, so no need to count the container as well
						numStatements--;

					// add the nested body
					ComputeStats(containerBody, ref numStatements, ref maxDepth, currentDepth + 1);
					break;
				case IfInstruction ifInst when ifInst.ResultType == StackType.Void:
					Debug.Assert(isStatement);
					// nested then instruction
					ComputeStats(ifInst.TrueInst, ref numStatements, ref maxDepth, currentDepth + 1);

					// include all nested else-if instructions at the same depth
					var elseInst = ifInst.FalseInst;
					while (Block.Unwrap(elseInst) is IfInstruction elseIfInst)
					{
						numStatements++;
						ComputeStats(elseIfInst.TrueInst, ref numStatements, ref maxDepth, currentDepth + 1);
						elseInst = elseIfInst.FalseInst;
					}

					// include all nested else instruction
					ComputeStats(elseInst, ref numStatements, ref maxDepth, currentDepth + 1);
					break;
				case SwitchSection section:
					Debug.Assert(!isStatement); // labels are just children of the SwitchInstruction
					numStatements++; // add a statement for each case label

					// add all the case blocks at the current depth
					// most formatters indent switch blocks twice, but we don't want this heuristic to be based on formatting
					// so we remain conservative and only include the increase in depth from the container and not the labels
					if (section.Body.MatchBranch(out var caseBlock) && caseBlock.Parent == section.Parent.Parent.Parent)
						ComputeStats(caseBlock, ref numStatements, ref maxDepth, currentDepth);
					break;
				case ILFunction func:
					int bodyStatements = 0;
					int bodyMaxDepth = maxDepth;
					ComputeStats(func.Body, ref bodyStatements, ref bodyMaxDepth, currentDepth);
					if (bodyStatements >= 2)
					{ // don't count inline functions
						numStatements += bodyStatements;
						maxDepth = bodyMaxDepth;
					}
					break;
				default:
					// search each child instruction. Containers will contain statements and contribute to stats
					int subStatements = 0;
					foreach (var child in inst.Children)
						ComputeStats(child, ref subStatements, ref maxDepth, currentDepth, false);

					numStatements += subStatements;
					if (isStatement && subStatements > 0)
						numStatements--; // don't count the first container, only its contents, because this statement is already counted
					break;
			}
		}

		/// <summary>
		/// Heuristic to determine whether it is worth duplicating exits into the preceeding sibling blocks (then/else-if/case)
		/// in order to reduce the nesting of inst by 1
		/// </summary>
		/// <param name="inst">The instruction heading the nested candidate block</param>
		/// <param name="maxStatements">The number of statements in the largest sibling block</param>
		/// <param name="maxDepth">The relative depth of the most nested statement in the sibling blocks</param>
		/// <returns></returns>
		private bool ShouldReduceNesting(ILInstruction inst, int maxStatements, int maxDepth)
		{
			int maxStatements2 = 0, maxDepth2 = 0;
			UpdateStats(inst, ref maxStatements2, ref maxDepth2);
			// if the max depth is 2, always reduce nesting (total depth 3 or more)
			// if the max depth is 1, reduce nesting if this block is the largest
			// otherwise reduce nesting only if this block is twice as large as any other
			return maxDepth2 >= 2 || maxDepth2 >= 1 && maxStatements2 > maxStatements || maxStatements2 >= 2 * maxStatements;
		}

		/// <summary>
		/// if (cond) { ...; exit; } else { ... }
		/// ...;
		///   ->
		/// if (cond) { ...; exit; }
		/// ...;
		/// ...;
		/// </summary>
		/// <param name="ifInst"></param>
		private void ExtractElseBlock(IfInstruction ifInst)
		{
			Debug.Assert(ifInst.TrueInst.HasFlag(InstructionFlags.EndPointUnreachable));
			var block = (Block)ifInst.Parent;
			var falseBlock = (Block)ifInst.FalseInst;

			context.Step("Extract else block", ifInst);
			int insertAt = block.Instructions.IndexOf(ifInst) + 1;
			for (int i = 0; i < falseBlock.Instructions.Count; i++)
				block.Instructions.Insert(insertAt++, falseBlock.Instructions[i]);

			ifInst.FalseInst = new Nop();
		}

		private void EliminateRedundantTryFinally(TryFinally tryFinally, ILTransformContext context)
		{
			/* The C# compiler sometimes generates try-finally structures for fixed statements.
				After our transforms runs, these are redundant and can be removed.
				.try BlockContainer {
					Block IL_001a (incoming: 1) {
						PinnedRegion ...
					}
				} finally BlockContainer {
					Block IL_003e (incoming: 1) {
						leave IL_003e (nop)
					}
				}
				==> PinnedRegion
			*/
			if (!(tryFinally.FinallyBlock is BlockContainer finallyContainer))
				return;
			if (!finallyContainer.SingleInstruction().MatchLeave(finallyContainer))
				return;
			// Finally is empty and redundant. But we'll delete the block only if there's a PinnedRegion.
			if (!(tryFinally.TryBlock is BlockContainer tryContainer))
				return;
			if (tryContainer.Blocks.Count != 1)
				return;
			var tryBlock = tryContainer.Blocks[0];
			if (tryBlock.Instructions.Count == 1)
			{
<<<<<<< HEAD
				context.Step("Removing try-finally around PinnedRegion", pinnedRegion);
				tryFinally.ReplaceWith(pinnedRegion);
				if (context.CalculateILSpans)
				{
					tryFinally.FinallyBlock.AddSelfAndChildrenRecursiveILSpans(pinnedRegion.Body.EndILSpans);
=======
				if (tryBlock.Instructions[0] is PinnedRegion pinnedRegion)
				{
					context.Step("Removing try-finally around PinnedRegion", pinnedRegion);
					tryFinally.ReplaceWith(pinnedRegion);
				}
			}
			else if (tryBlock.Instructions.Count == 2)
			{
				if (tryBlock.Instructions[0] is PinnedRegion pinnedRegion &&
					tryBlock.Instructions[1].MatchLeave(tryContainer))
				{
					context.Step("Removing try-finally around PinnedRegion", pinnedRegion);
					tryFinally.ReplaceWith(pinnedRegion);
>>>>>>> c451eb45
				}
			}
		}
	}
}<|MERGE_RESOLUTION|>--- conflicted
+++ resolved
@@ -1,10 +1,5 @@
-<<<<<<< HEAD
-﻿// Copyright (c) 2018 Siegfried Pammer
+// Copyright (c) 2018 Siegfried Pammer
 //
-=======
-// Copyright (c) 2018 Siegfried Pammer
-// 
->>>>>>> c451eb45
 // Permission is hereby granted, free of charge, to any person obtaining a copy of this
 // software and associated documentation files (the "Software"), to deal in the Software
 // without restriction, including without limitation the rights to use, copy, modify, merge,
@@ -679,17 +674,12 @@
 			var tryBlock = tryContainer.Blocks[0];
 			if (tryBlock.Instructions.Count == 1)
 			{
-<<<<<<< HEAD
-				context.Step("Removing try-finally around PinnedRegion", pinnedRegion);
-				tryFinally.ReplaceWith(pinnedRegion);
-				if (context.CalculateILSpans)
-				{
-					tryFinally.FinallyBlock.AddSelfAndChildrenRecursiveILSpans(pinnedRegion.Body.EndILSpans);
-=======
 				if (tryBlock.Instructions[0] is PinnedRegion pinnedRegion)
 				{
 					context.Step("Removing try-finally around PinnedRegion", pinnedRegion);
 					tryFinally.ReplaceWith(pinnedRegion);
+					if (context.CalculateILSpans)
+						tryFinally.FinallyBlock.AddSelfAndChildrenRecursiveILSpans(pinnedRegion.Body.EndILSpans);
 				}
 			}
 			else if (tryBlock.Instructions.Count == 2)
@@ -699,7 +689,11 @@
 				{
 					context.Step("Removing try-finally around PinnedRegion", pinnedRegion);
 					tryFinally.ReplaceWith(pinnedRegion);
->>>>>>> c451eb45
+					if (context.CalculateILSpans)
+					{
+						tryBlock.Instructions[1].AddSelfAndChildrenRecursiveILSpans(pinnedRegion.Body.EndILSpans);
+						tryFinally.FinallyBlock.AddSelfAndChildrenRecursiveILSpans(pinnedRegion.Body.EndILSpans);
+					}
 				}
 			}
 		}
