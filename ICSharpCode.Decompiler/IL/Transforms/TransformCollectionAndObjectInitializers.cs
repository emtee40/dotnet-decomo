--- conflicted
+++ resolved
@@ -326,13 +326,6 @@
 						if (method.IsAccessor)
 						{
 							var property = method.AccessorOwner as IProperty;
-<<<<<<< HEAD
-							if (!CanBeUsedInInitializer(property, resolveContext, kind, path)) goto default;
-							var isGetter = method.Equals(property?.Getter);
-							var indices = call.Arguments.Skip(1).Take(call.Arguments.Count - (isGetter ? 1 : 2)).ToArray();
-							if (indices.Length > 0 && settings?.DictionaryInitializers == false) goto default;
-							if (possibleIndexVariables != null) {
-=======
 							if (!CanBeUsedInInitializer(property, resolveContext, kind, path))
 								goto default;
 							var isGetter = method.Equals(property?.Getter);
@@ -341,7 +334,6 @@
 								goto default;
 							if (possibleIndexVariables != null)
 							{
->>>>>>> 41c99e47
 								// Mark all index variables as used
 								foreach (var index in indices.OfType<IInstructionWithVariableOperand>())
 								{
@@ -371,15 +363,10 @@
 							}
 						}
 						break;
-<<<<<<< HEAD
-					case LdObj ldobj: {
-						if (ldobj.Target is LdFlda ldflda && (kind != AccessPathKind.Setter || !ldflda.Field.IsReadOnly)) {
-=======
 					case LdObj ldobj:
 					{
 						if (ldobj.Target is LdFlda ldflda && (kind != AccessPathKind.Setter || !ldflda.Field.IsReadOnly))
 						{
->>>>>>> 41c99e47
 							path.Insert(0, new AccessPathElement(ldobj.OpCode, ldflda.Field));
 							instruction = ldflda.Target;
 							break;
