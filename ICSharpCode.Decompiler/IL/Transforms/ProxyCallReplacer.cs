﻿using System;
using System.Diagnostics;
using System.Linq;
using System.Reflection.Metadata;
using ICSharpCode.Decompiler.TypeSystem;

namespace ICSharpCode.Decompiler.IL.Transforms
{
	class ProxyCallReplacer : IILTransform
	{
		ILTransformContext context;

		public void Run(ILFunction function, ILTransformContext context)
		{
			this.context = context;
			var module = context.TypeSystem.ModuleDefinition;
			var metadata = context.TypeSystem.GetMetadata();
			foreach (var inst in function.Descendants.OfType<CallInstruction>()) {
<<<<<<< HEAD
				var handle = (MethodDefinitionHandle)inst.Method.MetadataToken;
				if (handle.IsNil
					|| !IsDefinedInCurrentOrOuterClass(inst.Method, context.Function.Method.DeclaringTypeDefinition)
					|| !inst.Method.IsCompilerGeneratedOrIsInCompilerGeneratedClass()) {
					continue;
				}
				MethodDefinition methodDef = metadata.GetMethodDefinition((MethodDefinitionHandle)inst.Method.MetadataToken);
				if (!methodDef.HasBody()) continue;
				// partially copied from CSharpDecompiler
				var specializingTypeSystem = this.context.TypeSystem.GetSpecializingTypeSystem(inst.Method.Substitution);
				var ilReader = new ILReader(specializingTypeSystem);
				System.Threading.CancellationToken cancellationToken = new System.Threading.CancellationToken();
				var proxyFunction = ilReader.ReadIL(module, handle, module.Reader.GetMethodBody(methodDef.RelativeVirtualAddress), cancellationToken);
				var transformContext = new ILTransformContext(proxyFunction, specializingTypeSystem, this.context.Settings) {
					CancellationToken = cancellationToken,
					DecompileRun = context.DecompileRun
				};
				foreach (var transform in CSharp.CSharpDecompiler.GetILTransforms()) {
					if (transform.GetType() != typeof(ProxyCallReplacer)) { // don't call itself on itself
						cancellationToken.ThrowIfCancellationRequested();
						transform.Run(proxyFunction, transformContext);
					}
				}
=======
				MethodDefinition methodDef = context.TypeSystem.GetCecil(inst.Method) as MethodDefinition;
				if (methodDef != null && methodDef.Body != null) {
					if (IsDefinedInCurrentOrOuterClass(inst.Method, context.Function.Method.DeclaringTypeDefinition) && inst.Method.IsCompilerGeneratedOrIsInCompilerGeneratedClass()) {
						// partially copied from CSharpDecompiler
						var specializingTypeSystem = this.context.TypeSystem.GetSpecializingTypeSystem(inst.Method.Substitution);
						var ilReader = new ILReader(specializingTypeSystem);
						System.Threading.CancellationToken cancellationToken = new System.Threading.CancellationToken();
						var proxyFunction = ilReader.ReadIL(methodDef.Body, cancellationToken);
						var transformContext = new ILTransformContext(proxyFunction, specializingTypeSystem, this.context.Settings) {
							CancellationToken = cancellationToken,
							DecompileRun = context.DecompileRun
						};
						foreach (var transform in CSharp.CSharpDecompiler.GetILTransforms()) {
							if (transform.GetType() != typeof(ProxyCallReplacer)) { // don't call itself on itself
								cancellationToken.ThrowIfCancellationRequested();
								transform.Run(proxyFunction, transformContext);
							}
						}

						if (!(proxyFunction.Body is BlockContainer blockContainer))
							return;
						if (blockContainer.Blocks.Count != 1)
							return;
						var block = blockContainer.Blocks[0];
						Call call = null;
						if (block.Instructions.Count == 1) {
							// leave IL_0000 (call Test(ldloc this, ldloc A_1))
							if (!block.Instructions[0].MatchLeave(blockContainer, out ILInstruction returnValue))
								return;
							call = returnValue as Call;
						} else if (block.Instructions.Count == 2) {
							// call Test(ldloc this, ldloc A_1)
							// leave IL_0000(nop)
							call = block.Instructions[0] as Call;
							if (!block.Instructions[1].MatchLeave(blockContainer, out ILInstruction returnValue))
								return;
							if (!returnValue.MatchNop())
								return;
						}
						if (call == null) {
							return;
						}
						if (call.Method.IsConstructor)
							return;

						// check if original arguments are only correct ldloc calls
						for (int i = 0; i < call.Arguments.Count; i++) {
							var originalArg = call.Arguments[i];
							if (!originalArg.MatchLdLoc(out ILVariable var) ||
								var.Kind != VariableKind.Parameter ||
								var.Index != i - 1) {
								return;
							}
						}
>>>>>>> a9da0a9e

				if (!(proxyFunction.Body is BlockContainer blockContainer))
					return;
				if (blockContainer.Blocks.Count != 1)
					return;
				var block = blockContainer.Blocks[0];
				Call call = null;
				if (block.Instructions.Count == 1) {
					// leave IL_0000 (call Test(ldloc this, ldloc A_1))
					if (!block.Instructions[0].MatchLeave(blockContainer, out ILInstruction returnValue))
						return;
					call = returnValue as Call;
				} else if (block.Instructions.Count == 2) {
					// call Test(ldloc this, ldloc A_1)
					// leave IL_0000(nop)
					call = block.Instructions[0] as Call;
					if (!block.Instructions[1].MatchLeave(blockContainer, out ILInstruction returnValue))
						return;
					if (!returnValue.MatchNop())
						return;
				}
				if (call == null) {
					return;
				}
				if (call.Method.IsConstructor)
					return;

				// check if original arguments are only correct ldloc calls
				for (int i = 0; i < call.Arguments.Count; i++) {
					var originalArg = call.Arguments[i];
					if (!originalArg.MatchLdLoc(out ILVariable var) ||
						var.Kind != VariableKind.Parameter ||
						var.Index != i - 1) {
						return;
					}
				}

				Call newInst = (Call)call.Clone();

				newInst.Arguments.ReplaceList(inst.Arguments);
				inst.ReplaceWith(newInst);
			}
		}

		static bool IsDefinedInCurrentOrOuterClass(IMethod method, ITypeDefinition declaringTypeDefinition)
		{
			while (declaringTypeDefinition != null) {
				if (method.DeclaringTypeDefinition == declaringTypeDefinition)
					return true;
				declaringTypeDefinition = declaringTypeDefinition.DeclaringTypeDefinition;
			}
			return false;
		}

		static bool IsDefinedInCurrentOrOuterClass(IMethod method, ITypeDefinition declaringTypeDefinition)
		{
			while (declaringTypeDefinition != null) {
				if (method.DeclaringTypeDefinition == declaringTypeDefinition)
					return true;
				declaringTypeDefinition = declaringTypeDefinition.DeclaringTypeDefinition;
			}
			return false;
		}
	}
}<|MERGE_RESOLUTION|>--- conflicted
+++ resolved
@@ -16,7 +16,6 @@
 			var module = context.TypeSystem.ModuleDefinition;
 			var metadata = context.TypeSystem.GetMetadata();
 			foreach (var inst in function.Descendants.OfType<CallInstruction>()) {
-<<<<<<< HEAD
 				var handle = (MethodDefinitionHandle)inst.Method.MetadataToken;
 				if (handle.IsNil
 					|| !IsDefinedInCurrentOrOuterClass(inst.Method, context.Function.Method.DeclaringTypeDefinition)
@@ -40,62 +39,6 @@
 						transform.Run(proxyFunction, transformContext);
 					}
 				}
-=======
-				MethodDefinition methodDef = context.TypeSystem.GetCecil(inst.Method) as MethodDefinition;
-				if (methodDef != null && methodDef.Body != null) {
-					if (IsDefinedInCurrentOrOuterClass(inst.Method, context.Function.Method.DeclaringTypeDefinition) && inst.Method.IsCompilerGeneratedOrIsInCompilerGeneratedClass()) {
-						// partially copied from CSharpDecompiler
-						var specializingTypeSystem = this.context.TypeSystem.GetSpecializingTypeSystem(inst.Method.Substitution);
-						var ilReader = new ILReader(specializingTypeSystem);
-						System.Threading.CancellationToken cancellationToken = new System.Threading.CancellationToken();
-						var proxyFunction = ilReader.ReadIL(methodDef.Body, cancellationToken);
-						var transformContext = new ILTransformContext(proxyFunction, specializingTypeSystem, this.context.Settings) {
-							CancellationToken = cancellationToken,
-							DecompileRun = context.DecompileRun
-						};
-						foreach (var transform in CSharp.CSharpDecompiler.GetILTransforms()) {
-							if (transform.GetType() != typeof(ProxyCallReplacer)) { // don't call itself on itself
-								cancellationToken.ThrowIfCancellationRequested();
-								transform.Run(proxyFunction, transformContext);
-							}
-						}
-
-						if (!(proxyFunction.Body is BlockContainer blockContainer))
-							return;
-						if (blockContainer.Blocks.Count != 1)
-							return;
-						var block = blockContainer.Blocks[0];
-						Call call = null;
-						if (block.Instructions.Count == 1) {
-							// leave IL_0000 (call Test(ldloc this, ldloc A_1))
-							if (!block.Instructions[0].MatchLeave(blockContainer, out ILInstruction returnValue))
-								return;
-							call = returnValue as Call;
-						} else if (block.Instructions.Count == 2) {
-							// call Test(ldloc this, ldloc A_1)
-							// leave IL_0000(nop)
-							call = block.Instructions[0] as Call;
-							if (!block.Instructions[1].MatchLeave(blockContainer, out ILInstruction returnValue))
-								return;
-							if (!returnValue.MatchNop())
-								return;
-						}
-						if (call == null) {
-							return;
-						}
-						if (call.Method.IsConstructor)
-							return;
-
-						// check if original arguments are only correct ldloc calls
-						for (int i = 0; i < call.Arguments.Count; i++) {
-							var originalArg = call.Arguments[i];
-							if (!originalArg.MatchLdLoc(out ILVariable var) ||
-								var.Kind != VariableKind.Parameter ||
-								var.Index != i - 1) {
-								return;
-							}
-						}
->>>>>>> a9da0a9e
 
 				if (!(proxyFunction.Body is BlockContainer blockContainer))
 					return;
@@ -156,7 +99,7 @@
 				if (method.DeclaringTypeDefinition == declaringTypeDefinition)
 					return true;
 				declaringTypeDefinition = declaringTypeDefinition.DeclaringTypeDefinition;
-			}
+	}
 			return false;
 		}
 	}
