﻿using System;
using System.Collections.Generic;
using System.Diagnostics;
using System.Linq;

using ICSharpCode.Decompiler.FlowAnalysis;
using ICSharpCode.Decompiler.IL.ControlFlow;

namespace ICSharpCode.Decompiler.IL.Transforms
{
	/// <summary>
	/// Per-block IL transform.
	/// </summary>
	public interface IBlockTransform
	{
		/// <summary>
		/// Runs the transform on the specified block.
		/// 
		/// Note: the transform may only modify the specified block and its descendants,
		/// as well as any sibling blocks that are dominated by the specified block.
		/// </summary>
		void Run(Block block, BlockTransformContext context);
	}

	/// <summary>
	/// Parameter class holding various arguments for <see cref="IBlockTransform.Run"/>.
	/// </summary>
	public class BlockTransformContext : ILTransformContext
	{
		/// <summary>
		/// The block to process.
		/// </summary>
		/// <remarks>
		/// Should be identical to the <c>block</c> parameter to <c>IBlockTransform.Run</c>.
		/// </remarks>
		public Block Block { get; set; }

		/// <summary>
		/// The control flow node corresponding to the block being processed.
		/// </summary>
		/// <remarks>
		/// Identical to <c>ControlFlowGraph.GetNode(Block)</c>.
		/// Note: the control flow graph is not up-to-date, but was created at the start of the
		/// block transforms (before loop detection).
		/// </remarks>
		public ControlFlowNode ControlFlowNode { get; set; }

		/// <summary>
		/// Gets the control flow graph.
		/// 
		/// Note: the control flow graph is not up-to-date, but was created at the start of the
		/// block transforms (before loop detection).
		/// </summary>
		public ControlFlowGraph ControlFlowGraph { get; set; }

		public BlockTransformContext(ILTransformContext context) : base(context)
		{
		}
	}


	/// <summary>
	/// IL transform that runs a list of per-block transforms.
	/// </summary>
	public class BlockILTransform : IILTransform
	{
		public IList<IBlockTransform> PreOrderTransforms { get; } = new List<IBlockTransform>();
		public IList<IBlockTransform> PostOrderTransforms { get; } = new List<IBlockTransform>();

		bool running;

		public override string ToString()
		{
			return $"{nameof(BlockILTransform)} ({string.Join(", ", PreOrderTransforms.Concat(PostOrderTransforms).Select(t => t.GetType().Name))})";
		}

		public void Run(ILFunction function, ILTransformContext context)
		{
			if (running)
				throw new InvalidOperationException("Reentrancy detected. Transforms (and the CSharpDecompiler) are neither thread-safe nor re-entrant.");
<<<<<<< HEAD
			try {
=======
			try
			{
>>>>>>> 41c99e47
				running = true;
				var blockContext = new BlockTransformContext(context);
				Debug.Assert(blockContext.Function == function);
				foreach (var container in function.Descendants.OfType<BlockContainer>().ToList())
				{
					context.CancellationToken.ThrowIfCancellationRequested();
					blockContext.ControlFlowGraph = new ControlFlowGraph(container, context.CancellationToken);
					VisitBlock(blockContext.ControlFlowGraph.GetNode(container.EntryPoint), blockContext);
				}
			}
			finally
			{
				running = false;
			}
		}

		void VisitBlock(ControlFlowNode cfgNode, BlockTransformContext context)
		{
			Block block = (Block)cfgNode.UserData;
			context.StepStartGroup(block.Label, block);

			context.ControlFlowNode = cfgNode;
			context.Block = block;
			block.RunTransforms(PreOrderTransforms, context);

			// First, process the children in the dominator tree.
			// The ConditionDetection transform requires dominated blocks to
			// be already processed.
			foreach (var child in cfgNode.DominatorTreeChildren)
			{
				VisitBlock(child, context);
			}

			context.ControlFlowNode = cfgNode;
			context.Block = block;
			block.RunTransforms(PostOrderTransforms, context);
			context.StepEndGroup();
		}
	}
}<|MERGE_RESOLUTION|>--- conflicted
+++ resolved
@@ -78,12 +78,8 @@
 		{
 			if (running)
 				throw new InvalidOperationException("Reentrancy detected. Transforms (and the CSharpDecompiler) are neither thread-safe nor re-entrant.");
-<<<<<<< HEAD
-			try {
-=======
 			try
 			{
->>>>>>> 41c99e47
 				running = true;
 				var blockContext = new BlockTransformContext(context);
 				Debug.Assert(blockContext.Function == function);
