﻿// Copyright (c) 2017 Siegfried Pammer
// 
// Permission is hereby granted, free of charge, to any person obtaining a copy of this
// software and associated documentation files (the "Software"), to deal in the Software
// without restriction, including without limitation the rights to use, copy, modify, merge,
// publish, distribute, sublicense, and/or sell copies of the Software, and to permit persons
// to whom the Software is furnished to do so, subject to the following conditions:
// 
// The above copyright notice and this permission notice shall be included in all copies or
// substantial portions of the Software.
// 
// THE SOFTWARE IS PROVIDED "AS IS", WITHOUT WARRANTY OF ANY KIND, EXPRESS OR IMPLIED,
// INCLUDING BUT NOT LIMITED TO THE WARRANTIES OF MERCHANTABILITY, FITNESS FOR A PARTICULAR
// PURPOSE AND NONINFRINGEMENT. IN NO EVENT SHALL THE AUTHORS OR COPYRIGHT HOLDERS BE LIABLE
// FOR ANY CLAIM, DAMAGES OR OTHER LIABILITY, WHETHER IN AN ACTION OF CONTRACT, TORT OR
// OTHERWISE, ARISING FROM, OUT OF OR IN CONNECTION WITH THE SOFTWARE OR THE USE OR OTHER
// DEALINGS IN THE SOFTWARE.

using System;
using System.Collections.Generic;
using System.Linq;

using ICSharpCode.Decompiler.IL.ControlFlow;
using ICSharpCode.Decompiler.TypeSystem;
using ICSharpCode.Decompiler.Util;

namespace ICSharpCode.Decompiler.IL.Transforms
{
	/// <summary>
	/// Detects switch-on-nullable patterns employed by the C# compiler and transforms them to an ILAst-switch-instruction.
	/// </summary>
	public class SwitchOnNullableTransform : IILTransform
	{
		public void Run(ILFunction function, ILTransformContext context)
		{
			if (!context.Settings.LiftNullables)
				return;

			HashSet<BlockContainer> changedContainers = new HashSet<BlockContainer>();

			foreach (var block in function.Descendants.OfType<Block>())
			{
				bool changed = false;
				for (int i = block.Instructions.Count - 1; i >= 0; i--)
				{
					SwitchInstruction newSwitch;
<<<<<<< HEAD
					if (MatchSwitchOnNullable(block.Instructions, i, out newSwitch)) {
=======
					if (MatchSwitchOnNullable(block.Instructions, i, out newSwitch))
					{
>>>>>>> 41c99e47
						newSwitch.AddILRange(block.Instructions[i - 2]);
						block.Instructions[i + 1].ReplaceWith(newSwitch);
						block.Instructions.RemoveRange(i - 2, 3);
						i -= 2;
						changed = true;
						continue;
					}
<<<<<<< HEAD
					if (MatchRoslynSwitchOnNullable(block.Instructions, i, out newSwitch)) {
=======
					if (MatchRoslynSwitchOnNullable(block.Instructions, i, out newSwitch))
					{
>>>>>>> 41c99e47
						newSwitch.AddILRange(block.Instructions[i]);
						newSwitch.AddILRange(block.Instructions[i + 1]);
						block.Instructions[i].ReplaceWith(newSwitch);
						block.Instructions.RemoveAt(i + 1);
						changed = true;
						continue;
					}
				}
<<<<<<< HEAD
				if (!changed) continue;
=======
				if (!changed)
					continue;
>>>>>>> 41c99e47
				SwitchDetection.SimplifySwitchInstruction(block, context);
				if (block.Parent is BlockContainer container)
					changedContainers.Add(container);
			}

			foreach (var container in changedContainers)
				container.SortBlocks(deleteUnreachableBlocks: true);
		}

		/// <summary>
		/// Matches legacy C# switch on nullable.
		/// </summary>
		bool MatchSwitchOnNullable(InstructionCollection<ILInstruction> instructions, int i, out SwitchInstruction newSwitch)
		{
			newSwitch = null;
			// match first block:
			// stloc tmp(ldloca switchValueVar)
			// stloc switchVariable(call GetValueOrDefault(ldloc tmp))
			// if (logic.not(call get_HasValue(ldloc tmp))) br nullCaseBlock
			// br switchBlock
			if (i < 2)
				return false;
			if (!instructions[i - 2].MatchStLoc(out var tmp, out var ldloca) ||
				!instructions[i - 1].MatchStLoc(out var switchVariable, out var getValueOrDefault) ||
				!instructions[i].MatchIfInstruction(out var condition, out var trueInst))
				return false;
			if (!tmp.IsSingleDefinition || tmp.LoadCount != 2)
				return false;
			if (!switchVariable.IsSingleDefinition || switchVariable.LoadCount != 1)
				return false;
			if (!instructions[i + 1].MatchBranch(out var switchBlock) || !trueInst.MatchBranch(out var nullCaseBlock))
				return false;
			if (!ldloca.MatchLdLoca(out var switchValueVar))
				return false;
			if (!condition.MatchLogicNot(out var getHasValue))
				return false;
			if (!NullableLiftingTransform.MatchGetValueOrDefault(getValueOrDefault, out ILInstruction getValueOrDefaultArg))
				return false;
			if (!NullableLiftingTransform.MatchHasValueCall(getHasValue, out ILInstruction getHasValueArg))
				return false;
			if (!(getHasValueArg.MatchLdLoc(tmp) && getValueOrDefaultArg.MatchLdLoc(tmp)))
				return false;
			// match second block: switchBlock
			// switch (ldloc switchVariable) {
			// 	case [0..1): br caseBlock1
			//  ... more cases ...
			// 	case [long.MinValue..0),[1..5),[6..10),[11..long.MaxValue]: br defaultBlock
			// }
			if (switchBlock.Instructions.Count != 1 || switchBlock.IncomingEdgeCount != 1)
				return false;
			if (!(switchBlock.Instructions[0] is SwitchInstruction switchInst))
				return false;
			newSwitch = BuildLiftedSwitch(nullCaseBlock, switchInst, new LdLoc(switchValueVar));
			return true;
		}

		static SwitchInstruction BuildLiftedSwitch(Block nullCaseBlock, SwitchInstruction switchInst, ILInstruction switchValue)
		{
			SwitchInstruction newSwitch = new SwitchInstruction(switchValue);
			newSwitch.IsLifted = true;
			newSwitch.Sections.AddRange(switchInst.Sections);
			newSwitch.Sections.Add(new SwitchSection { Body = new Branch(nullCaseBlock), HasNullLabel = true });
			return newSwitch;
		}

		/// <summary>
		/// Matches Roslyn C# switch on nullable.
		/// </summary>
		bool MatchRoslynSwitchOnNullable(InstructionCollection<ILInstruction> instructions, int i, out SwitchInstruction newSwitch)
		{
			newSwitch = null;
			// match first block:
			// if (logic.not(call get_HasValue(target))) br nullCaseBlock
			// br switchBlock
			if (!instructions[i].MatchIfInstruction(out var condition, out var trueInst))
				return false;
			if (!instructions[i + 1].MatchBranch(out var switchBlock) || !trueInst.MatchBranch(out var nullCaseBlock))
				return false;
			if (!condition.MatchLogicNot(out var getHasValue) || !NullableLiftingTransform.MatchHasValueCall(getHasValue, out ILInstruction target) || !SemanticHelper.IsPure(target.Flags))
				return false;
			// match second block: switchBlock
			// note: I have seen cases where switchVar is inlined into the switch.
			// stloc switchVar(call GetValueOrDefault(ldloca tmp))
			// switch (ldloc switchVar) {
			// 	case [0..1): br caseBlock1
			// ... more cases ...
			// 	case [long.MinValue..0),[1..5),[6..10),[11..long.MaxValue]: br defaultBlock
			// }
			if (switchBlock.IncomingEdgeCount != 1)
				return false;
			SwitchInstruction switchInst;
			switch (switchBlock.Instructions.Count)
			{
				case 2:
				{
					// this is the normal case described by the pattern above
					if (!switchBlock.Instructions[0].MatchStLoc(out var switchVar, out var getValueOrDefault))
						return false;
					if (!switchVar.IsSingleDefinition || switchVar.LoadCount != 1)
						return false;
					if (!(NullableLiftingTransform.MatchGetValueOrDefault(getValueOrDefault, out ILInstruction target2) && target2.Match(target).Success))
						return false;
					if (!(switchBlock.Instructions[1] is SwitchInstruction si))
						return false;
					switchInst = si;
					break;
				}
				case 1:
				{
					// this is the special case where `call GetValueOrDefault(ldloca tmp)` is inlined into the switch.
					if (!(switchBlock.Instructions[0] is SwitchInstruction si))
						return false;
					if (!(NullableLiftingTransform.MatchGetValueOrDefault(si.Value, out ILInstruction target2) && target2.Match(target).Success))
						return false;
					switchInst = si;
					break;
				}
				default:
				{
					return false;
				}
			}
			ILInstruction switchValue;
			if (target.MatchLdLoca(out var v))
				switchValue = new LdLoc(v).WithILRange(target);
			else
				switchValue = new LdObj(target, ((CallInstruction)getHasValue).Method.DeclaringType);
			newSwitch = BuildLiftedSwitch(nullCaseBlock, switchInst, switchValue);
			return true;
		}
	}
}<|MERGE_RESOLUTION|>--- conflicted
+++ resolved
@@ -44,12 +44,8 @@
 				for (int i = block.Instructions.Count - 1; i >= 0; i--)
 				{
 					SwitchInstruction newSwitch;
-<<<<<<< HEAD
-					if (MatchSwitchOnNullable(block.Instructions, i, out newSwitch)) {
-=======
 					if (MatchSwitchOnNullable(block.Instructions, i, out newSwitch))
 					{
->>>>>>> 41c99e47
 						newSwitch.AddILRange(block.Instructions[i - 2]);
 						block.Instructions[i + 1].ReplaceWith(newSwitch);
 						block.Instructions.RemoveRange(i - 2, 3);
@@ -57,12 +53,8 @@
 						changed = true;
 						continue;
 					}
-<<<<<<< HEAD
-					if (MatchRoslynSwitchOnNullable(block.Instructions, i, out newSwitch)) {
-=======
 					if (MatchRoslynSwitchOnNullable(block.Instructions, i, out newSwitch))
 					{
->>>>>>> 41c99e47
 						newSwitch.AddILRange(block.Instructions[i]);
 						newSwitch.AddILRange(block.Instructions[i + 1]);
 						block.Instructions[i].ReplaceWith(newSwitch);
@@ -71,12 +63,8 @@
 						continue;
 					}
 				}
-<<<<<<< HEAD
-				if (!changed) continue;
-=======
 				if (!changed)
 					continue;
->>>>>>> 41c99e47
 				SwitchDetection.SimplifySwitchInstruction(block, context);
 				if (block.Parent is BlockContainer container)
 					changedContainers.Add(container);
