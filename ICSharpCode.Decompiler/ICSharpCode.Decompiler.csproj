--- conflicted
+++ resolved
@@ -11,12 +11,10 @@
     <PackageLicenseExpression>MIT</PackageLicenseExpression>
     <PackageProjectUrl>https://github.com/icsharpcode/ILSpy/</PackageProjectUrl>
     <Description>ICSharpCode.Decompiler is the decompiler engine used in ILSpy.</Description>
-    <PackageReadmeFile>PackageReadme.md</PackageReadmeFile>
     <Company>ic#code</Company>
     <Product>ILSpy</Product>
     <RepositoryType>git</RepositoryType>
     <RepositoryUrl>https://github.com/icsharpcode/ILSpy.git</RepositoryUrl>
-    <PackageIcon>DecompilerNuGetPackageIcon.png</PackageIcon>
     <PackageRequireLicenseAcceptance>false</PackageRequireLicenseAcceptance>
     <Copyright>Copyright 2011-$([System.DateTime]::Now.Year) AlphaSierraPapa</Copyright>
     <PackageTags>C# Decompiler ILSpy</PackageTags>
@@ -27,12 +25,7 @@
     <GenerateAssemblyInformationalVersionAttribute>False</GenerateAssemblyInformationalVersionAttribute>
 
     <EnableDefaultItems>false</EnableDefaultItems>
-<<<<<<< HEAD
-
-    <LangVersion>9.0</LangVersion>
-=======
     <LangVersion>10</LangVersion>
->>>>>>> 1e009404
     <GenerateDocumentationFile>true</GenerateDocumentationFile>
     <SignAssembly>True</SignAssembly>
     <AssemblyOriginatorKeyFile>ICSharpCode.Decompiler.snk</AssemblyOriginatorKeyFile>
@@ -48,14 +41,6 @@
     <AllowUnsafeBlocks>true</AllowUnsafeBlocks>
   </PropertyGroup>
 
-<<<<<<< HEAD
-=======
-  <ItemGroup>
-    <None Include="PackageReadme.md" Pack="true" PackagePath="\" />
-    <None Include="DecompilerNuGetPackageIcon.png" Pack="true" PackagePath="\" />
-  </ItemGroup>
-
->>>>>>> 1e009404
   <PropertyGroup Condition="'$(Configuration)' == 'Debug'">
     <CheckForOverflowUnderflow>True</CheckForOverflowUnderflow>
     <DefineConstants>$(DefineConstants);STEP</DefineConstants>
@@ -68,27 +53,13 @@
     <ContinuousIntegrationBuild>true</ContinuousIntegrationBuild>
   </PropertyGroup>
 
-  <!-- Inject ILSpyUpdateAssemblyInfo as dependency of the GetPackageVersion
-    target so Pack uses the generated version when evaluating project references. -->
-  <PropertyGroup>
-    <GetPackageVersionDependsOn>
-      ILSpyUpdateAssemblyInfo;
-      $(GetPackageVersionDependsOn)
-    </GetPackageVersionDependsOn>
-  </PropertyGroup>
-
   <Import Project="..\packages.props" />
 
   <ItemGroup>
-<<<<<<< HEAD
     <PackageReference Include="dnlib" Version="3.3.3" />
     <PackageReference Include="System.ValueTuple" Version="4.3.0" />
     <PackageReference Include="Microsoft.Win32.Registry" Version="5.0.0" />
-    <PackageReference Include="System.Collections.Immutable" Version="$(SystemCollectionsImmutableVersion)" />
-=======
     <PackageReference Include="System.Collections.Immutable" Version="6.0.0" />
-    <PackageReference Include="System.Reflection.Metadata" Version="6.0.0" />
->>>>>>> 1e009404
     <PackageReference Include="Microsoft.SourceLink.GitHub" Version="1.1.1">
       <PrivateAssets>all</PrivateAssets>
       <IncludeAssets>runtime; build; native; contentfiles; analyzers; buildtransitive</IncludeAssets>
@@ -106,15 +77,9 @@
     <Compile Include="CSharp\Annotations.cs" />
     <Compile Include="CSharp\CallBuilder.cs" />
     <Compile Include="CSharp\CSharpLanguageVersion.cs" />
-<<<<<<< HEAD
-=======
     <Compile Include="DecompilationProgress.cs" />
-    <Compile Include="Disassembler\IEntityProcessor.cs" />
-    <Compile Include="Disassembler\SortByNameProcessor.cs" />
     <Compile Include="NRTAttributes.cs" />
     <Compile Include="PartialTypeInfo.cs" />
-    <Compile Include="CSharp\ProjectDecompiler\IProjectFileWriter.cs" />
->>>>>>> 1e009404
     <Compile Include="CSharp\OutputVisitor\GenericGrammarAmbiguityVisitor.cs" />
     <Compile Include="CSharp\RecordDecompiler.cs" />
     <Compile Include="CSharp\RequiredNamespaceCollector.cs" />
@@ -145,11 +110,7 @@
     <Compile Include="IL\Transforms\PatternMatchingTransform.cs" />
     <Compile Include="IL\Transforms\RemoveInfeasiblePathTransform.cs" />
     <Compile Include="Instrumentation\DecompilerEventSource.cs" />
-    <Compile Include="Metadata\FindTypeDecoder.cs" />
-    <Compile Include="Metadata\FullTypeNameSignatureDecoder.cs" />
-    <Compile Include="Metadata\MetadataGenericContext.cs" />
     <Compile Include="Metadata\ReferenceLoadInfo.cs" />
-    <Compile Include="Properties\DecompilerVersionInfo.cs" />
     <Compile Include="TypeSystem\ITypeDefinitionOrUnknown.cs" />
     <None Include="Properties\DecompilerVersionInfo.template.cs" />
     <Compile Include="Semantics\OutVarResolveResult.cs" />
@@ -373,12 +334,6 @@
     <Compile Include="IL\ControlFlow\AsyncAwaitDecompiler.cs" />
     <Compile Include="IL\ControlFlow\AwaitInCatchTransform.cs" />
     <Compile Include="IL\ControlFlow\YieldReturnDecompiler.cs" />
-<<<<<<< HEAD
-    <Compile Include="Metadata\Dom.cs" />
-=======
-    <Compile Include="Metadata\CustomAttributeDecoder.cs" />
-    <Compile Include="Metadata\Resource.cs" />
->>>>>>> 1e009404
     <Compile Include="Metadata\DotNetCorePathFinder.cs" />
     <Compile Include="Metadata\DotNetCorePathFinderExtensions.cs" />
     <Compile Include="Metadata\LightJson\JsonArray.cs" />
@@ -663,10 +618,6 @@
     <Compile Include="Util\ReferenceComparer.cs" />
     <Compile Include="Util\TreeTraversal.cs" />
     <Compile Include="Util\UnionFind.cs" />
-<<<<<<< HEAD
-=======
-    <Compile Include="Util\Win32Resources.cs" />
->>>>>>> 1e009404
     <None Include="ICSharpCode.Decompiler.ruleset" />
     <None Include="ICSharpCode.Decompiler.snk" />
     <None Include="IL\Instructions.tt">
@@ -686,37 +637,4 @@
     <Service Include="{508349b6-6b84-4df5-91f0-309beebad82d}" />
   </ItemGroup>
 
-<<<<<<< HEAD
-=======
-  <ItemGroup>
-    <UpdateAssemblyInfoStamp Include="obj\update-assemblyinfo-last-commit-hash.txt" />
-  </ItemGroup>
-
-  <Target Name="ILSpyUpdateAssemblyInfo" BeforeTargets="BeforeBuild">
-    <PropertyGroup Condition=" '$(OS)' == 'Windows_NT' ">
-      <UpdateAssemblyInfo>powershell -NoProfile -ExecutionPolicy Bypass -File BuildTools/update-assemblyinfo.ps1 $(Configuration)</UpdateAssemblyInfo>
-      <GitRevParse>git rev-parse HEAD^^{commit}</GitRevParse>
-    </PropertyGroup>
-    <PropertyGroup Condition=" '$(OS)' != 'Windows_NT' ">
-      <UpdateAssemblyInfo>pwsh -NoProfile -ExecutionPolicy Bypass -File BuildTools/update-assemblyinfo.ps1 $(Configuration)</UpdateAssemblyInfo>
-      <GitRevParse>git rev-parse HEAD^{commit}</GitRevParse>
-    </PropertyGroup>
-    <ReadLinesFromFile ContinueOnError="true" File="@(UpdateAssemblyInfoStamp)">
-      <Output TaskParameter="Lines" PropertyName="LastCommitHash" />
-    </ReadLinesFromFile>
-    <Exec ContinueOnError="true" WorkingDirectory=".." Command="$(GitRevParse)" ConsoleToMSBuild="true">
-      <Output TaskParameter="ConsoleOutput" PropertyName="CommitHash" />
-    </Exec>
-    <Exec WorkingDirectory=".." Command="$(UpdateAssemblyInfo)" Timeout="60000" Condition="'$(CommitHash)'!='$(LastCommitHash)'" LogStandardErrorAsError="true" ContinueOnError="false" />
-    <WriteLinesToFile Lines="$(CommitHash)" File="@(UpdateAssemblyInfoStamp)" Overwrite="true" Condition="'$(CommitHash)'!='$(LastCommitHash)'" />
-    <ReadLinesFromFile ContinueOnError="true" File="..\VERSION">
-      <Output TaskParameter="Lines" PropertyName="PackageVersion" />
-    </ReadLinesFromFile>
-  </Target>
-
-  <Target Name="CleanUpdateAssemblyInfo" BeforeTargets="BeforeClean">
-    <Delete Files="@(UpdateAssemblyInfoStamp);..\VERSION" />
-  </Target>
-
->>>>>>> 1e009404
 </Project>