﻿<?xml version="1.0" encoding="utf-8"?>
<Project Sdk="Microsoft.NET.Sdk">

  <PropertyGroup>
    <TargetFramework>netstandard2.0</TargetFramework>

    <Description>IL decompiler engine</Description>
    <Company>ic#code</Company>
    <Product>ILSpy</Product>
    <Copyright>Copyright 2011-2022 AlphaSierraPapa for the SharpDevelop Team</Copyright>
    <NeutralLanguage>en-US</NeutralLanguage>
    <GenerateAssemblyVersionAttribute>False</GenerateAssemblyVersionAttribute>
    <GenerateAssemblyFileVersionAttribute>False</GenerateAssemblyFileVersionAttribute>
    <GenerateAssemblyInformationalVersionAttribute>False</GenerateAssemblyInformationalVersionAttribute>

    <EnableDefaultItems>false</EnableDefaultItems>
<<<<<<< HEAD
    <LangVersion>9</LangVersion>

    <SignAssembly>True</SignAssembly>
    <AssemblyOriginatorKeyFile>ICSharpCode.Decompiler.snk</AssemblyOriginatorKeyFile>
    <NoWarn>1701;1702;1591;1573</NoWarn>
  </PropertyGroup>

  <PropertyGroup Condition="'$(Configuration)' == 'Debug'">
    <DebugType>portable</DebugType>
    <DebugSymbols>true</DebugSymbols>
    <EmbedAllSources>true</EmbedAllSources>
=======
    <LangVersion>9.0</LangVersion>
    <GenerateDocumentationFile>true</GenerateDocumentationFile>
    <SignAssembly>True</SignAssembly>
    <AssemblyOriginatorKeyFile>ICSharpCode.Decompiler.snk</AssemblyOriginatorKeyFile>
    <NoWarn>1701;1702;1591;1573</NoWarn>

    <DebugType>embedded</DebugType>
    <DebugSymbols>true</DebugSymbols>
    <EmbedUntrackedSources>true</EmbedUntrackedSources>
    <PublishRepositoryUrl>true</PublishRepositoryUrl>
  </PropertyGroup>

  <!-- HACK: Disable package generation on Unix due to tooling issues. -->
  <PropertyGroup Condition=" '$(OS)' == 'Windows_NT' ">
    <GeneratePackageOnBuild>true</GeneratePackageOnBuild>
    <NuspecFile>ICSharpCode.Decompiler.nuspec</NuspecFile>
    <NuspecProperties>Configuration=$(Configuration)</NuspecProperties>
  </PropertyGroup>

  <PropertyGroup Condition="'$(Configuration)' == 'Debug'">
>>>>>>> 41c99e47
    <CheckForOverflowUnderflow>True</CheckForOverflowUnderflow>
    <DefineConstants>$(DefineConstants);STEP</DefineConstants>
  </PropertyGroup>

  <PropertyGroup Condition="'$(Configuration)' == 'Release'">
<<<<<<< HEAD
    <DebugType>portable</DebugType>
    <DebugSymbols>true</DebugSymbols>
    <EmbedAllSources>true</EmbedAllSources>
=======
  </PropertyGroup>
  
  <PropertyGroup Condition="'$(GITHUB_ACTIONS)' == 'true'">
    <ContinuousIntegrationBuild>true</ContinuousIntegrationBuild>
>>>>>>> 41c99e47
  </PropertyGroup>

  <PropertyGroup>
    <CodeAnalysisRuleSet>ICSharpCode.Decompiler.ruleset</CodeAnalysisRuleSet>
    <AllowUnsafeBlocks>true</AllowUnsafeBlocks>
  </PropertyGroup>

  <Import Project="..\packages.props" />

  <ItemGroup>
<<<<<<< HEAD
    <PackageReference Include="System.Collections.Immutable" Version="1.5.0" />
    <PackageReference Include="dnlib" Version="3.3.3" />
    <PackageReference Include="System.ValueTuple" Version="4.3.0" />
=======
    <PackageReference Include="Microsoft.Win32.Registry" Version="5.0.0" />
    <PackageReference Include="System.Collections.Immutable" Version="$(SystemCollectionsImmutableVersion)" />
    <PackageReference Include="System.Reflection.Metadata" Version="$(SystemReflectionMetadataVersion)" />
    <PackageReference Include="Microsoft.SourceLink.GitHub" Version="1.1.1">
      <PrivateAssets>all</PrivateAssets>
      <IncludeAssets>runtime; build; native; contentfiles; analyzers; buildtransitive</IncludeAssets>
    </PackageReference>
>>>>>>> 41c99e47
  </ItemGroup>

  <ItemGroup>
    <Compile Include="CSharp\Annotations.cs" />
    <Compile Include="CSharp\CallBuilder.cs" />
    <Compile Include="CSharp\CodeMappingInfo.cs" />
    <Compile Include="CSharp\CSharpLanguageVersion.cs" />
<<<<<<< HEAD
    <Compile Include="CSharp\OutputVisitor\GenericGrammarAmbiguityVisitor.cs" />
    <Compile Include="CSharp\RecordDecompiler.cs" />
    <Compile Include="CSharp\RequiredNamespaceCollector.cs" />
    <Compile Include="CSharp\SequencePointBuilder.cs" />
=======
    <Compile Include="CSharp\ProjectDecompiler\IProjectFileWriter.cs" />
    <Compile Include="CSharp\OutputVisitor\GenericGrammarAmbiguityVisitor.cs" />
    <Compile Include="CSharp\ProjectDecompiler\IProjectInfoProvider.cs" />
    <Compile Include="CSharp\ProjectDecompiler\ProjectFileWriterSdkStyle.cs" />
    <Compile Include="CSharp\ProjectDecompiler\ProjectFileWriterDefault.cs" />
    <Compile Include="CSharp\RecordDecompiler.cs" />
    <Compile Include="CSharp\RequiredNamespaceCollector.cs" />
    <Compile Include="CSharp\SequencePointBuilder.cs" />
    <Compile Include="CSharp\ProjectDecompiler\TargetFramework.cs" />
    <Compile Include="CSharp\ProjectDecompiler\TargetServices.cs" />
>>>>>>> 41c99e47
    <Compile Include="CSharp\Syntax\Expressions\DeclarationExpression.cs" />
    <Compile Include="CSharp\Syntax\Expressions\SwitchExpression.cs" />
    <Compile Include="CSharp\Syntax\Expressions\WithInitializerExpression.cs" />
    <Compile Include="CSharp\Syntax\FunctionPointerAstType.cs" />
    <Compile Include="CSharp\Syntax\InvocationAstType.cs" />
    <Compile Include="CSharp\Syntax\VariableDesignation.cs" />
    <Compile Include="Humanizer\Vocabularies.cs" />
    <Compile Include="Humanizer\Vocabulary.cs" />
    <Compile Include="IL\ControlFlow\RemoveRedundantReturn.cs" />
    <Compile Include="IL\Transforms\DeconstructionTransform.cs" />
    <Compile Include="IL\Transforms\FixLoneIsInst.cs" />
    <Compile Include="IL\Instructions\DeconstructInstruction.cs" />
    <Compile Include="IL\Instructions\DeconstructResultInstruction.cs" />
    <Compile Include="IL\Instructions\MatchInstruction.cs" />
    <Compile Include="IL\Transforms\IndexRangeTransform.cs" />
    <Compile Include="CSharp\TranslatedStatement.cs" />
<<<<<<< HEAD
=======
    <Compile Include="DebugInfo\KnownGuids.cs" />
    <Compile Include="Disassembler\DisassemblerSignatureTypeProvider.cs" />
    <Compile Include="Documentation\XmlDocumentationElement.cs" />
>>>>>>> 41c99e47
    <Compile Include="IL\ControlFlow\AwaitInFinallyTransform.cs" />
    <Compile Include="IL\Transforms\IntroduceNativeIntTypeOnLocals.cs" />
    <Compile Include="IL\Transforms\LdLocaDupInitObjTransform.cs" />
    <Compile Include="IL\Transforms\PatternMatchingTransform.cs" />
    <Compile Include="IL\Transforms\RemoveInfeasiblePathTransform.cs" />
<<<<<<< HEAD
    <Compile Include="Semantics\OutVarResolveResult.cs" />
=======
    <Compile Include="Instrumentation\DecompilerEventSource.cs" />
    <Compile Include="Metadata\ReferenceLoadInfo.cs" />
    <Compile Include="Semantics\OutVarResolveResult.cs" />
    <Compile Include="SingleFileBundle.cs" />
    <Compile Include="Solution\ProjectId.cs" />
    <Compile Include="Solution\ProjectItem.cs" />
    <Compile Include="Solution\SolutionCreator.cs" />
>>>>>>> 41c99e47
    <Compile Include="CSharp\Syntax\AstNode.cs" />
    <Compile Include="CSharp\Syntax\AstNodeCollection.cs" />
    <Compile Include="CSharp\Syntax\AstType.cs" />
    <Compile Include="CSharp\Syntax\ComposedType.cs" />
    <Compile Include="CSharp\Syntax\CSharpModifierToken.cs" />
    <Compile Include="CSharp\Syntax\CSharpTokenNode.cs" />
    <Compile Include="CSharp\Syntax\DepthFirstAstVisitor.cs" />
    <Compile Include="CSharp\Syntax\DocumentationReference.cs" />
    <Compile Include="CSharp\Syntax\Expressions\AnonymousMethodExpression.cs" />
    <Compile Include="CSharp\Syntax\Expressions\AnonymousTypeCreateExpression.cs" />
    <Compile Include="CSharp\Syntax\Expressions\ArrayCreateExpression.cs" />
    <Compile Include="CSharp\Syntax\Expressions\ArrayInitializerExpression.cs" />
    <Compile Include="CSharp\Syntax\Expressions\AsExpression.cs" />
    <Compile Include="CSharp\Syntax\Expressions\AssignmentExpression.cs" />
    <Compile Include="CSharp\Syntax\Expressions\BaseReferenceExpression.cs" />
    <Compile Include="CSharp\Syntax\Expressions\BinaryOperatorExpression.cs" />
    <Compile Include="CSharp\Syntax\Expressions\CastExpression.cs" />
    <Compile Include="CSharp\Syntax\Expressions\CheckedExpression.cs" />
    <Compile Include="CSharp\Syntax\Expressions\ConditionalExpression.cs" />
    <Compile Include="CSharp\Syntax\Expressions\DefaultValueExpression.cs" />
    <Compile Include="CSharp\Syntax\Expressions\DirectionExpression.cs" />
    <Compile Include="CSharp\Syntax\Expressions\ErrorExpression.cs" />
    <Compile Include="CSharp\Syntax\Expressions\Expression.cs" />
    <Compile Include="CSharp\Syntax\Expressions\IdentifierExpression.cs" />
    <Compile Include="CSharp\Syntax\Expressions\IndexerExpression.cs" />
    <Compile Include="CSharp\Syntax\Expressions\InterpolatedStringExpression.cs" />
    <Compile Include="CSharp\Syntax\Expressions\InvocationExpression.cs" />
    <Compile Include="CSharp\Syntax\Expressions\IsExpression.cs" />
    <Compile Include="CSharp\Syntax\Expressions\LambdaExpression.cs" />
    <Compile Include="CSharp\Syntax\Expressions\MemberReferenceExpression.cs" />
    <Compile Include="CSharp\Syntax\Expressions\NamedArgumentExpression.cs" />
    <Compile Include="CSharp\Syntax\Expressions\NamedExpression.cs" />
    <Compile Include="CSharp\Syntax\Expressions\NullReferenceExpression.cs" />
    <Compile Include="CSharp\Syntax\Expressions\ObjectCreateExpression.cs" />
    <Compile Include="CSharp\Syntax\Expressions\OutVarDeclarationExpression.cs" />
    <Compile Include="CSharp\Syntax\Expressions\ParenthesizedExpression.cs" />
    <Compile Include="CSharp\Syntax\Expressions\PointerReferenceExpression.cs" />
    <Compile Include="CSharp\Syntax\Expressions\PrimitiveExpression.cs" />
    <Compile Include="CSharp\Syntax\Expressions\QueryExpression.cs" />
    <Compile Include="CSharp\Syntax\Expressions\SizeOfExpression.cs" />
    <Compile Include="CSharp\Syntax\Expressions\StackAllocExpression.cs" />
    <Compile Include="CSharp\Syntax\Expressions\ThisReferenceExpression.cs" />
    <Compile Include="CSharp\Syntax\Expressions\ThrowExpression.cs" />
    <Compile Include="CSharp\Syntax\Expressions\TupleExpression.cs" />
    <Compile Include="CSharp\Syntax\Expressions\TypeOfExpression.cs" />
    <Compile Include="CSharp\Syntax\Expressions\TypeReferenceExpression.cs" />
    <Compile Include="CSharp\Syntax\Expressions\UnaryOperatorExpression.cs" />
    <Compile Include="CSharp\Syntax\Expressions\UncheckedExpression.cs" />
    <Compile Include="CSharp\Syntax\Expressions\UndocumentedExpression.cs" />
    <Compile Include="CSharp\Syntax\GeneralScope\Attribute.cs" />
    <Compile Include="CSharp\Syntax\GeneralScope\AttributeSection.cs" />
    <Compile Include="CSharp\Syntax\GeneralScope\Comment.cs" />
    <Compile Include="CSharp\Syntax\GeneralScope\Constraint.cs" />
    <Compile Include="CSharp\Syntax\GeneralScope\DelegateDeclaration.cs" />
    <Compile Include="CSharp\Syntax\GeneralScope\ExternAliasDeclaration.cs" />
    <Compile Include="CSharp\Syntax\GeneralScope\NamespaceDeclaration.cs" />
    <Compile Include="CSharp\Syntax\GeneralScope\PreProcessorDirective.cs" />
    <Compile Include="CSharp\Syntax\GeneralScope\TypeDeclaration.cs" />
    <Compile Include="CSharp\Syntax\GeneralScope\TypeParameterDeclaration.cs" />
    <Compile Include="CSharp\Syntax\GeneralScope\UsingAliasDeclaration.cs" />
    <Compile Include="CSharp\Syntax\GeneralScope\UsingDeclaration.cs" />
    <Compile Include="CSharp\Syntax\IAstVisitor.cs" />
    <Compile Include="CSharp\Syntax\Identifier.cs" />
    <Compile Include="CSharp\Syntax\IdentifierExpressionBackreference.cs" />
    <Compile Include="CSharp\Syntax\MemberType.cs" />
    <Compile Include="CSharp\Syntax\Modifiers.cs" />
    <Compile Include="CSharp\Syntax\NodeType.cs" />
    <Compile Include="CSharp\Syntax\PatternMatching\AnyNode.cs" />
    <Compile Include="CSharp\Syntax\PatternMatching\AnyNodeOrNull.cs" />
    <Compile Include="CSharp\Syntax\PatternMatching\Backreference.cs" />
    <Compile Include="CSharp\Syntax\PatternMatching\BacktrackingInfo.cs" />
    <Compile Include="CSharp\Syntax\PatternMatching\Choice.cs" />
    <Compile Include="CSharp\Syntax\PatternMatching\INode.cs" />
    <Compile Include="CSharp\Syntax\PatternMatching\Match.cs" />
    <Compile Include="CSharp\Syntax\PatternMatching\NamedNode.cs" />
    <Compile Include="CSharp\Syntax\PatternMatching\OptionalNode.cs" />
    <Compile Include="CSharp\Syntax\PatternMatching\Pattern.cs" />
    <Compile Include="CSharp\Syntax\PatternMatching\Repeat.cs" />
    <Compile Include="CSharp\Syntax\PrimitiveType.cs" />
    <Compile Include="CSharp\Syntax\Role.cs" />
    <Compile Include="CSharp\Syntax\Roles.cs" />
    <Compile Include="CSharp\Syntax\SimpleType.cs" />
    <Compile Include="CSharp\Syntax\Statements\BlockStatement.cs" />
    <Compile Include="CSharp\Syntax\Statements\BreakStatement.cs" />
    <Compile Include="CSharp\Syntax\Statements\CheckedStatement.cs" />
    <Compile Include="CSharp\Syntax\Statements\ContinueStatement.cs" />
    <Compile Include="CSharp\Syntax\Statements\DoWhileStatement.cs" />
    <Compile Include="CSharp\Syntax\Statements\EmptyStatement.cs" />
    <Compile Include="CSharp\Syntax\Statements\ExpressionStatement.cs" />
    <Compile Include="CSharp\Syntax\Statements\FixedStatement.cs" />
    <Compile Include="CSharp\Syntax\Statements\ForeachStatement.cs" />
    <Compile Include="CSharp\Syntax\Statements\ForStatement.cs" />
    <Compile Include="CSharp\Syntax\Statements\GotoStatement.cs" />
    <Compile Include="CSharp\Syntax\Statements\IfElseStatement.cs" />
    <Compile Include="CSharp\Syntax\Statements\LabelStatement.cs" />
    <Compile Include="CSharp\Syntax\Statements\LocalFunctionDeclarationStatement.cs" />
    <Compile Include="CSharp\Syntax\Statements\LockStatement.cs" />
    <Compile Include="CSharp\Syntax\Statements\ReturnStatement.cs" />
    <Compile Include="CSharp\Syntax\Statements\Statement.cs" />
    <Compile Include="CSharp\Syntax\Statements\SwitchStatement.cs" />
    <Compile Include="CSharp\Syntax\Statements\ThrowStatement.cs" />
    <Compile Include="CSharp\Syntax\Statements\TryCatchStatement.cs" />
    <Compile Include="CSharp\Syntax\Statements\UncheckedStatement.cs" />
    <Compile Include="CSharp\Syntax\Statements\UnsafeStatement.cs" />
    <Compile Include="CSharp\Syntax\Statements\UsingStatement.cs" />
    <Compile Include="CSharp\Syntax\Statements\VariableDeclarationStatement.cs" />
    <Compile Include="CSharp\Syntax\Statements\WhileStatement.cs" />
    <Compile Include="CSharp\Syntax\Statements\YieldBreakStatement.cs" />
    <Compile Include="CSharp\Syntax\Statements\YieldReturnStatement.cs" />
    <Compile Include="CSharp\Syntax\SyntaxExtensions.cs" />
    <Compile Include="CSharp\Syntax\SyntaxTree.cs" />
    <Compile Include="CSharp\Syntax\TextLocation.cs" />
    <Compile Include="CSharp\Syntax\TokenRole.cs" />
    <Compile Include="CSharp\Syntax\TupleAstType.cs" />
    <Compile Include="CSharp\Syntax\TypeMembers\Accessor.cs" />
    <Compile Include="CSharp\Syntax\TypeMembers\ConstructorDeclaration.cs" />
    <Compile Include="CSharp\Syntax\TypeMembers\DestructorDeclaration.cs" />
    <Compile Include="CSharp\Syntax\TypeMembers\EntityDeclaration.cs" />
    <Compile Include="CSharp\Syntax\TypeMembers\EnumMemberDeclaration.cs" />
    <Compile Include="CSharp\Syntax\TypeMembers\EventDeclaration.cs" />
    <Compile Include="CSharp\Syntax\TypeMembers\FieldDeclaration.cs" />
    <Compile Include="CSharp\Syntax\TypeMembers\FixedFieldDeclaration.cs" />
    <Compile Include="CSharp\Syntax\TypeMembers\FixedVariableInitializer.cs" />
    <Compile Include="CSharp\Syntax\TypeMembers\IndexerDeclaration.cs" />
    <Compile Include="CSharp\Syntax\TypeMembers\MethodDeclaration.cs" />
    <Compile Include="CSharp\Syntax\TypeMembers\OperatorDeclaration.cs" />
    <Compile Include="CSharp\Syntax\TypeMembers\ParameterDeclaration.cs" />
    <Compile Include="CSharp\Syntax\TypeMembers\PropertyDeclaration.cs" />
    <Compile Include="CSharp\Syntax\TypeMembers\VariableInitializer.cs" />
    <Compile Include="CSharp\Syntax\TypeSystemAstBuilder.cs" />
    <Compile Include="CSharp\OutputVisitor\CSharpAmbience.cs" />
    <Compile Include="CSharp\OutputVisitor\CSharpFormattingOptions.cs" />
    <Compile Include="CSharp\OutputVisitor\CSharpOutputVisitor.cs" />
    <Compile Include="CSharp\OutputVisitor\FormattingOptionsFactory.cs" />
    <Compile Include="CSharp\OutputVisitor\InsertMissingTokensDecorator.cs" />
    <Compile Include="CSharp\OutputVisitor\InsertParenthesesVisitor.cs" />
    <Compile Include="CSharp\OutputVisitor\InsertRequiredSpacesDecorator.cs" />
    <Compile Include="CSharp\OutputVisitor\InsertSpecialsDecorator.cs" />
    <Compile Include="CSharp\OutputVisitor\ITokenWriter.cs" />
    <Compile Include="CSharp\OutputVisitor\TextWriterTokenWriter.cs" />
    <Compile Include="CSharp\Resolver\AliasNamespaceResolveResult.cs" />
    <Compile Include="CSharp\Resolver\AliasTypeResolveResult.cs" />
    <Compile Include="CSharp\Resolver\AwaitResolveResult.cs" />
    <Compile Include="CSharp\Resolver\CastResolveResult.cs" />
    <Compile Include="CSharp\Resolver\CSharpConversions.cs" />
    <Compile Include="CSharp\Resolver\CSharpInvocationResolveResult.cs" />
    <Compile Include="CSharp\Resolver\CSharpOperators.cs" />
    <Compile Include="CSharp\Resolver\CSharpResolver.cs" />
    <Compile Include="CSharp\Resolver\DynamicInvocationResolveResult.cs" />
    <Compile Include="CSharp\Resolver\DynamicMemberResolveResult.cs" />
    <Compile Include="CSharp\Resolver\LambdaResolveResult.cs" />
    <Compile Include="CSharp\Resolver\Log.cs" />
    <Compile Include="CSharp\Resolver\MemberLookup.cs" />
    <Compile Include="CSharp\Resolver\MethodGroupResolveResult.cs" />
    <Compile Include="CSharp\Resolver\NameLookupMode.cs" />
    <Compile Include="CSharp\Resolver\OverloadResolution.cs" />
    <Compile Include="CSharp\Resolver\OverloadResolutionErrors.cs" />
    <Compile Include="IL\Transforms\FixRemainingIncrements.cs" />
    <Compile Include="IL\Transforms\ILExtraction.cs" />
    <Compile Include="TypeSystem\FunctionPointerType.cs" />
    <Compile Include="TypeSystem\Implementation\LocalFunctionMethod.cs" />
    <Compile Include="CSharp\Resolver\TypeInference.cs" />
    <Compile Include="CSharp\Transforms\CombineQueryExpressions.cs" />
    <Compile Include="CSharp\Transforms\FlattenSwitchBlocks.cs" />
    <Compile Include="CSharp\Transforms\IntroduceExtensionMethods.cs" />
    <Compile Include="CSharp\Transforms\IntroduceQueryExpressions.cs" />
    <Compile Include="CSharp\Transforms\NormalizeBlockStatements.cs" />
    <Compile Include="CSharp\Transforms\PrettifyAssignments.cs" />
    <Compile Include="CSharp\Transforms\RemoveCLSCompliantAttribute.cs" />
    <Compile Include="CSharp\TranslationContext.cs" />
    <Compile Include="CSharp\TypeSystem\AliasNamespaceReference.cs" />
    <Compile Include="CSharp\TypeSystem\CSharpTypeResolveContext.cs" />
    <Compile Include="CSharp\TypeSystem\MemberTypeOrNamespaceReference.cs" />
    <Compile Include="CSharp\TypeSystem\ResolvedUsingScope.cs" />
    <Compile Include="CSharp\TypeSystem\SimpleTypeOrNamespaceReference.cs" />
    <Compile Include="CSharp\TypeSystem\TypeOrNamespaceReference.cs" />
    <Compile Include="CSharp\TypeSystem\UsingScope.cs" />
    <Compile Include="DebugInfo\AsyncDebugInfo.cs" />
<<<<<<< HEAD
    <Compile Include="DebugInfo\SequencePoint.cs" />
=======
    <Compile Include="DebugInfo\ImportScopeInfo.cs" />
    <Compile Include="DebugInfo\DebugInfoGenerator.cs" />
>>>>>>> 41c99e47
    <Compile Include="DecompilerException.cs" />
    <Compile Include="DecompilerSettings.cs" />
    <Compile Include="CSharp\Transforms\ContextTrackingVisitor.cs" />
    <Compile Include="CSharp\Transforms\DecimalConstantTransform.cs" />
    <Compile Include="CSharp\Transforms\DeclareVariables.cs" />
    <Compile Include="CSharp\Transforms\EscapeInvalidIdentifiers.cs" />
    <Compile Include="CSharp\Transforms\FixNameCollisions.cs" />
    <Compile Include="CSharp\Transforms\IntroduceUsingDeclarations.cs" />
    <Compile Include="CSharp\Transforms\PatternStatementTransform.cs" />
    <Compile Include="CSharp\Transforms\TransformContext.cs" />
    <Compile Include="CSharp\TranslatedExpression.cs" />
    <Compile Include="CSharp\CSharpDecompiler.cs" />
    <Compile Include="CSharp\ExpressionBuilder.cs" />
    <Compile Include="CSharp\StatementBuilder.cs" />
    <Compile Include="CSharp\Transforms\AddCheckedBlocks.cs" />
    <Compile Include="CSharp\Transforms\TransformFieldAndConstructorInitializers.cs" />
    <Compile Include="CSharp\Transforms\CustomPatterns.cs" />
    <Compile Include="CSharp\Transforms\IAstTransform.cs" />
    <Compile Include="CSharp\Transforms\IntroduceUnsafeModifier.cs" />
    <Compile Include="CSharp\Transforms\ReplaceMethodCallsWithOperators.cs" />
    <Compile Include="CSharp\ProjectDecompiler\WholeProjectDecompiler.cs" />
    <Compile Include="CSharp\Transforms\AddXmlDocumentationTransform.cs" />
    <Compile Include="DecompileRun.cs" />
<<<<<<< HEAD
=======
    <Compile Include="Disassembler\ILParser.cs" />
>>>>>>> 41c99e47
    <Compile Include="IL\ILInstructionExtensions.cs" />
    <Compile Include="IL\Transforms\CombineExitsTransform.cs" />
    <Compile Include="IL\Transforms\DynamicIsEventAssignmentTransform.cs" />
    <Compile Include="IL\Transforms\ReduceNestingTransform.cs" />
    <Compile Include="IL\Transforms\LocalFunctionDecompiler.cs" />
    <Compile Include="IL\Transforms\TransformDisplayClassUsage.cs" />
    <Compile Include="IL\Transforms\UserDefinedLogicTransform.cs" />
<<<<<<< HEAD
=======
    <Compile Include="Metadata\AssemblyReferences.cs" />
    <Compile Include="Metadata\CodeMappingInfo.cs" />
    <Compile Include="Metadata\EnumUnderlyingTypeResolveException.cs" />
    <Compile Include="Metadata\MetadataTokenHelpers.cs" />
    <Compile Include="Disassembler\OpCodeInfo.cs" />
>>>>>>> 41c99e47
    <Compile Include="Documentation\GetPotentiallyNestedClassTypeReference.cs" />
    <Compile Include="Documentation\IdStringMemberReference.cs" />
    <Compile Include="Documentation\IdStringProvider.cs" />
    <Compile Include="Documentation\XmlDocLoader.cs" />
    <Compile Include="Documentation\XmlDocumentationProvider.cs" />
    <Compile Include="IL\ControlFlow\AsyncAwaitDecompiler.cs" />
    <Compile Include="IL\ControlFlow\AwaitInCatchTransform.cs" />
    <Compile Include="IL\ControlFlow\YieldReturnDecompiler.cs" />
    <Compile Include="Metadata\CustomAttributeDecoder.cs" />
    <Compile Include="Metadata\Dom.cs" />
    <Compile Include="Metadata\DotNetCorePathFinder.cs" />
    <Compile Include="Metadata\DotNetCorePathFinderExtensions.cs" />
    <Compile Include="Metadata\LightJson\JsonArray.cs" />
    <Compile Include="Metadata\LightJson\JsonObject.cs" />
    <Compile Include="Metadata\LightJson\JsonValue.cs" />
    <Compile Include="Metadata\LightJson\JsonValueType.cs" />
    <Compile Include="Metadata\LightJson\Serialization\JsonParseException.cs" />
    <Compile Include="Metadata\LightJson\Serialization\JsonReader.cs" />
    <Compile Include="Metadata\LightJson\Serialization\TextPosition.cs" />
    <Compile Include="Metadata\LightJson\Serialization\TextScanner.cs" />
    <Compile Include="Metadata\MethodSemanticsLookup.cs" />
    <Compile Include="Metadata\OperandType.cs" />
    <Compile Include="Metadata\PEFile.cs" />
    <Compile Include="Metadata\SignatureBlobComparer.cs" />
    <Compile Include="Metadata\UniversalAssemblyResolver.cs" />
    <Compile Include="Metadata\UnresolvedAssemblyNameReference.cs" />
    <Compile Include="IL\Instructions\DynamicInstructions.cs" />
    <Compile Include="IL\PointerArithmeticOffset.cs" />
    <Compile Include="IL\ILAstWritingOptions.cs" />
    <Compile Include="IL\Instructions\LdFlda.cs" />
    <Compile Include="IL\Instructions\NullableInstructions.cs" />
    <Compile Include="IL\Instructions\StLoc.cs" />
<<<<<<< HEAD
=======
    <Compile Include="DebugInfo\SequencePoint.cs" />
>>>>>>> 41c99e47
    <Compile Include="IL\Instructions\CallIndirect.cs" />
    <Compile Include="IL\Instructions\DefaultValue.cs" />
    <Compile Include="IL\Transforms\DynamicCallSiteTransform.cs" />
    <Compile Include="IL\Transforms\EarlyExpressionTransforms.cs" />
    <Compile Include="IL\Instructions\ExpressionTreeCast.cs" />
    <Compile Include="IL\Transforms\HighLevelLoopTransform.cs" />
    <Compile Include="IL\Transforms\NamedArgumentTransform.cs" />
    <Compile Include="IL\Transforms\IntroduceDynamicTypeOnLocals.cs" />
    <Compile Include="IL\Transforms\IntroduceRefReadOnlyModifierOnLocals.cs" />
    <Compile Include="IL\Transforms\NullPropagationTransform.cs" />
    <Compile Include="IL\Transforms\ProxyCallReplacer.cs" />
    <Compile Include="IL\Instructions\StringToInt.cs" />
    <Compile Include="IL\Instructions\UsingInstruction.cs" />
    <Compile Include="IL\Transforms\InlineReturnTransform.cs" />
    <Compile Include="IL\Transforms\SwitchOnNullableTransform.cs" />
    <Compile Include="IL\Transforms\SwitchOnStringTransform.cs" />
    <Compile Include="IL\Transforms\TransformExpressionTrees.cs" />
    <Compile Include="IL\Transforms\TupleTransform.cs" />
    <Compile Include="IL\Transforms\UsingTransform.cs" />
    <Compile Include="IL\ControlFlow\ControlFlowGraph.cs" />
    <Compile Include="IL\ControlFlow\StateRangeAnalysis.cs" />
    <Compile Include="IL\ControlFlow\SymbolicExecution.cs" />
    <Compile Include="IL\Instructions\Await.cs" />
    <Compile Include="IL\Instructions\ILVariableCollection.cs" />
    <Compile Include="IL\Instructions\LockInstruction.cs" />
    <Compile Include="IL\Instructions\NullCoalescingInstruction.cs" />
    <Compile Include="IL\Instructions\LogicInstructions.cs" />
    <Compile Include="IL\Patterns\AnyNode.cs" />
    <Compile Include="IL\Transforms\AssignVariableNames.cs" />
    <Compile Include="IL\Transforms\DetectCatchWhenConditionBlocks.cs" />
    <Compile Include="IL\Transforms\LockTransform.cs" />
    <Compile Include="IL\Transforms\NullableLiftingTransform.cs" />
    <Compile Include="IL\Transforms\NullCoalescingTransform.cs" />
    <Compile Include="IL\Transforms\StatementTransform.cs" />
    <Compile Include="IL\Transforms\TransformCollectionAndObjectInitializers.cs" />
    <Compile Include="Output\IAmbience.cs" />
    <Compile Include="Output\TextTokenWriter.cs" />
<<<<<<< HEAD
    <Compile Include="Semantics\InterpolatedStringResolveResult.cs" />
    <Compile Include="TypeSystem\ApplyAttributeTypeVisitor.cs" />
    <Compile Include="TypeSystem\GenericArgumentResolver.cs" />
=======
    <Compile Include="DebugInfo\IDebugInfoProvider.cs" />
    <Compile Include="DebugInfo\PortablePdbWriter.cs" />
    <Compile Include="Semantics\InterpolatedStringResolveResult.cs" />
    <Compile Include="SRMExtensions.cs" />
    <Compile Include="SRMHacks.cs" />
    <Compile Include="TypeSystem\ApplyAttributeTypeVisitor.cs" />
>>>>>>> 41c99e47
    <Compile Include="TypeSystem\GenericContext.cs" />
    <Compile Include="TypeSystem\Implementation\AttributeListBuilder.cs" />
    <Compile Include="TypeSystem\Implementation\CustomAttribute.cs" />
    <Compile Include="TypeSystem\Implementation\DecimalConstantHelper.cs" />
    <Compile Include="TypeSystem\Implementation\DecoratedType.cs" />
    <Compile Include="TypeSystem\Implementation\DefaultTypeParameter.cs" />
    <Compile Include="TypeSystem\Implementation\FakeMember.cs" />
    <Compile Include="TypeSystem\Implementation\KnownAttributes.cs" />
    <Compile Include="TypeSystem\Implementation\MetadataField.cs" />
    <Compile Include="TypeSystem\Implementation\MetadataMethod.cs" />
    <Compile Include="TypeSystem\Implementation\MetadataNamespace.cs" />
    <Compile Include="TypeSystem\Implementation\MetadataParameter.cs" />
    <Compile Include="TypeSystem\Implementation\MetadataEvent.cs" />
    <Compile Include="TypeSystem\Implementation\MetadataProperty.cs" />
    <Compile Include="TypeSystem\Implementation\MetadataTypeDefinition.cs" />
    <Compile Include="TypeSystem\Implementation\MetadataTypeParameter.cs" />
    <Compile Include="TypeSystem\Implementation\SpecializedParameter.cs" />
    <Compile Include="TypeSystem\Implementation\SyntheticRangeIndexer.cs" />
<<<<<<< HEAD
    <Compile Include="TypeSystem\MetadataModule.cs" />
    <Compile Include="TypeSystem\ModifiedType.cs" />
    <Compile Include="TypeSystem\Implementation\PinnedType.cs" />
=======
    <Compile Include="TypeSystem\Implementation\ThreeState.cs" />
    <Compile Include="TypeSystem\MetadataModule.cs" />
    <Compile Include="TypeSystem\ModifiedType.cs" />
    <Compile Include="TypeSystem\Implementation\PinnedType.cs" />
    <Compile Include="Metadata\MetadataExtensions.cs" />
>>>>>>> 41c99e47
    <Compile Include="Semantics\ThrowResolveResult.cs" />
    <Compile Include="Semantics\TupleResolveResult.cs" />
    <Compile Include="TypeSystem\NamespaceDefinition.cs" />
    <Compile Include="TypeSystem\NormalizeTypeVisitor.cs" />
<<<<<<< HEAD
    <Compile Include="TypeSystem\PEFile.cs" />
    <Compile Include="TypeSystem\SignatureExtensions.cs" />
    <Compile Include="TypeSystem\Nullability.cs" />
    <Compile Include="TypeSystem\Implementation\NullabilityAnnotatedType.cs" />
    <Compile Include="TypeSystem\TupleType.cs" />
    <Compile Include="TypeSystem\TypesHierarchyHelpers.cs" />
    <Compile Include="Util\CustomAttributeSerializationHelper.cs" />
=======
    <Compile Include="TypeSystem\Nullability.cs" />
    <Compile Include="TypeSystem\Implementation\NullabilityAnnotatedType.cs" />
    <Compile Include="TypeSystem\TupleType.cs" />
    <Compile Include="TypeSystem\TypeProvider.cs" />
    <Compile Include="Util\FileUtility.cs" />
>>>>>>> 41c99e47
    <Compile Include="Util\GraphVizGraph.cs" />
    <Compile Include="Util\KeyComparer.cs" />
    <Compile Include="Util\LongDict.cs" />
    <Compile Include="Util\NullAttributes.cs" />
    <Compile Include="Util\ResourcesFile.cs" />
    <Compile Include="Util\ResXResourceWriter.cs" />
    <Compile Include="Util\ThreeState.cs" />
    <Compile Include="Util\UnicodeNewline.cs" />
    <Compile Include="FlowAnalysis\ControlFlowNode.cs" />
    <Compile Include="FlowAnalysis\DataFlowVisitor.cs" />
    <Compile Include="FlowAnalysis\DefiniteAssignmentVisitor.cs" />
    <Compile Include="FlowAnalysis\Dominance.cs" />
    <Compile Include="FlowAnalysis\ReachingDefinitionsVisitor.cs" />
    <Compile Include="CSharp\Syntax\IAnnotatable.cs" />
    <Compile Include="IL\ControlFlow\ConditionDetection.cs" />
    <Compile Include="IL\ControlFlow\ControlFlowSimplification.cs" />
    <Compile Include="IL\ControlFlow\DetectPinnedRegions.cs" />
    <Compile Include="IL\ControlFlow\ExitPoints.cs" />
    <Compile Include="IL\ControlFlow\LoopDetection.cs" />
    <Compile Include="IL\ControlFlow\SwitchAnalysis.cs" />
    <Compile Include="IL\ControlFlow\SwitchDetection.cs" />
    <Compile Include="IL\Instructions.cs">
      <AutoGen>True</AutoGen>
      <DesignTime>True</DesignTime>
      <DependentUpon>Instructions.tt</DependentUpon>
    </Compile>
    <Compile Include="IL\Instructions\Comp.cs" />
    <Compile Include="IL\Instructions\BinaryNumericInstruction.cs" />
    <Compile Include="IL\Instructions\Block.cs" />
    <Compile Include="IL\Instructions\BlockContainer.cs" />
    <Compile Include="IL\Instructions\Branch.cs" />
    <Compile Include="IL\Instructions\CallInstruction.cs" />
    <Compile Include="IL\Instructions\CompoundAssignmentInstruction.cs" />
    <Compile Include="IL\Instructions\Conv.cs" />
    <Compile Include="IL\Instructions\IfInstruction.cs" />
    <Compile Include="IL\Instructions\ILFunction.cs" />
    <Compile Include="IL\Instructions\ILInstruction.cs" />
    <Compile Include="IL\Instructions\InstructionCollection.cs" />
    <Compile Include="IL\Instructions\LdLen.cs" />
    <Compile Include="IL\Instructions\Leave.cs" />
    <Compile Include="IL\Instructions\MemoryInstructions.cs" />
    <Compile Include="IL\Instructions\PatternMatching.cs" />
    <Compile Include="IL\Instructions\SimpleInstruction.cs" />
    <Compile Include="IL\Instructions\SwitchInstruction.cs" />
    <Compile Include="IL\Instructions\TryInstruction.cs" />
    <Compile Include="IL\Instructions\UnaryInstruction.cs" />
    <Compile Include="IL\Patterns\ListMatch.cs" />
    <Compile Include="IL\Patterns\Match.cs" />
    <Compile Include="IL\SlotInfo.cs" />
    <Compile Include="IL\Transforms\BlockTransform.cs" />
    <Compile Include="IL\Transforms\CachedDelegateInitialization.cs" />
    <Compile Include="IL\Transforms\CopyPropagation.cs" />
    <Compile Include="IL\Transforms\IILTransform.cs" />
    <Compile Include="IL\Transforms\ILInlining.cs" />
    <Compile Include="IL\Transforms\ExpressionTransforms.cs" />
    <Compile Include="IL\Transforms\DelegateConstruction.cs" />
    <Compile Include="IL\Transforms\RemoveDeadVariableInit.cs" />
    <Compile Include="IL\Transforms\SplitVariables.cs" />
    <Compile Include="IL\Transforms\Stepper.cs" />
    <Compile Include="IL\Transforms\TransformArrayInitializers.cs" />
    <Compile Include="Disassembler\DisassemblerHelpers.cs" />
    <Compile Include="Disassembler\ILStructure.cs" />
    <Compile Include="Disassembler\MethodBodyDisassembler.cs" />
    <Compile Include="Disassembler\ReflectionDisassembler.cs" />
    <Compile Include="IL\SemanticHelper.cs" />
    <Compile Include="IL\BlockBuilder.cs" />
    <Compile Include="Metadata\ILOpCodes.cs">
      <AutoGen>True</AutoGen>
      <DesignTime>True</DesignTime>
      <DependentUpon>ILOpCodes.tt</DependentUpon>
    </Compile>
    <Compile Include="IL\ILReader.cs" />
    <Compile Include="IL\ILTypeExtensions.cs" />
    <Compile Include="IL\ILVariable.cs" />
    <Compile Include="IL\InstructionFlags.cs" />
    <Compile Include="IL\InstructionOutputExtensions.cs" />
    <Compile Include="IL\PrimitiveType.cs" />
    <Compile Include="IL\StackType.cs" />
    <Compile Include="IL\Transforms\TransformAssignment.cs" />
    <Compile Include="NRExtensions.cs" />
    <Compile Include="Output\ITextOutput.cs" />
    <Compile Include="Output\PlainTextOutput.cs" />
    <Compile Include="Properties\AssemblyInfo.cs" />
    <Compile Include="Output\TextOutputWriter.cs" />
    <Compile Include="Semantics\AmbiguousResolveResult.cs" />
    <Compile Include="Semantics\ArrayAccessResolveResult.cs" />
    <Compile Include="Semantics\ArrayCreateResolveResult.cs" />
    <Compile Include="Semantics\ByReferenceResolveResult.cs" />
    <Compile Include="Semantics\ConstantResolveResult.cs" />
    <Compile Include="Semantics\Conversion.cs" />
    <Compile Include="Semantics\ConversionResolveResult.cs" />
    <Compile Include="Semantics\ErrorResolveResult.cs" />
    <Compile Include="Semantics\ForEachResolveResult.cs" />
    <Compile Include="Semantics\InitializedObjectResolveResult.cs" />
    <Compile Include="Semantics\InvocationResolveResult.cs" />
    <Compile Include="Semantics\LocalResolveResult.cs" />
    <Compile Include="Semantics\MemberResolveResult.cs" />
    <Compile Include="Semantics\NamedArgumentResolveResult.cs" />
    <Compile Include="Semantics\NamespaceResolveResult.cs" />
    <Compile Include="Semantics\OperatorResolveResult.cs" />
    <Compile Include="Semantics\ResolveResult.cs" />
    <Compile Include="Semantics\SizeOfResolveResult.cs" />
    <Compile Include="Semantics\ThisResolveResult.cs" />
    <Compile Include="Semantics\TypeIsResolveResult.cs" />
    <Compile Include="Semantics\TypeOfResolveResult.cs" />
    <Compile Include="Semantics\TypeResolveResult.cs" />
    <Compile Include="Semantics\UnknownMemberResolveResult.cs" />
    <Compile Include="TypeSystem\Accessibility.cs" />
    <Compile Include="TypeSystem\ArrayType.cs" />
<<<<<<< HEAD
=======
    <Compile Include="TypeSystem\AssemblyQualifiedTypeName.cs" />
>>>>>>> 41c99e47
    <Compile Include="TypeSystem\ByReferenceType.cs" />
    <Compile Include="TypeSystem\ComHelper.cs" />
    <Compile Include="TypeSystem\DecompilerTypeSystem.cs" />
    <Compile Include="TypeSystem\FullTypeName.cs" />
<<<<<<< HEAD
    <Compile Include="TypeSystem\IModule.cs" />
=======
    <Compile Include="Output\IAmbience.cs" />
    <Compile Include="TypeSystem\IAssembly.cs" />
>>>>>>> 41c99e47
    <Compile Include="TypeSystem\IAttribute.cs" />
    <Compile Include="TypeSystem\ICodeContext.cs" />
    <Compile Include="TypeSystem\ICompilation.cs" />
    <Compile Include="TypeSystem\IEntity.cs" />
    <Compile Include="TypeSystem\IEvent.cs" />
    <Compile Include="TypeSystem\IField.cs" />
    <Compile Include="TypeSystem\IFreezable.cs" />
    <Compile Include="TypeSystem\IInterningProvider.cs" />
    <Compile Include="TypeSystem\IMember.cs" />
    <Compile Include="TypeSystem\IMethod.cs" />
    <Compile Include="TypeSystem\Implementation\AbstractFreezable.cs" />
    <Compile Include="TypeSystem\Implementation\AbstractTypeParameter.cs" />
    <Compile Include="TypeSystem\Implementation\AbstractType.cs" />
    <Compile Include="TypeSystem\Implementation\BaseTypeCollector.cs" />
    <Compile Include="TypeSystem\Implementation\DefaultAssemblyReference.cs" />
    <Compile Include="TypeSystem\Implementation\DefaultAttribute.cs" />
    <Compile Include="TypeSystem\Implementation\DefaultParameter.cs" />
    <Compile Include="TypeSystem\Implementation\DefaultVariable.cs" />
    <Compile Include="TypeSystem\Implementation\DummyTypeParameter.cs" />
    <Compile Include="TypeSystem\Implementation\GetClassTypeReference.cs" />
    <Compile Include="TypeSystem\Implementation\GetMembersHelper.cs" />
    <Compile Include="TypeSystem\Implementation\KnownTypeCache.cs" />
    <Compile Include="TypeSystem\Implementation\MergedNamespace.cs" />
    <Compile Include="TypeSystem\Implementation\MinimalCorlib.cs" />
    <Compile Include="TypeSystem\Implementation\NestedTypeReference.cs" />
    <Compile Include="TypeSystem\Implementation\SimpleCompilation.cs" />
    <Compile Include="TypeSystem\Implementation\SpecializedEvent.cs" />
    <Compile Include="TypeSystem\Implementation\SpecializedField.cs" />
    <Compile Include="TypeSystem\Implementation\SpecializedMember.cs" />
    <Compile Include="TypeSystem\Implementation\SpecializedMethod.cs" />
    <Compile Include="TypeSystem\Implementation\SpecializedProperty.cs" />
    <Compile Include="TypeSystem\Implementation\TypeParameterReference.cs" />
    <Compile Include="TypeSystem\Implementation\TypeWithElementType.cs" />
    <Compile Include="TypeSystem\Implementation\UnknownType.cs" />
    <Compile Include="TypeSystem\INamedElement.cs" />
    <Compile Include="TypeSystem\INamespace.cs" />
    <Compile Include="TypeSystem\InheritanceHelper.cs" />
    <Compile Include="TypeSystem\IntersectionType.cs" />
    <Compile Include="TypeSystem\IParameter.cs" />
    <Compile Include="TypeSystem\IParameterizedMember.cs" />
    <Compile Include="TypeSystem\IProperty.cs" />
    <Compile Include="TypeSystem\ISupportsInterning.cs" />
    <Compile Include="TypeSystem\ISymbol.cs" />
    <Compile Include="TypeSystem\IType.cs" />
    <Compile Include="TypeSystem\ITypeDefinition.cs" />
    <Compile Include="TypeSystem\ITypeParameter.cs" />
    <Compile Include="TypeSystem\ITypeReference.cs" />
    <Compile Include="TypeSystem\IVariable.cs" />
    <Compile Include="TypeSystem\KnownTypeReference.cs" />
    <Compile Include="TypeSystem\NullableType.cs" />
    <Compile Include="TypeSystem\ParameterizedType.cs" />
    <Compile Include="TypeSystem\ParameterListComparer.cs" />
    <Compile Include="TypeSystem\PointerType.cs" />
    <Compile Include="TypeSystem\ReflectionHelper.cs" />
    <Compile Include="TypeSystem\ReflectionNameParseException.cs" />
    <Compile Include="TypeSystem\SimpleTypeResolveContext.cs" />
    <Compile Include="TypeSystem\SpecialType.cs" />
    <Compile Include="TypeSystem\TaskType.cs" />
    <Compile Include="TypeSystem\TopLevelTypeName.cs" />
    <Compile Include="TypeSystem\TypeKind.cs" />
    <Compile Include="TypeSystem\TypeParameterSubstitution.cs" />
    <Compile Include="TypeSystem\TypeSystemExtensions.cs" />
    <Compile Include="TypeSystem\TypeUtils.cs" />
    <Compile Include="TypeSystem\IDecompilerTypeSystem.cs" />
<<<<<<< HEAD
=======
    <Compile Include="TypeSystem\ReferenceResolvingException.cs" />
>>>>>>> 41c99e47
    <Compile Include="TypeSystem\TypeVisitor.cs" />
    <Compile Include="TypeSystem\VarArgInstanceMethod.cs" />
    <Compile Include="Util\BusyManager.cs" />
    <Compile Include="Util\CacheManager.cs" />
    <Compile Include="Util\CallbackOnDispose.cs" />
    <Compile Include="Util\CollectionExtensions.cs" />
    <Compile Include="Util\BitSet.cs" />
    <Compile Include="Util\CSharpPrimitiveCast.cs" />
    <Compile Include="Util\EmptyList.cs" />
    <Compile Include="Util\ExtensionMethods.cs" />
    <Compile Include="Util\Interval.cs" />
    <Compile Include="Util\LazyInit.cs" />
    <Compile Include="Util\LongSet.cs" />
    <Compile Include="Util\MultiDictionary.cs" />
    <Compile Include="Util\Platform.cs" />
    <Compile Include="Util\ProjectedList.cs" />
    <Compile Include="Util\ReferenceComparer.cs" />
    <Compile Include="Util\TreeTraversal.cs" />
    <Compile Include="Util\UnionFind.cs" />
<<<<<<< HEAD
    <None Include="ICSharpCode.Decompiler.ruleset" />
    <None Include="ICSharpCode.Decompiler.snk" />
=======
    <Compile Include="Util\Win32Resources.cs" />
    <None Include="ICSharpCode.Decompiler.nuspec" DependentUpon="ICSharpCode.Decompiler.nuspec.template" />
    <None Include="ICSharpCode.Decompiler.nuspec.template" />
    <None Include="ICSharpCode.Decompiler.ruleset" />
    <None Include="ICSharpCode.Decompiler.snk" />
    <None Include="Metadata\ILOpCodes.tt">
      <Generator>TextTemplatingFileGenerator</Generator>
      <LastGenOutput>ILOpCodes.cs</LastGenOutput>
    </None>
>>>>>>> 41c99e47
    <None Include="IL\Instructions.tt">
      <Generator>TextTemplatingFileGenerator</Generator>
      <LastGenOutput>Instructions.cs</LastGenOutput>
    </None>
  </ItemGroup>

  <ItemGroup>
    <Content Include="..\doc\Pattern Matching.html">
      <Link>CSharp\Syntax\PatternMatching\Pattern Matching.html</Link>
    </Content>
    <Content Include="Humanizer\LICENSE" />
  </ItemGroup>

  <ItemGroup>
    <Service Include="{508349b6-6b84-4df5-91f0-309beebad82d}" />
  </ItemGroup>

<<<<<<< HEAD
  <Import Sdk="Microsoft.NET.Sdk" Project="Sdk.targets" />
=======
  <ItemGroup>
    <UpdateAssemblyInfoStamp Include="obj\update-assemblyinfo-last-commit-hash.txt" />
  </ItemGroup>

  <Target Name="ILSpyUpdateAssemblyInfo" BeforeTargets="BeforeBuild">
    <PropertyGroup Condition=" '$(OS)' == 'Windows_NT' ">
      <UpdateAssemblyInfo>powershell -NoProfile -ExecutionPolicy Bypass -File BuildTools/update-assemblyinfo.ps1 $(Configuration)</UpdateAssemblyInfo>
      <GitRevParse>git rev-parse HEAD^^{commit}</GitRevParse>
    </PropertyGroup>
    <PropertyGroup Condition=" '$(OS)' != 'Windows_NT' ">
      <UpdateAssemblyInfo>pwsh -NoProfile -ExecutionPolicy Bypass -File BuildTools/update-assemblyinfo.ps1 $(Configuration)</UpdateAssemblyInfo>
      <GitRevParse>git rev-parse HEAD^{commit}</GitRevParse>
    </PropertyGroup>
    <ReadLinesFromFile ContinueOnError="true" File="@(UpdateAssemblyInfoStamp)">
      <Output TaskParameter="Lines" PropertyName="LastCommitHash" />
    </ReadLinesFromFile>
    <Exec ContinueOnError="true" WorkingDirectory=".." Command="$(GitRevParse)" ConsoleToMSBuild="true">
      <Output TaskParameter="ConsoleOutput" PropertyName="CommitHash" />
    </Exec>
    <Exec WorkingDirectory=".." Command="$(UpdateAssemblyInfo)" Timeout="60000" Condition="'$(CommitHash)'!='$(LastCommitHash)'" />
    <WriteLinesToFile Lines="$(CommitHash)" File="@(UpdateAssemblyInfoStamp)" Overwrite="true" Condition="'$(CommitHash)'!='$(LastCommitHash)'" />
  </Target>

  <Target Name="CleanUpdateAssemblyInfo" BeforeTargets="BeforeClean">
    <Delete Files="@(UpdateAssemblyInfoStamp)" />
  </Target>

>>>>>>> 41c99e47
</Project><|MERGE_RESOLUTION|>--- conflicted
+++ resolved
@@ -14,19 +14,7 @@
     <GenerateAssemblyInformationalVersionAttribute>False</GenerateAssemblyInformationalVersionAttribute>
 
     <EnableDefaultItems>false</EnableDefaultItems>
-<<<<<<< HEAD
-    <LangVersion>9</LangVersion>
-
-    <SignAssembly>True</SignAssembly>
-    <AssemblyOriginatorKeyFile>ICSharpCode.Decompiler.snk</AssemblyOriginatorKeyFile>
-    <NoWarn>1701;1702;1591;1573</NoWarn>
-  </PropertyGroup>
-
-  <PropertyGroup Condition="'$(Configuration)' == 'Debug'">
-    <DebugType>portable</DebugType>
-    <DebugSymbols>true</DebugSymbols>
-    <EmbedAllSources>true</EmbedAllSources>
-=======
+
     <LangVersion>9.0</LangVersion>
     <GenerateDocumentationFile>true</GenerateDocumentationFile>
     <SignAssembly>True</SignAssembly>
@@ -39,30 +27,16 @@
     <PublishRepositoryUrl>true</PublishRepositoryUrl>
   </PropertyGroup>
 
-  <!-- HACK: Disable package generation on Unix due to tooling issues. -->
-  <PropertyGroup Condition=" '$(OS)' == 'Windows_NT' ">
-    <GeneratePackageOnBuild>true</GeneratePackageOnBuild>
-    <NuspecFile>ICSharpCode.Decompiler.nuspec</NuspecFile>
-    <NuspecProperties>Configuration=$(Configuration)</NuspecProperties>
-  </PropertyGroup>
-
   <PropertyGroup Condition="'$(Configuration)' == 'Debug'">
->>>>>>> 41c99e47
     <CheckForOverflowUnderflow>True</CheckForOverflowUnderflow>
     <DefineConstants>$(DefineConstants);STEP</DefineConstants>
   </PropertyGroup>
 
   <PropertyGroup Condition="'$(Configuration)' == 'Release'">
-<<<<<<< HEAD
-    <DebugType>portable</DebugType>
-    <DebugSymbols>true</DebugSymbols>
-    <EmbedAllSources>true</EmbedAllSources>
-=======
   </PropertyGroup>
-  
+
   <PropertyGroup Condition="'$(GITHUB_ACTIONS)' == 'true'">
     <ContinuousIntegrationBuild>true</ContinuousIntegrationBuild>
->>>>>>> 41c99e47
   </PropertyGroup>
 
   <PropertyGroup>
@@ -73,43 +47,24 @@
   <Import Project="..\packages.props" />
 
   <ItemGroup>
-<<<<<<< HEAD
-    <PackageReference Include="System.Collections.Immutable" Version="1.5.0" />
     <PackageReference Include="dnlib" Version="3.3.3" />
     <PackageReference Include="System.ValueTuple" Version="4.3.0" />
-=======
     <PackageReference Include="Microsoft.Win32.Registry" Version="5.0.0" />
     <PackageReference Include="System.Collections.Immutable" Version="$(SystemCollectionsImmutableVersion)" />
-    <PackageReference Include="System.Reflection.Metadata" Version="$(SystemReflectionMetadataVersion)" />
     <PackageReference Include="Microsoft.SourceLink.GitHub" Version="1.1.1">
       <PrivateAssets>all</PrivateAssets>
       <IncludeAssets>runtime; build; native; contentfiles; analyzers; buildtransitive</IncludeAssets>
     </PackageReference>
->>>>>>> 41c99e47
   </ItemGroup>
 
   <ItemGroup>
     <Compile Include="CSharp\Annotations.cs" />
     <Compile Include="CSharp\CallBuilder.cs" />
-    <Compile Include="CSharp\CodeMappingInfo.cs" />
     <Compile Include="CSharp\CSharpLanguageVersion.cs" />
-<<<<<<< HEAD
     <Compile Include="CSharp\OutputVisitor\GenericGrammarAmbiguityVisitor.cs" />
     <Compile Include="CSharp\RecordDecompiler.cs" />
     <Compile Include="CSharp\RequiredNamespaceCollector.cs" />
     <Compile Include="CSharp\SequencePointBuilder.cs" />
-=======
-    <Compile Include="CSharp\ProjectDecompiler\IProjectFileWriter.cs" />
-    <Compile Include="CSharp\OutputVisitor\GenericGrammarAmbiguityVisitor.cs" />
-    <Compile Include="CSharp\ProjectDecompiler\IProjectInfoProvider.cs" />
-    <Compile Include="CSharp\ProjectDecompiler\ProjectFileWriterSdkStyle.cs" />
-    <Compile Include="CSharp\ProjectDecompiler\ProjectFileWriterDefault.cs" />
-    <Compile Include="CSharp\RecordDecompiler.cs" />
-    <Compile Include="CSharp\RequiredNamespaceCollector.cs" />
-    <Compile Include="CSharp\SequencePointBuilder.cs" />
-    <Compile Include="CSharp\ProjectDecompiler\TargetFramework.cs" />
-    <Compile Include="CSharp\ProjectDecompiler\TargetServices.cs" />
->>>>>>> 41c99e47
     <Compile Include="CSharp\Syntax\Expressions\DeclarationExpression.cs" />
     <Compile Include="CSharp\Syntax\Expressions\SwitchExpression.cs" />
     <Compile Include="CSharp\Syntax\Expressions\WithInitializerExpression.cs" />
@@ -126,20 +81,13 @@
     <Compile Include="IL\Instructions\MatchInstruction.cs" />
     <Compile Include="IL\Transforms\IndexRangeTransform.cs" />
     <Compile Include="CSharp\TranslatedStatement.cs" />
-<<<<<<< HEAD
-=======
     <Compile Include="DebugInfo\KnownGuids.cs" />
-    <Compile Include="Disassembler\DisassemblerSignatureTypeProvider.cs" />
     <Compile Include="Documentation\XmlDocumentationElement.cs" />
->>>>>>> 41c99e47
     <Compile Include="IL\ControlFlow\AwaitInFinallyTransform.cs" />
     <Compile Include="IL\Transforms\IntroduceNativeIntTypeOnLocals.cs" />
     <Compile Include="IL\Transforms\LdLocaDupInitObjTransform.cs" />
     <Compile Include="IL\Transforms\PatternMatchingTransform.cs" />
     <Compile Include="IL\Transforms\RemoveInfeasiblePathTransform.cs" />
-<<<<<<< HEAD
-    <Compile Include="Semantics\OutVarResolveResult.cs" />
-=======
     <Compile Include="Instrumentation\DecompilerEventSource.cs" />
     <Compile Include="Metadata\ReferenceLoadInfo.cs" />
     <Compile Include="Semantics\OutVarResolveResult.cs" />
@@ -147,7 +95,6 @@
     <Compile Include="Solution\ProjectId.cs" />
     <Compile Include="Solution\ProjectItem.cs" />
     <Compile Include="Solution\SolutionCreator.cs" />
->>>>>>> 41c99e47
     <Compile Include="CSharp\Syntax\AstNode.cs" />
     <Compile Include="CSharp\Syntax\AstNodeCollection.cs" />
     <Compile Include="CSharp\Syntax\AstType.cs" />
@@ -326,12 +273,6 @@
     <Compile Include="CSharp\TypeSystem\TypeOrNamespaceReference.cs" />
     <Compile Include="CSharp\TypeSystem\UsingScope.cs" />
     <Compile Include="DebugInfo\AsyncDebugInfo.cs" />
-<<<<<<< HEAD
-    <Compile Include="DebugInfo\SequencePoint.cs" />
-=======
-    <Compile Include="DebugInfo\ImportScopeInfo.cs" />
-    <Compile Include="DebugInfo\DebugInfoGenerator.cs" />
->>>>>>> 41c99e47
     <Compile Include="DecompilerException.cs" />
     <Compile Include="DecompilerSettings.cs" />
     <Compile Include="CSharp\Transforms\ContextTrackingVisitor.cs" />
@@ -352,13 +293,8 @@
     <Compile Include="CSharp\Transforms\IAstTransform.cs" />
     <Compile Include="CSharp\Transforms\IntroduceUnsafeModifier.cs" />
     <Compile Include="CSharp\Transforms\ReplaceMethodCallsWithOperators.cs" />
-    <Compile Include="CSharp\ProjectDecompiler\WholeProjectDecompiler.cs" />
     <Compile Include="CSharp\Transforms\AddXmlDocumentationTransform.cs" />
     <Compile Include="DecompileRun.cs" />
-<<<<<<< HEAD
-=======
-    <Compile Include="Disassembler\ILParser.cs" />
->>>>>>> 41c99e47
     <Compile Include="IL\ILInstructionExtensions.cs" />
     <Compile Include="IL\Transforms\CombineExitsTransform.cs" />
     <Compile Include="IL\Transforms\DynamicIsEventAssignmentTransform.cs" />
@@ -366,14 +302,8 @@
     <Compile Include="IL\Transforms\LocalFunctionDecompiler.cs" />
     <Compile Include="IL\Transforms\TransformDisplayClassUsage.cs" />
     <Compile Include="IL\Transforms\UserDefinedLogicTransform.cs" />
-<<<<<<< HEAD
-=======
-    <Compile Include="Metadata\AssemblyReferences.cs" />
     <Compile Include="Metadata\CodeMappingInfo.cs" />
     <Compile Include="Metadata\EnumUnderlyingTypeResolveException.cs" />
-    <Compile Include="Metadata\MetadataTokenHelpers.cs" />
-    <Compile Include="Disassembler\OpCodeInfo.cs" />
->>>>>>> 41c99e47
     <Compile Include="Documentation\GetPotentiallyNestedClassTypeReference.cs" />
     <Compile Include="Documentation\IdStringMemberReference.cs" />
     <Compile Include="Documentation\IdStringProvider.cs" />
@@ -382,7 +312,6 @@
     <Compile Include="IL\ControlFlow\AsyncAwaitDecompiler.cs" />
     <Compile Include="IL\ControlFlow\AwaitInCatchTransform.cs" />
     <Compile Include="IL\ControlFlow\YieldReturnDecompiler.cs" />
-    <Compile Include="Metadata\CustomAttributeDecoder.cs" />
     <Compile Include="Metadata\Dom.cs" />
     <Compile Include="Metadata\DotNetCorePathFinder.cs" />
     <Compile Include="Metadata\DotNetCorePathFinderExtensions.cs" />
@@ -394,10 +323,7 @@
     <Compile Include="Metadata\LightJson\Serialization\JsonReader.cs" />
     <Compile Include="Metadata\LightJson\Serialization\TextPosition.cs" />
     <Compile Include="Metadata\LightJson\Serialization\TextScanner.cs" />
-    <Compile Include="Metadata\MethodSemanticsLookup.cs" />
-    <Compile Include="Metadata\OperandType.cs" />
     <Compile Include="Metadata\PEFile.cs" />
-    <Compile Include="Metadata\SignatureBlobComparer.cs" />
     <Compile Include="Metadata\UniversalAssemblyResolver.cs" />
     <Compile Include="Metadata\UnresolvedAssemblyNameReference.cs" />
     <Compile Include="IL\Instructions\DynamicInstructions.cs" />
@@ -406,10 +332,7 @@
     <Compile Include="IL\Instructions\LdFlda.cs" />
     <Compile Include="IL\Instructions\NullableInstructions.cs" />
     <Compile Include="IL\Instructions\StLoc.cs" />
-<<<<<<< HEAD
-=======
     <Compile Include="DebugInfo\SequencePoint.cs" />
->>>>>>> 41c99e47
     <Compile Include="IL\Instructions\CallIndirect.cs" />
     <Compile Include="IL\Instructions\DefaultValue.cs" />
     <Compile Include="IL\Transforms\DynamicCallSiteTransform.cs" />
@@ -447,18 +370,9 @@
     <Compile Include="IL\Transforms\TransformCollectionAndObjectInitializers.cs" />
     <Compile Include="Output\IAmbience.cs" />
     <Compile Include="Output\TextTokenWriter.cs" />
-<<<<<<< HEAD
+    <Compile Include="DebugInfo\IDebugInfoProvider.cs" />
     <Compile Include="Semantics\InterpolatedStringResolveResult.cs" />
     <Compile Include="TypeSystem\ApplyAttributeTypeVisitor.cs" />
-    <Compile Include="TypeSystem\GenericArgumentResolver.cs" />
-=======
-    <Compile Include="DebugInfo\IDebugInfoProvider.cs" />
-    <Compile Include="DebugInfo\PortablePdbWriter.cs" />
-    <Compile Include="Semantics\InterpolatedStringResolveResult.cs" />
-    <Compile Include="SRMExtensions.cs" />
-    <Compile Include="SRMHacks.cs" />
-    <Compile Include="TypeSystem\ApplyAttributeTypeVisitor.cs" />
->>>>>>> 41c99e47
     <Compile Include="TypeSystem\GenericContext.cs" />
     <Compile Include="TypeSystem\Implementation\AttributeListBuilder.cs" />
     <Compile Include="TypeSystem\Implementation\CustomAttribute.cs" />
@@ -477,36 +391,19 @@
     <Compile Include="TypeSystem\Implementation\MetadataTypeParameter.cs" />
     <Compile Include="TypeSystem\Implementation\SpecializedParameter.cs" />
     <Compile Include="TypeSystem\Implementation\SyntheticRangeIndexer.cs" />
-<<<<<<< HEAD
     <Compile Include="TypeSystem\MetadataModule.cs" />
     <Compile Include="TypeSystem\ModifiedType.cs" />
     <Compile Include="TypeSystem\Implementation\PinnedType.cs" />
-=======
-    <Compile Include="TypeSystem\Implementation\ThreeState.cs" />
-    <Compile Include="TypeSystem\MetadataModule.cs" />
-    <Compile Include="TypeSystem\ModifiedType.cs" />
-    <Compile Include="TypeSystem\Implementation\PinnedType.cs" />
-    <Compile Include="Metadata\MetadataExtensions.cs" />
->>>>>>> 41c99e47
     <Compile Include="Semantics\ThrowResolveResult.cs" />
     <Compile Include="Semantics\TupleResolveResult.cs" />
     <Compile Include="TypeSystem\NamespaceDefinition.cs" />
     <Compile Include="TypeSystem\NormalizeTypeVisitor.cs" />
-<<<<<<< HEAD
-    <Compile Include="TypeSystem\PEFile.cs" />
     <Compile Include="TypeSystem\SignatureExtensions.cs" />
     <Compile Include="TypeSystem\Nullability.cs" />
     <Compile Include="TypeSystem\Implementation\NullabilityAnnotatedType.cs" />
     <Compile Include="TypeSystem\TupleType.cs" />
-    <Compile Include="TypeSystem\TypesHierarchyHelpers.cs" />
     <Compile Include="Util\CustomAttributeSerializationHelper.cs" />
-=======
-    <Compile Include="TypeSystem\Nullability.cs" />
-    <Compile Include="TypeSystem\Implementation\NullabilityAnnotatedType.cs" />
-    <Compile Include="TypeSystem\TupleType.cs" />
-    <Compile Include="TypeSystem\TypeProvider.cs" />
     <Compile Include="Util\FileUtility.cs" />
->>>>>>> 41c99e47
     <Compile Include="Util\GraphVizGraph.cs" />
     <Compile Include="Util\KeyComparer.cs" />
     <Compile Include="Util\LongDict.cs" />
@@ -567,17 +464,13 @@
     <Compile Include="IL\Transforms\SplitVariables.cs" />
     <Compile Include="IL\Transforms\Stepper.cs" />
     <Compile Include="IL\Transforms\TransformArrayInitializers.cs" />
+    <Compile Include="CecilExtensions.cs" />
     <Compile Include="Disassembler\DisassemblerHelpers.cs" />
     <Compile Include="Disassembler\ILStructure.cs" />
     <Compile Include="Disassembler\MethodBodyDisassembler.cs" />
     <Compile Include="Disassembler\ReflectionDisassembler.cs" />
     <Compile Include="IL\SemanticHelper.cs" />
     <Compile Include="IL\BlockBuilder.cs" />
-    <Compile Include="Metadata\ILOpCodes.cs">
-      <AutoGen>True</AutoGen>
-      <DesignTime>True</DesignTime>
-      <DependentUpon>ILOpCodes.tt</DependentUpon>
-    </Compile>
     <Compile Include="IL\ILReader.cs" />
     <Compile Include="IL\ILTypeExtensions.cs" />
     <Compile Include="IL\ILVariable.cs" />
@@ -616,20 +509,12 @@
     <Compile Include="Semantics\UnknownMemberResolveResult.cs" />
     <Compile Include="TypeSystem\Accessibility.cs" />
     <Compile Include="TypeSystem\ArrayType.cs" />
-<<<<<<< HEAD
-=======
     <Compile Include="TypeSystem\AssemblyQualifiedTypeName.cs" />
->>>>>>> 41c99e47
     <Compile Include="TypeSystem\ByReferenceType.cs" />
     <Compile Include="TypeSystem\ComHelper.cs" />
     <Compile Include="TypeSystem\DecompilerTypeSystem.cs" />
     <Compile Include="TypeSystem\FullTypeName.cs" />
-<<<<<<< HEAD
-    <Compile Include="TypeSystem\IModule.cs" />
-=======
-    <Compile Include="Output\IAmbience.cs" />
     <Compile Include="TypeSystem\IAssembly.cs" />
->>>>>>> 41c99e47
     <Compile Include="TypeSystem\IAttribute.cs" />
     <Compile Include="TypeSystem\ICodeContext.cs" />
     <Compile Include="TypeSystem\ICompilation.cs" />
@@ -694,10 +579,6 @@
     <Compile Include="TypeSystem\TypeSystemExtensions.cs" />
     <Compile Include="TypeSystem\TypeUtils.cs" />
     <Compile Include="TypeSystem\IDecompilerTypeSystem.cs" />
-<<<<<<< HEAD
-=======
-    <Compile Include="TypeSystem\ReferenceResolvingException.cs" />
->>>>>>> 41c99e47
     <Compile Include="TypeSystem\TypeVisitor.cs" />
     <Compile Include="TypeSystem\VarArgInstanceMethod.cs" />
     <Compile Include="Util\BusyManager.cs" />
@@ -717,20 +598,8 @@
     <Compile Include="Util\ReferenceComparer.cs" />
     <Compile Include="Util\TreeTraversal.cs" />
     <Compile Include="Util\UnionFind.cs" />
-<<<<<<< HEAD
     <None Include="ICSharpCode.Decompiler.ruleset" />
     <None Include="ICSharpCode.Decompiler.snk" />
-=======
-    <Compile Include="Util\Win32Resources.cs" />
-    <None Include="ICSharpCode.Decompiler.nuspec" DependentUpon="ICSharpCode.Decompiler.nuspec.template" />
-    <None Include="ICSharpCode.Decompiler.nuspec.template" />
-    <None Include="ICSharpCode.Decompiler.ruleset" />
-    <None Include="ICSharpCode.Decompiler.snk" />
-    <None Include="Metadata\ILOpCodes.tt">
-      <Generator>TextTemplatingFileGenerator</Generator>
-      <LastGenOutput>ILOpCodes.cs</LastGenOutput>
-    </None>
->>>>>>> 41c99e47
     <None Include="IL\Instructions.tt">
       <Generator>TextTemplatingFileGenerator</Generator>
       <LastGenOutput>Instructions.cs</LastGenOutput>
@@ -748,35 +617,4 @@
     <Service Include="{508349b6-6b84-4df5-91f0-309beebad82d}" />
   </ItemGroup>
 
-<<<<<<< HEAD
-  <Import Sdk="Microsoft.NET.Sdk" Project="Sdk.targets" />
-=======
-  <ItemGroup>
-    <UpdateAssemblyInfoStamp Include="obj\update-assemblyinfo-last-commit-hash.txt" />
-  </ItemGroup>
-
-  <Target Name="ILSpyUpdateAssemblyInfo" BeforeTargets="BeforeBuild">
-    <PropertyGroup Condition=" '$(OS)' == 'Windows_NT' ">
-      <UpdateAssemblyInfo>powershell -NoProfile -ExecutionPolicy Bypass -File BuildTools/update-assemblyinfo.ps1 $(Configuration)</UpdateAssemblyInfo>
-      <GitRevParse>git rev-parse HEAD^^{commit}</GitRevParse>
-    </PropertyGroup>
-    <PropertyGroup Condition=" '$(OS)' != 'Windows_NT' ">
-      <UpdateAssemblyInfo>pwsh -NoProfile -ExecutionPolicy Bypass -File BuildTools/update-assemblyinfo.ps1 $(Configuration)</UpdateAssemblyInfo>
-      <GitRevParse>git rev-parse HEAD^{commit}</GitRevParse>
-    </PropertyGroup>
-    <ReadLinesFromFile ContinueOnError="true" File="@(UpdateAssemblyInfoStamp)">
-      <Output TaskParameter="Lines" PropertyName="LastCommitHash" />
-    </ReadLinesFromFile>
-    <Exec ContinueOnError="true" WorkingDirectory=".." Command="$(GitRevParse)" ConsoleToMSBuild="true">
-      <Output TaskParameter="ConsoleOutput" PropertyName="CommitHash" />
-    </Exec>
-    <Exec WorkingDirectory=".." Command="$(UpdateAssemblyInfo)" Timeout="60000" Condition="'$(CommitHash)'!='$(LastCommitHash)'" />
-    <WriteLinesToFile Lines="$(CommitHash)" File="@(UpdateAssemblyInfoStamp)" Overwrite="true" Condition="'$(CommitHash)'!='$(LastCommitHash)'" />
-  </Target>
-
-  <Target Name="CleanUpdateAssemblyInfo" BeforeTargets="BeforeClean">
-    <Delete Files="@(UpdateAssemblyInfoStamp)" />
-  </Target>
-
->>>>>>> 41c99e47
 </Project>