﻿<?xml version="1.0" encoding="utf-8"?>

<Project Sdk="Microsoft.NET.Sdk">

  <Import Project="..\..\..\..\DnSpyCommon.props" />

  <PropertyGroup>
    <AssemblyTitle>ICSharpCode.Decompiler</AssemblyTitle>

    <PackageId>ICSharpCode.Decompiler</PackageId>
    <PackageVersion>8.0.0.0-noversion</PackageVersion>
    <Title>ILSpy Decompiler Engine</Title>
    <Authors>ILSpy Contributors</Authors>
    <PackageLicenseExpression>MIT</PackageLicenseExpression>
    <PackageProjectUrl>https://github.com/icsharpcode/ILSpy/</PackageProjectUrl>
    <Description>ICSharpCode.Decompiler is the decompiler engine used in ILSpy.</Description>
    <Company>ic#code</Company>
    <Product>ILSpy</Product>
    <RepositoryType>git</RepositoryType>
    <RepositoryUrl>https://github.com/icsharpcode/ILSpy.git</RepositoryUrl>
    <PackageRequireLicenseAcceptance>false</PackageRequireLicenseAcceptance>
    <Copyright>Copyright 2011-$([System.DateTime]::Now.Year) AlphaSierraPapa</Copyright>
    <PackageTags>C# Decompiler ILSpy</PackageTags>

    <NeutralLanguage>en-US</NeutralLanguage>
    <Version>7.2.0.0</Version>

<<<<<<< HEAD
    <AllowUnsafeBlocks>true</AllowUnsafeBlocks>
    <SignAssembly>true</SignAssembly>
=======
    <EnableDefaultItems>false</EnableDefaultItems>
    <LangVersion>10</LangVersion>
    <GenerateDocumentationFile>true</GenerateDocumentationFile>
    <SignAssembly>True</SignAssembly>
>>>>>>> 1eda1686
    <AssemblyOriginatorKeyFile>ICSharpCode.Decompiler.snk</AssemblyOriginatorKeyFile>
    <NoWarn>1701;1702;1591;1573</NoWarn>
    <WarningsAsErrors>nullable</WarningsAsErrors>

<<<<<<< HEAD
    <CodeAnalysisRuleSet>ICSharpCode.Decompiler.ruleset</CodeAnalysisRuleSet>
  </PropertyGroup>

  <ItemGroup>
    <None Update="IL\Instructions.tt">
      <Generator>TextTemplatingFileGenerator</Generator>
      <LastGenOutput>Instructions.cs</LastGenOutput>
    </None>
    <Compile Update="IL\Instructions.cs">
=======
    <GeneratePackageOnBuild>true</GeneratePackageOnBuild>
    <DebugType>embedded</DebugType>
    <DebugSymbols>true</DebugSymbols>
    <EmbedUntrackedSources>true</EmbedUntrackedSources>
    <PublishRepositoryUrl>true</PublishRepositoryUrl>
    <CodeAnalysisRuleSet>ICSharpCode.Decompiler.ruleset</CodeAnalysisRuleSet>
    <AllowUnsafeBlocks>true</AllowUnsafeBlocks>
  </PropertyGroup>

  <PropertyGroup Condition="'$(Configuration)' == 'Debug'">
    <CheckForOverflowUnderflow>True</CheckForOverflowUnderflow>
    <DefineConstants>$(DefineConstants);STEP</DefineConstants>
  </PropertyGroup>

  <PropertyGroup Condition="'$(Configuration)' == 'Release'">
  </PropertyGroup>

  <PropertyGroup Condition="'$(GITHUB_ACTIONS)' == 'true'">
    <ContinuousIntegrationBuild>true</ContinuousIntegrationBuild>
  </PropertyGroup>

  <Import Project="..\packages.props" />

  <ItemGroup>
    <PackageReference Include="dnlib" Version="3.3.3" />
    <PackageReference Include="System.ValueTuple" Version="4.3.0" />
    <PackageReference Include="Microsoft.Win32.Registry" Version="5.0.0" />
    <PackageReference Include="System.Collections.Immutable" Version="6.0.0" />
    <PackageReference Include="Microsoft.SourceLink.GitHub" Version="1.1.1">
      <PrivateAssets>all</PrivateAssets>
      <IncludeAssets>runtime; build; native; contentfiles; analyzers; buildtransitive</IncludeAssets>
    </PackageReference>
  </ItemGroup>

  <ItemGroup>
    <PackageReference Include="TunnelVisionLabs.ReferenceAssemblyAnnotator" Version="1.0.0-alpha.160" PrivateAssets="all" />

    <!-- Specifies the version of Microsoft.NETCore.App.Ref to obtain nullability information from. -->
    <PackageDownload Include="Microsoft.NETCore.App.Ref" Version="[6.0.0]" />
  </ItemGroup>

  <ItemGroup>
    <Compile Include="CSharp\Annotations.cs" />
    <Compile Include="CSharp\CallBuilder.cs" />
    <Compile Include="CSharp\CSharpLanguageVersion.cs" />
    <Compile Include="DecompilationProgress.cs" />
    <Compile Include="NRTAttributes.cs" />
    <Compile Include="PartialTypeInfo.cs" />
    <Compile Include="CSharp\OutputVisitor\GenericGrammarAmbiguityVisitor.cs" />
    <Compile Include="CSharp\RecordDecompiler.cs" />
    <Compile Include="CSharp\RequiredNamespaceCollector.cs" />
    <Compile Include="CSharp\SequencePointBuilder.cs" />
    <Compile Include="CSharp\Syntax\Expressions\DeclarationExpression.cs" />
    <Compile Include="CSharp\Syntax\Expressions\SwitchExpression.cs" />
    <Compile Include="CSharp\Syntax\Expressions\WithInitializerExpression.cs" />
    <Compile Include="CSharp\Syntax\FunctionPointerAstType.cs" />
    <Compile Include="CSharp\Syntax\InvocationAstType.cs" />
    <Compile Include="CSharp\Syntax\VariableDesignation.cs" />
    <Compile Include="Humanizer\Vocabularies.cs" />
    <Compile Include="Humanizer\Vocabulary.cs" />
    <Compile Include="IL\ControlFlow\RemoveRedundantReturn.cs" />
    <Compile Include="IL\Transforms\DeconstructionTransform.cs" />
    <Compile Include="IL\Transforms\FixLoneIsInst.cs" />
    <Compile Include="IL\Instructions\DeconstructInstruction.cs" />
    <Compile Include="IL\Instructions\DeconstructResultInstruction.cs" />
    <Compile Include="IL\Instructions\MatchInstruction.cs" />
    <Compile Include="IL\Transforms\IndexRangeTransform.cs" />
    <Compile Include="CSharp\TranslatedStatement.cs" />
    <Compile Include="DebugInfo\KnownGuids.cs" />
    <Compile Include="Documentation\XmlDocumentationElement.cs" />
    <Compile Include="IL\ControlFlow\AwaitInFinallyTransform.cs" />
    <Compile Include="IL\Transforms\InterpolatedStringTransform.cs" />
    <Compile Include="IL\Transforms\IntroduceNativeIntTypeOnLocals.cs" />
    <Compile Include="IL\Transforms\LdLocaDupInitObjTransform.cs" />
    <Compile Include="IL\Transforms\ParameterNullCheckTransform.cs" />
    <Compile Include="IL\Transforms\PatternMatchingTransform.cs" />
    <Compile Include="IL\Transforms\RemoveInfeasiblePathTransform.cs" />
    <Compile Include="Instrumentation\DecompilerEventSource.cs" />
    <Compile Include="Metadata\ReferenceLoadInfo.cs" />
    <Compile Include="TypeSystem\ITypeDefinitionOrUnknown.cs" />
    <None Include="Properties\DecompilerVersionInfo.template.cs" />
    <Compile Include="Semantics\OutVarResolveResult.cs" />
    <Compile Include="SingleFileBundle.cs" />
    <Compile Include="Solution\ProjectId.cs" />
    <Compile Include="Solution\ProjectItem.cs" />
    <Compile Include="Solution\SolutionCreator.cs" />
    <Compile Include="CSharp\Syntax\AstNode.cs" />
    <Compile Include="CSharp\Syntax\AstNodeCollection.cs" />
    <Compile Include="CSharp\Syntax\AstType.cs" />
    <Compile Include="CSharp\Syntax\ComposedType.cs" />
    <Compile Include="CSharp\Syntax\CSharpModifierToken.cs" />
    <Compile Include="CSharp\Syntax\CSharpTokenNode.cs" />
    <Compile Include="CSharp\Syntax\DepthFirstAstVisitor.cs" />
    <Compile Include="CSharp\Syntax\DocumentationReference.cs" />
    <Compile Include="CSharp\Syntax\Expressions\AnonymousMethodExpression.cs" />
    <Compile Include="CSharp\Syntax\Expressions\AnonymousTypeCreateExpression.cs" />
    <Compile Include="CSharp\Syntax\Expressions\ArrayCreateExpression.cs" />
    <Compile Include="CSharp\Syntax\Expressions\ArrayInitializerExpression.cs" />
    <Compile Include="CSharp\Syntax\Expressions\AsExpression.cs" />
    <Compile Include="CSharp\Syntax\Expressions\AssignmentExpression.cs" />
    <Compile Include="CSharp\Syntax\Expressions\BaseReferenceExpression.cs" />
    <Compile Include="CSharp\Syntax\Expressions\BinaryOperatorExpression.cs" />
    <Compile Include="CSharp\Syntax\Expressions\CastExpression.cs" />
    <Compile Include="CSharp\Syntax\Expressions\CheckedExpression.cs" />
    <Compile Include="CSharp\Syntax\Expressions\ConditionalExpression.cs" />
    <Compile Include="CSharp\Syntax\Expressions\DefaultValueExpression.cs" />
    <Compile Include="CSharp\Syntax\Expressions\DirectionExpression.cs" />
    <Compile Include="CSharp\Syntax\Expressions\ErrorExpression.cs" />
    <Compile Include="CSharp\Syntax\Expressions\Expression.cs" />
    <Compile Include="CSharp\Syntax\Expressions\IdentifierExpression.cs" />
    <Compile Include="CSharp\Syntax\Expressions\IndexerExpression.cs" />
    <Compile Include="CSharp\Syntax\Expressions\InterpolatedStringExpression.cs" />
    <Compile Include="CSharp\Syntax\Expressions\InvocationExpression.cs" />
    <Compile Include="CSharp\Syntax\Expressions\IsExpression.cs" />
    <Compile Include="CSharp\Syntax\Expressions\LambdaExpression.cs" />
    <Compile Include="CSharp\Syntax\Expressions\MemberReferenceExpression.cs" />
    <Compile Include="CSharp\Syntax\Expressions\NamedArgumentExpression.cs" />
    <Compile Include="CSharp\Syntax\Expressions\NamedExpression.cs" />
    <Compile Include="CSharp\Syntax\Expressions\NullReferenceExpression.cs" />
    <Compile Include="CSharp\Syntax\Expressions\ObjectCreateExpression.cs" />
    <Compile Include="CSharp\Syntax\Expressions\OutVarDeclarationExpression.cs" />
    <Compile Include="CSharp\Syntax\Expressions\ParenthesizedExpression.cs" />
    <Compile Include="CSharp\Syntax\Expressions\PointerReferenceExpression.cs" />
    <Compile Include="CSharp\Syntax\Expressions\PrimitiveExpression.cs" />
    <Compile Include="CSharp\Syntax\Expressions\QueryExpression.cs" />
    <Compile Include="CSharp\Syntax\Expressions\SizeOfExpression.cs" />
    <Compile Include="CSharp\Syntax\Expressions\StackAllocExpression.cs" />
    <Compile Include="CSharp\Syntax\Expressions\ThisReferenceExpression.cs" />
    <Compile Include="CSharp\Syntax\Expressions\ThrowExpression.cs" />
    <Compile Include="CSharp\Syntax\Expressions\TupleExpression.cs" />
    <Compile Include="CSharp\Syntax\Expressions\TypeOfExpression.cs" />
    <Compile Include="CSharp\Syntax\Expressions\TypeReferenceExpression.cs" />
    <Compile Include="CSharp\Syntax\Expressions\UnaryOperatorExpression.cs" />
    <Compile Include="CSharp\Syntax\Expressions\UncheckedExpression.cs" />
    <Compile Include="CSharp\Syntax\Expressions\UndocumentedExpression.cs" />
    <Compile Include="CSharp\Syntax\GeneralScope\Attribute.cs" />
    <Compile Include="CSharp\Syntax\GeneralScope\AttributeSection.cs" />
    <Compile Include="CSharp\Syntax\GeneralScope\Comment.cs" />
    <Compile Include="CSharp\Syntax\GeneralScope\Constraint.cs" />
    <Compile Include="CSharp\Syntax\GeneralScope\DelegateDeclaration.cs" />
    <Compile Include="CSharp\Syntax\GeneralScope\ExternAliasDeclaration.cs" />
    <Compile Include="CSharp\Syntax\GeneralScope\NamespaceDeclaration.cs" />
    <Compile Include="CSharp\Syntax\GeneralScope\PreProcessorDirective.cs" />
    <Compile Include="CSharp\Syntax\GeneralScope\TypeDeclaration.cs" />
    <Compile Include="CSharp\Syntax\GeneralScope\TypeParameterDeclaration.cs" />
    <Compile Include="CSharp\Syntax\GeneralScope\UsingAliasDeclaration.cs" />
    <Compile Include="CSharp\Syntax\GeneralScope\UsingDeclaration.cs" />
    <Compile Include="CSharp\Syntax\IAstVisitor.cs" />
    <Compile Include="CSharp\Syntax\Identifier.cs" />
    <Compile Include="CSharp\Syntax\IdentifierExpressionBackreference.cs" />
    <Compile Include="CSharp\Syntax\MemberType.cs" />
    <Compile Include="CSharp\Syntax\Modifiers.cs" />
    <Compile Include="CSharp\Syntax\NodeType.cs" />
    <Compile Include="CSharp\Syntax\PatternMatching\AnyNode.cs" />
    <Compile Include="CSharp\Syntax\PatternMatching\AnyNodeOrNull.cs" />
    <Compile Include="CSharp\Syntax\PatternMatching\Backreference.cs" />
    <Compile Include="CSharp\Syntax\PatternMatching\BacktrackingInfo.cs" />
    <Compile Include="CSharp\Syntax\PatternMatching\Choice.cs" />
    <Compile Include="CSharp\Syntax\PatternMatching\INode.cs" />
    <Compile Include="CSharp\Syntax\PatternMatching\Match.cs" />
    <Compile Include="CSharp\Syntax\PatternMatching\NamedNode.cs" />
    <Compile Include="CSharp\Syntax\PatternMatching\OptionalNode.cs" />
    <Compile Include="CSharp\Syntax\PatternMatching\Pattern.cs" />
    <Compile Include="CSharp\Syntax\PatternMatching\Repeat.cs" />
    <Compile Include="CSharp\Syntax\PrimitiveType.cs" />
    <Compile Include="CSharp\Syntax\Role.cs" />
    <Compile Include="CSharp\Syntax\Roles.cs" />
    <Compile Include="CSharp\Syntax\SimpleType.cs" />
    <Compile Include="CSharp\Syntax\Statements\BlockStatement.cs" />
    <Compile Include="CSharp\Syntax\Statements\BreakStatement.cs" />
    <Compile Include="CSharp\Syntax\Statements\CheckedStatement.cs" />
    <Compile Include="CSharp\Syntax\Statements\ContinueStatement.cs" />
    <Compile Include="CSharp\Syntax\Statements\DoWhileStatement.cs" />
    <Compile Include="CSharp\Syntax\Statements\EmptyStatement.cs" />
    <Compile Include="CSharp\Syntax\Statements\ExpressionStatement.cs" />
    <Compile Include="CSharp\Syntax\Statements\FixedStatement.cs" />
    <Compile Include="CSharp\Syntax\Statements\ForeachStatement.cs" />
    <Compile Include="CSharp\Syntax\Statements\ForStatement.cs" />
    <Compile Include="CSharp\Syntax\Statements\GotoStatement.cs" />
    <Compile Include="CSharp\Syntax\Statements\IfElseStatement.cs" />
    <Compile Include="CSharp\Syntax\Statements\LabelStatement.cs" />
    <Compile Include="CSharp\Syntax\Statements\LocalFunctionDeclarationStatement.cs" />
    <Compile Include="CSharp\Syntax\Statements\LockStatement.cs" />
    <Compile Include="CSharp\Syntax\Statements\ReturnStatement.cs" />
    <Compile Include="CSharp\Syntax\Statements\Statement.cs" />
    <Compile Include="CSharp\Syntax\Statements\SwitchStatement.cs" />
    <Compile Include="CSharp\Syntax\Statements\ThrowStatement.cs" />
    <Compile Include="CSharp\Syntax\Statements\TryCatchStatement.cs" />
    <Compile Include="CSharp\Syntax\Statements\UncheckedStatement.cs" />
    <Compile Include="CSharp\Syntax\Statements\UnsafeStatement.cs" />
    <Compile Include="CSharp\Syntax\Statements\UsingStatement.cs" />
    <Compile Include="CSharp\Syntax\Statements\VariableDeclarationStatement.cs" />
    <Compile Include="CSharp\Syntax\Statements\WhileStatement.cs" />
    <Compile Include="CSharp\Syntax\Statements\YieldBreakStatement.cs" />
    <Compile Include="CSharp\Syntax\Statements\YieldReturnStatement.cs" />
    <Compile Include="CSharp\Syntax\SyntaxExtensions.cs" />
    <Compile Include="CSharp\Syntax\SyntaxTree.cs" />
    <Compile Include="CSharp\Syntax\TextLocation.cs" />
    <Compile Include="CSharp\Syntax\TokenRole.cs" />
    <Compile Include="CSharp\Syntax\TupleAstType.cs" />
    <Compile Include="CSharp\Syntax\TypeMembers\Accessor.cs" />
    <Compile Include="CSharp\Syntax\TypeMembers\ConstructorDeclaration.cs" />
    <Compile Include="CSharp\Syntax\TypeMembers\DestructorDeclaration.cs" />
    <Compile Include="CSharp\Syntax\TypeMembers\EntityDeclaration.cs" />
    <Compile Include="CSharp\Syntax\TypeMembers\EnumMemberDeclaration.cs" />
    <Compile Include="CSharp\Syntax\TypeMembers\EventDeclaration.cs" />
    <Compile Include="CSharp\Syntax\TypeMembers\FieldDeclaration.cs" />
    <Compile Include="CSharp\Syntax\TypeMembers\FixedFieldDeclaration.cs" />
    <Compile Include="CSharp\Syntax\TypeMembers\FixedVariableInitializer.cs" />
    <Compile Include="CSharp\Syntax\TypeMembers\IndexerDeclaration.cs" />
    <Compile Include="CSharp\Syntax\TypeMembers\MethodDeclaration.cs" />
    <Compile Include="CSharp\Syntax\TypeMembers\OperatorDeclaration.cs" />
    <Compile Include="CSharp\Syntax\TypeMembers\ParameterDeclaration.cs" />
    <Compile Include="CSharp\Syntax\TypeMembers\PropertyDeclaration.cs" />
    <Compile Include="CSharp\Syntax\TypeMembers\VariableInitializer.cs" />
    <Compile Include="CSharp\Syntax\TypeSystemAstBuilder.cs" />
    <Compile Include="CSharp\OutputVisitor\CSharpAmbience.cs" />
    <Compile Include="CSharp\OutputVisitor\CSharpFormattingOptions.cs" />
    <Compile Include="CSharp\OutputVisitor\CSharpOutputVisitor.cs" />
    <Compile Include="CSharp\OutputVisitor\FormattingOptionsFactory.cs" />
    <Compile Include="CSharp\OutputVisitor\InsertMissingTokensDecorator.cs" />
    <Compile Include="CSharp\OutputVisitor\InsertParenthesesVisitor.cs" />
    <Compile Include="CSharp\OutputVisitor\InsertRequiredSpacesDecorator.cs" />
    <Compile Include="CSharp\OutputVisitor\InsertSpecialsDecorator.cs" />
    <Compile Include="CSharp\OutputVisitor\ITokenWriter.cs" />
    <Compile Include="CSharp\OutputVisitor\TextWriterTokenWriter.cs" />
    <Compile Include="CSharp\Resolver\AliasNamespaceResolveResult.cs" />
    <Compile Include="CSharp\Resolver\AliasTypeResolveResult.cs" />
    <Compile Include="CSharp\Resolver\AwaitResolveResult.cs" />
    <Compile Include="CSharp\Resolver\CSharpConversions.cs" />
    <Compile Include="CSharp\Resolver\CSharpInvocationResolveResult.cs" />
    <Compile Include="CSharp\Resolver\CSharpOperators.cs" />
    <Compile Include="CSharp\Resolver\CSharpResolver.cs" />
    <Compile Include="CSharp\Resolver\DynamicInvocationResolveResult.cs" />
    <Compile Include="CSharp\Resolver\DynamicMemberResolveResult.cs" />
    <Compile Include="CSharp\Resolver\LambdaResolveResult.cs" />
    <Compile Include="CSharp\Resolver\Log.cs" />
    <Compile Include="CSharp\Resolver\MemberLookup.cs" />
    <Compile Include="CSharp\Resolver\MethodGroupResolveResult.cs" />
    <Compile Include="CSharp\Resolver\NameLookupMode.cs" />
    <Compile Include="CSharp\Resolver\OverloadResolution.cs" />
    <Compile Include="CSharp\Resolver\OverloadResolutionErrors.cs" />
    <Compile Include="IL\Transforms\FixRemainingIncrements.cs" />
    <Compile Include="IL\Transforms\ILExtraction.cs" />
    <Compile Include="TypeSystem\FunctionPointerType.cs" />
    <Compile Include="TypeSystem\Implementation\LocalFunctionMethod.cs" />
    <Compile Include="CSharp\Resolver\TypeInference.cs" />
    <Compile Include="CSharp\Transforms\CombineQueryExpressions.cs" />
    <Compile Include="CSharp\Transforms\FlattenSwitchBlocks.cs" />
    <Compile Include="CSharp\Transforms\IntroduceExtensionMethods.cs" />
    <Compile Include="CSharp\Transforms\IntroduceQueryExpressions.cs" />
    <Compile Include="CSharp\Transforms\NormalizeBlockStatements.cs" />
    <Compile Include="CSharp\Transforms\PrettifyAssignments.cs" />
    <Compile Include="CSharp\Transforms\RemoveCLSCompliantAttribute.cs" />
    <Compile Include="CSharp\TranslationContext.cs" />
    <Compile Include="CSharp\TypeSystem\AliasNamespaceReference.cs" />
    <Compile Include="CSharp\TypeSystem\CSharpTypeResolveContext.cs" />
    <Compile Include="CSharp\TypeSystem\MemberTypeOrNamespaceReference.cs" />
    <Compile Include="CSharp\TypeSystem\ResolvedUsingScope.cs" />
    <Compile Include="CSharp\TypeSystem\SimpleTypeOrNamespaceReference.cs" />
    <Compile Include="CSharp\TypeSystem\TypeOrNamespaceReference.cs" />
    <Compile Include="CSharp\TypeSystem\UsingScope.cs" />
    <Compile Include="DebugInfo\AsyncDebugInfo.cs" />
    <Compile Include="DecompilerException.cs" />
    <Compile Include="DecompilerSettings.cs" />
    <Compile Include="CSharp\Transforms\ContextTrackingVisitor.cs" />
    <Compile Include="CSharp\Transforms\DecimalConstantTransform.cs" />
    <Compile Include="CSharp\Transforms\DeclareVariables.cs" />
    <Compile Include="CSharp\Transforms\EscapeInvalidIdentifiers.cs" />
    <Compile Include="CSharp\Transforms\FixNameCollisions.cs" />
    <Compile Include="CSharp\Transforms\IntroduceUsingDeclarations.cs" />
    <Compile Include="CSharp\Transforms\PatternStatementTransform.cs" />
    <Compile Include="CSharp\Transforms\TransformContext.cs" />
    <Compile Include="CSharp\TranslatedExpression.cs" />
    <Compile Include="CSharp\CSharpDecompiler.cs" />
    <Compile Include="CSharp\ExpressionBuilder.cs" />
    <Compile Include="CSharp\StatementBuilder.cs" />
    <Compile Include="CSharp\Transforms\AddCheckedBlocks.cs" />
    <Compile Include="CSharp\Transforms\TransformFieldAndConstructorInitializers.cs" />
    <Compile Include="CSharp\Transforms\CustomPatterns.cs" />
    <Compile Include="CSharp\Transforms\IAstTransform.cs" />
    <Compile Include="CSharp\Transforms\IntroduceUnsafeModifier.cs" />
    <Compile Include="CSharp\Transforms\ReplaceMethodCallsWithOperators.cs" />
    <Compile Include="CSharp\Transforms\AddXmlDocumentationTransform.cs" />
    <Compile Include="DecompileRun.cs" />
    <Compile Include="IL\ILInstructionExtensions.cs" />
    <Compile Include="IL\Transforms\CombineExitsTransform.cs" />
    <Compile Include="IL\Transforms\DynamicIsEventAssignmentTransform.cs" />
    <Compile Include="IL\Transforms\ReduceNestingTransform.cs" />
    <Compile Include="IL\Transforms\LocalFunctionDecompiler.cs" />
    <Compile Include="IL\Transforms\TransformDisplayClassUsage.cs" />
    <Compile Include="IL\Transforms\UserDefinedLogicTransform.cs" />
    <Compile Include="Metadata\CodeMappingInfo.cs" />
    <Compile Include="Metadata\EnumUnderlyingTypeResolveException.cs" />
    <Compile Include="Documentation\GetPotentiallyNestedClassTypeReference.cs" />
    <Compile Include="Documentation\IdStringMemberReference.cs" />
    <Compile Include="Documentation\IdStringProvider.cs" />
    <Compile Include="Documentation\XmlDocLoader.cs" />
    <Compile Include="Documentation\XmlDocumentationProvider.cs" />
    <Compile Include="IL\ControlFlow\AsyncAwaitDecompiler.cs" />
    <Compile Include="IL\ControlFlow\AwaitInCatchTransform.cs" />
    <Compile Include="IL\ControlFlow\YieldReturnDecompiler.cs" />
    <Compile Include="Metadata\DotNetCorePathFinder.cs" />
    <Compile Include="Metadata\DotNetCorePathFinderExtensions.cs" />
    <Compile Include="Metadata\LightJson\JsonArray.cs" />
    <Compile Include="Metadata\LightJson\JsonObject.cs" />
    <Compile Include="Metadata\LightJson\JsonValue.cs" />
    <Compile Include="Metadata\LightJson\JsonValueType.cs" />
    <Compile Include="Metadata\LightJson\Serialization\JsonParseException.cs" />
    <Compile Include="Metadata\LightJson\Serialization\JsonReader.cs" />
    <Compile Include="Metadata\LightJson\Serialization\TextPosition.cs" />
    <Compile Include="Metadata\LightJson\Serialization\TextScanner.cs" />
    <Compile Include="Metadata\PEFile.cs" />
    <Compile Include="Metadata\UniversalAssemblyResolver.cs" />
    <Compile Include="Metadata\UnresolvedAssemblyNameReference.cs" />
    <Compile Include="IL\Instructions\DynamicInstructions.cs" />
    <Compile Include="IL\PointerArithmeticOffset.cs" />
    <Compile Include="IL\ILAstWritingOptions.cs" />
    <Compile Include="IL\Instructions\LdFlda.cs" />
    <Compile Include="IL\Instructions\NullableInstructions.cs" />
    <Compile Include="IL\Instructions\StLoc.cs" />
    <Compile Include="DebugInfo\SequencePoint.cs" />
    <Compile Include="IL\Instructions\CallIndirect.cs" />
    <Compile Include="IL\Instructions\DefaultValue.cs" />
    <Compile Include="IL\Transforms\DynamicCallSiteTransform.cs" />
    <Compile Include="IL\Transforms\EarlyExpressionTransforms.cs" />
    <Compile Include="IL\Instructions\ExpressionTreeCast.cs" />
    <Compile Include="IL\Transforms\HighLevelLoopTransform.cs" />
    <Compile Include="IL\Transforms\NamedArgumentTransform.cs" />
    <Compile Include="IL\Transforms\IntroduceDynamicTypeOnLocals.cs" />
    <Compile Include="IL\Transforms\IntroduceRefReadOnlyModifierOnLocals.cs" />
    <Compile Include="IL\Transforms\NullPropagationTransform.cs" />
    <Compile Include="IL\Transforms\ProxyCallReplacer.cs" />
    <Compile Include="IL\Instructions\StringToInt.cs" />
    <Compile Include="IL\Instructions\UsingInstruction.cs" />
    <Compile Include="IL\Transforms\InlineReturnTransform.cs" />
    <Compile Include="IL\Transforms\SwitchOnNullableTransform.cs" />
    <Compile Include="IL\Transforms\SwitchOnStringTransform.cs" />
    <Compile Include="IL\Transforms\TransformExpressionTrees.cs" />
    <Compile Include="IL\Transforms\TupleTransform.cs" />
    <Compile Include="IL\Transforms\UsingTransform.cs" />
    <Compile Include="IL\ControlFlow\ControlFlowGraph.cs" />
    <Compile Include="IL\ControlFlow\StateRangeAnalysis.cs" />
    <Compile Include="IL\ControlFlow\SymbolicExecution.cs" />
    <Compile Include="IL\Instructions\Await.cs" />
    <Compile Include="IL\Instructions\ILVariableCollection.cs" />
    <Compile Include="IL\Instructions\LockInstruction.cs" />
    <Compile Include="IL\Instructions\NullCoalescingInstruction.cs" />
    <Compile Include="IL\Instructions\LogicInstructions.cs" />
    <Compile Include="IL\Patterns\AnyNode.cs" />
    <Compile Include="IL\Transforms\AssignVariableNames.cs" />
    <Compile Include="IL\Transforms\DetectCatchWhenConditionBlocks.cs" />
    <Compile Include="IL\Transforms\LockTransform.cs" />
    <Compile Include="IL\Transforms\NullableLiftingTransform.cs" />
    <Compile Include="IL\Transforms\NullCoalescingTransform.cs" />
    <Compile Include="IL\Transforms\StatementTransform.cs" />
    <Compile Include="IL\Transforms\TransformCollectionAndObjectInitializers.cs" />
    <Compile Include="Output\IAmbience.cs" />
    <Compile Include="Output\TextTokenWriter.cs" />
    <Compile Include="DebugInfo\IDebugInfoProvider.cs" />
    <Compile Include="Semantics\InterpolatedStringResolveResult.cs" />
    <Compile Include="TypeSystem\ApplyAttributeTypeVisitor.cs" />
    <Compile Include="TypeSystem\GenericContext.cs" />
    <Compile Include="TypeSystem\Implementation\AttributeListBuilder.cs" />
    <Compile Include="TypeSystem\Implementation\CustomAttribute.cs" />
    <Compile Include="TypeSystem\Implementation\DecimalConstantHelper.cs" />
    <Compile Include="TypeSystem\Implementation\DecoratedType.cs" />
    <Compile Include="TypeSystem\Implementation\DefaultTypeParameter.cs" />
    <Compile Include="TypeSystem\Implementation\FakeMember.cs" />
    <Compile Include="TypeSystem\Implementation\KnownAttributes.cs" />
    <Compile Include="TypeSystem\Implementation\MetadataField.cs" />
    <Compile Include="TypeSystem\Implementation\MetadataMethod.cs" />
    <Compile Include="TypeSystem\Implementation\MetadataNamespace.cs" />
    <Compile Include="TypeSystem\Implementation\MetadataParameter.cs" />
    <Compile Include="TypeSystem\Implementation\MetadataEvent.cs" />
    <Compile Include="TypeSystem\Implementation\MetadataProperty.cs" />
    <Compile Include="TypeSystem\Implementation\MetadataTypeDefinition.cs" />
    <Compile Include="TypeSystem\Implementation\MetadataTypeParameter.cs" />
    <Compile Include="TypeSystem\Implementation\SpecializedParameter.cs" />
    <Compile Include="TypeSystem\Implementation\SyntheticRangeIndexer.cs" />
    <Compile Include="TypeSystem\MetadataModule.cs" />
    <Compile Include="TypeSystem\ModifiedType.cs" />
    <Compile Include="TypeSystem\Implementation\PinnedType.cs" />
    <Compile Include="Semantics\ThrowResolveResult.cs" />
    <Compile Include="Semantics\TupleResolveResult.cs" />
    <Compile Include="TypeSystem\NamespaceDefinition.cs" />
    <Compile Include="TypeSystem\NormalizeTypeVisitor.cs" />
    <Compile Include="TypeSystem\SignatureExtensions.cs" />
    <Compile Include="TypeSystem\Nullability.cs" />
    <Compile Include="TypeSystem\Implementation\NullabilityAnnotatedType.cs" />
    <Compile Include="TypeSystem\TupleType.cs" />
    <Compile Include="Util\CustomAttributeSerializationHelper.cs" />
    <Compile Include="Util\FileUtility.cs" />
    <Compile Include="Util\GraphVizGraph.cs" />
    <Compile Include="Util\KeyComparer.cs" />
    <Compile Include="Util\LongDict.cs" />
    <Compile Include="Util\ResourcesFile.cs" />
    <Compile Include="Util\ResXResourceWriter.cs" />
    <Compile Include="Util\ThreeState.cs" />
    <Compile Include="Util\UnicodeNewline.cs" />
    <Compile Include="FlowAnalysis\ControlFlowNode.cs" />
    <Compile Include="FlowAnalysis\DataFlowVisitor.cs" />
    <Compile Include="FlowAnalysis\DefiniteAssignmentVisitor.cs" />
    <Compile Include="FlowAnalysis\Dominance.cs" />
    <Compile Include="FlowAnalysis\ReachingDefinitionsVisitor.cs" />
    <Compile Include="CSharp\Syntax\IAnnotatable.cs" />
    <Compile Include="IL\ControlFlow\ConditionDetection.cs" />
    <Compile Include="IL\ControlFlow\ControlFlowSimplification.cs" />
    <Compile Include="IL\ControlFlow\DetectPinnedRegions.cs" />
    <Compile Include="IL\ControlFlow\ExitPoints.cs" />
    <Compile Include="IL\ControlFlow\LoopDetection.cs" />
    <Compile Include="IL\ControlFlow\SwitchAnalysis.cs" />
    <Compile Include="IL\ControlFlow\SwitchDetection.cs" />
    <Compile Include="IL\Instructions.cs">
>>>>>>> 1eda1686
      <AutoGen>True</AutoGen>
      <DesignTime>True</DesignTime>
      <DependentUpon>Instructions.tt</DependentUpon>
    </Compile>
  </ItemGroup>

  <PropertyGroup Condition="!$(TargetFramework.StartsWith(net4))">
    <DefineConstants>$(DefineConstants);NETCORE</DefineConstants>
  </PropertyGroup>

  <ItemGroup>
    <None Include="..\doc\Pattern Matching.html">
      <Link>CSharp\Syntax\PatternMatching\Pattern Matching.html</Link>
<<<<<<< HEAD
    </Content>
=======
    </None>
    <None Include="Humanizer\LICENSE" />
>>>>>>> 1eda1686
  </ItemGroup>

  <ItemGroup>
    <!--Versions must match the Roslyn packages' references-->
    <PackageReference Include="Humanizer.Core" Version="2.2.0" />
    <PackageReference Include="System.Collections.Immutable" Version="5.0.0" />
    <PackageReference Include="System.Runtime.CompilerServices.Unsafe" Version="5.0.0" />
    <ProjectReference Include="..\..\..\..\dnSpy\dnSpy.Contracts.Logic\dnSpy.Contracts.Logic.csproj" />
  </ItemGroup>

</Project><|MERGE_RESOLUTION|>--- conflicted
+++ resolved
@@ -23,22 +23,14 @@
     <PackageTags>C# Decompiler ILSpy</PackageTags>
 
     <NeutralLanguage>en-US</NeutralLanguage>
-    <Version>7.2.0.0</Version>
+    <Version>8.0.0.0</Version>
 
-<<<<<<< HEAD
     <AllowUnsafeBlocks>true</AllowUnsafeBlocks>
     <SignAssembly>true</SignAssembly>
-=======
-    <EnableDefaultItems>false</EnableDefaultItems>
-    <LangVersion>10</LangVersion>
-    <GenerateDocumentationFile>true</GenerateDocumentationFile>
-    <SignAssembly>True</SignAssembly>
->>>>>>> 1eda1686
     <AssemblyOriginatorKeyFile>ICSharpCode.Decompiler.snk</AssemblyOriginatorKeyFile>
     <NoWarn>1701;1702;1591;1573</NoWarn>
     <WarningsAsErrors>nullable</WarningsAsErrors>
 
-<<<<<<< HEAD
     <CodeAnalysisRuleSet>ICSharpCode.Decompiler.ruleset</CodeAnalysisRuleSet>
   </PropertyGroup>
 
@@ -48,422 +40,6 @@
       <LastGenOutput>Instructions.cs</LastGenOutput>
     </None>
     <Compile Update="IL\Instructions.cs">
-=======
-    <GeneratePackageOnBuild>true</GeneratePackageOnBuild>
-    <DebugType>embedded</DebugType>
-    <DebugSymbols>true</DebugSymbols>
-    <EmbedUntrackedSources>true</EmbedUntrackedSources>
-    <PublishRepositoryUrl>true</PublishRepositoryUrl>
-    <CodeAnalysisRuleSet>ICSharpCode.Decompiler.ruleset</CodeAnalysisRuleSet>
-    <AllowUnsafeBlocks>true</AllowUnsafeBlocks>
-  </PropertyGroup>
-
-  <PropertyGroup Condition="'$(Configuration)' == 'Debug'">
-    <CheckForOverflowUnderflow>True</CheckForOverflowUnderflow>
-    <DefineConstants>$(DefineConstants);STEP</DefineConstants>
-  </PropertyGroup>
-
-  <PropertyGroup Condition="'$(Configuration)' == 'Release'">
-  </PropertyGroup>
-
-  <PropertyGroup Condition="'$(GITHUB_ACTIONS)' == 'true'">
-    <ContinuousIntegrationBuild>true</ContinuousIntegrationBuild>
-  </PropertyGroup>
-
-  <Import Project="..\packages.props" />
-
-  <ItemGroup>
-    <PackageReference Include="dnlib" Version="3.3.3" />
-    <PackageReference Include="System.ValueTuple" Version="4.3.0" />
-    <PackageReference Include="Microsoft.Win32.Registry" Version="5.0.0" />
-    <PackageReference Include="System.Collections.Immutable" Version="6.0.0" />
-    <PackageReference Include="Microsoft.SourceLink.GitHub" Version="1.1.1">
-      <PrivateAssets>all</PrivateAssets>
-      <IncludeAssets>runtime; build; native; contentfiles; analyzers; buildtransitive</IncludeAssets>
-    </PackageReference>
-  </ItemGroup>
-
-  <ItemGroup>
-    <PackageReference Include="TunnelVisionLabs.ReferenceAssemblyAnnotator" Version="1.0.0-alpha.160" PrivateAssets="all" />
-
-    <!-- Specifies the version of Microsoft.NETCore.App.Ref to obtain nullability information from. -->
-    <PackageDownload Include="Microsoft.NETCore.App.Ref" Version="[6.0.0]" />
-  </ItemGroup>
-
-  <ItemGroup>
-    <Compile Include="CSharp\Annotations.cs" />
-    <Compile Include="CSharp\CallBuilder.cs" />
-    <Compile Include="CSharp\CSharpLanguageVersion.cs" />
-    <Compile Include="DecompilationProgress.cs" />
-    <Compile Include="NRTAttributes.cs" />
-    <Compile Include="PartialTypeInfo.cs" />
-    <Compile Include="CSharp\OutputVisitor\GenericGrammarAmbiguityVisitor.cs" />
-    <Compile Include="CSharp\RecordDecompiler.cs" />
-    <Compile Include="CSharp\RequiredNamespaceCollector.cs" />
-    <Compile Include="CSharp\SequencePointBuilder.cs" />
-    <Compile Include="CSharp\Syntax\Expressions\DeclarationExpression.cs" />
-    <Compile Include="CSharp\Syntax\Expressions\SwitchExpression.cs" />
-    <Compile Include="CSharp\Syntax\Expressions\WithInitializerExpression.cs" />
-    <Compile Include="CSharp\Syntax\FunctionPointerAstType.cs" />
-    <Compile Include="CSharp\Syntax\InvocationAstType.cs" />
-    <Compile Include="CSharp\Syntax\VariableDesignation.cs" />
-    <Compile Include="Humanizer\Vocabularies.cs" />
-    <Compile Include="Humanizer\Vocabulary.cs" />
-    <Compile Include="IL\ControlFlow\RemoveRedundantReturn.cs" />
-    <Compile Include="IL\Transforms\DeconstructionTransform.cs" />
-    <Compile Include="IL\Transforms\FixLoneIsInst.cs" />
-    <Compile Include="IL\Instructions\DeconstructInstruction.cs" />
-    <Compile Include="IL\Instructions\DeconstructResultInstruction.cs" />
-    <Compile Include="IL\Instructions\MatchInstruction.cs" />
-    <Compile Include="IL\Transforms\IndexRangeTransform.cs" />
-    <Compile Include="CSharp\TranslatedStatement.cs" />
-    <Compile Include="DebugInfo\KnownGuids.cs" />
-    <Compile Include="Documentation\XmlDocumentationElement.cs" />
-    <Compile Include="IL\ControlFlow\AwaitInFinallyTransform.cs" />
-    <Compile Include="IL\Transforms\InterpolatedStringTransform.cs" />
-    <Compile Include="IL\Transforms\IntroduceNativeIntTypeOnLocals.cs" />
-    <Compile Include="IL\Transforms\LdLocaDupInitObjTransform.cs" />
-    <Compile Include="IL\Transforms\ParameterNullCheckTransform.cs" />
-    <Compile Include="IL\Transforms\PatternMatchingTransform.cs" />
-    <Compile Include="IL\Transforms\RemoveInfeasiblePathTransform.cs" />
-    <Compile Include="Instrumentation\DecompilerEventSource.cs" />
-    <Compile Include="Metadata\ReferenceLoadInfo.cs" />
-    <Compile Include="TypeSystem\ITypeDefinitionOrUnknown.cs" />
-    <None Include="Properties\DecompilerVersionInfo.template.cs" />
-    <Compile Include="Semantics\OutVarResolveResult.cs" />
-    <Compile Include="SingleFileBundle.cs" />
-    <Compile Include="Solution\ProjectId.cs" />
-    <Compile Include="Solution\ProjectItem.cs" />
-    <Compile Include="Solution\SolutionCreator.cs" />
-    <Compile Include="CSharp\Syntax\AstNode.cs" />
-    <Compile Include="CSharp\Syntax\AstNodeCollection.cs" />
-    <Compile Include="CSharp\Syntax\AstType.cs" />
-    <Compile Include="CSharp\Syntax\ComposedType.cs" />
-    <Compile Include="CSharp\Syntax\CSharpModifierToken.cs" />
-    <Compile Include="CSharp\Syntax\CSharpTokenNode.cs" />
-    <Compile Include="CSharp\Syntax\DepthFirstAstVisitor.cs" />
-    <Compile Include="CSharp\Syntax\DocumentationReference.cs" />
-    <Compile Include="CSharp\Syntax\Expressions\AnonymousMethodExpression.cs" />
-    <Compile Include="CSharp\Syntax\Expressions\AnonymousTypeCreateExpression.cs" />
-    <Compile Include="CSharp\Syntax\Expressions\ArrayCreateExpression.cs" />
-    <Compile Include="CSharp\Syntax\Expressions\ArrayInitializerExpression.cs" />
-    <Compile Include="CSharp\Syntax\Expressions\AsExpression.cs" />
-    <Compile Include="CSharp\Syntax\Expressions\AssignmentExpression.cs" />
-    <Compile Include="CSharp\Syntax\Expressions\BaseReferenceExpression.cs" />
-    <Compile Include="CSharp\Syntax\Expressions\BinaryOperatorExpression.cs" />
-    <Compile Include="CSharp\Syntax\Expressions\CastExpression.cs" />
-    <Compile Include="CSharp\Syntax\Expressions\CheckedExpression.cs" />
-    <Compile Include="CSharp\Syntax\Expressions\ConditionalExpression.cs" />
-    <Compile Include="CSharp\Syntax\Expressions\DefaultValueExpression.cs" />
-    <Compile Include="CSharp\Syntax\Expressions\DirectionExpression.cs" />
-    <Compile Include="CSharp\Syntax\Expressions\ErrorExpression.cs" />
-    <Compile Include="CSharp\Syntax\Expressions\Expression.cs" />
-    <Compile Include="CSharp\Syntax\Expressions\IdentifierExpression.cs" />
-    <Compile Include="CSharp\Syntax\Expressions\IndexerExpression.cs" />
-    <Compile Include="CSharp\Syntax\Expressions\InterpolatedStringExpression.cs" />
-    <Compile Include="CSharp\Syntax\Expressions\InvocationExpression.cs" />
-    <Compile Include="CSharp\Syntax\Expressions\IsExpression.cs" />
-    <Compile Include="CSharp\Syntax\Expressions\LambdaExpression.cs" />
-    <Compile Include="CSharp\Syntax\Expressions\MemberReferenceExpression.cs" />
-    <Compile Include="CSharp\Syntax\Expressions\NamedArgumentExpression.cs" />
-    <Compile Include="CSharp\Syntax\Expressions\NamedExpression.cs" />
-    <Compile Include="CSharp\Syntax\Expressions\NullReferenceExpression.cs" />
-    <Compile Include="CSharp\Syntax\Expressions\ObjectCreateExpression.cs" />
-    <Compile Include="CSharp\Syntax\Expressions\OutVarDeclarationExpression.cs" />
-    <Compile Include="CSharp\Syntax\Expressions\ParenthesizedExpression.cs" />
-    <Compile Include="CSharp\Syntax\Expressions\PointerReferenceExpression.cs" />
-    <Compile Include="CSharp\Syntax\Expressions\PrimitiveExpression.cs" />
-    <Compile Include="CSharp\Syntax\Expressions\QueryExpression.cs" />
-    <Compile Include="CSharp\Syntax\Expressions\SizeOfExpression.cs" />
-    <Compile Include="CSharp\Syntax\Expressions\StackAllocExpression.cs" />
-    <Compile Include="CSharp\Syntax\Expressions\ThisReferenceExpression.cs" />
-    <Compile Include="CSharp\Syntax\Expressions\ThrowExpression.cs" />
-    <Compile Include="CSharp\Syntax\Expressions\TupleExpression.cs" />
-    <Compile Include="CSharp\Syntax\Expressions\TypeOfExpression.cs" />
-    <Compile Include="CSharp\Syntax\Expressions\TypeReferenceExpression.cs" />
-    <Compile Include="CSharp\Syntax\Expressions\UnaryOperatorExpression.cs" />
-    <Compile Include="CSharp\Syntax\Expressions\UncheckedExpression.cs" />
-    <Compile Include="CSharp\Syntax\Expressions\UndocumentedExpression.cs" />
-    <Compile Include="CSharp\Syntax\GeneralScope\Attribute.cs" />
-    <Compile Include="CSharp\Syntax\GeneralScope\AttributeSection.cs" />
-    <Compile Include="CSharp\Syntax\GeneralScope\Comment.cs" />
-    <Compile Include="CSharp\Syntax\GeneralScope\Constraint.cs" />
-    <Compile Include="CSharp\Syntax\GeneralScope\DelegateDeclaration.cs" />
-    <Compile Include="CSharp\Syntax\GeneralScope\ExternAliasDeclaration.cs" />
-    <Compile Include="CSharp\Syntax\GeneralScope\NamespaceDeclaration.cs" />
-    <Compile Include="CSharp\Syntax\GeneralScope\PreProcessorDirective.cs" />
-    <Compile Include="CSharp\Syntax\GeneralScope\TypeDeclaration.cs" />
-    <Compile Include="CSharp\Syntax\GeneralScope\TypeParameterDeclaration.cs" />
-    <Compile Include="CSharp\Syntax\GeneralScope\UsingAliasDeclaration.cs" />
-    <Compile Include="CSharp\Syntax\GeneralScope\UsingDeclaration.cs" />
-    <Compile Include="CSharp\Syntax\IAstVisitor.cs" />
-    <Compile Include="CSharp\Syntax\Identifier.cs" />
-    <Compile Include="CSharp\Syntax\IdentifierExpressionBackreference.cs" />
-    <Compile Include="CSharp\Syntax\MemberType.cs" />
-    <Compile Include="CSharp\Syntax\Modifiers.cs" />
-    <Compile Include="CSharp\Syntax\NodeType.cs" />
-    <Compile Include="CSharp\Syntax\PatternMatching\AnyNode.cs" />
-    <Compile Include="CSharp\Syntax\PatternMatching\AnyNodeOrNull.cs" />
-    <Compile Include="CSharp\Syntax\PatternMatching\Backreference.cs" />
-    <Compile Include="CSharp\Syntax\PatternMatching\BacktrackingInfo.cs" />
-    <Compile Include="CSharp\Syntax\PatternMatching\Choice.cs" />
-    <Compile Include="CSharp\Syntax\PatternMatching\INode.cs" />
-    <Compile Include="CSharp\Syntax\PatternMatching\Match.cs" />
-    <Compile Include="CSharp\Syntax\PatternMatching\NamedNode.cs" />
-    <Compile Include="CSharp\Syntax\PatternMatching\OptionalNode.cs" />
-    <Compile Include="CSharp\Syntax\PatternMatching\Pattern.cs" />
-    <Compile Include="CSharp\Syntax\PatternMatching\Repeat.cs" />
-    <Compile Include="CSharp\Syntax\PrimitiveType.cs" />
-    <Compile Include="CSharp\Syntax\Role.cs" />
-    <Compile Include="CSharp\Syntax\Roles.cs" />
-    <Compile Include="CSharp\Syntax\SimpleType.cs" />
-    <Compile Include="CSharp\Syntax\Statements\BlockStatement.cs" />
-    <Compile Include="CSharp\Syntax\Statements\BreakStatement.cs" />
-    <Compile Include="CSharp\Syntax\Statements\CheckedStatement.cs" />
-    <Compile Include="CSharp\Syntax\Statements\ContinueStatement.cs" />
-    <Compile Include="CSharp\Syntax\Statements\DoWhileStatement.cs" />
-    <Compile Include="CSharp\Syntax\Statements\EmptyStatement.cs" />
-    <Compile Include="CSharp\Syntax\Statements\ExpressionStatement.cs" />
-    <Compile Include="CSharp\Syntax\Statements\FixedStatement.cs" />
-    <Compile Include="CSharp\Syntax\Statements\ForeachStatement.cs" />
-    <Compile Include="CSharp\Syntax\Statements\ForStatement.cs" />
-    <Compile Include="CSharp\Syntax\Statements\GotoStatement.cs" />
-    <Compile Include="CSharp\Syntax\Statements\IfElseStatement.cs" />
-    <Compile Include="CSharp\Syntax\Statements\LabelStatement.cs" />
-    <Compile Include="CSharp\Syntax\Statements\LocalFunctionDeclarationStatement.cs" />
-    <Compile Include="CSharp\Syntax\Statements\LockStatement.cs" />
-    <Compile Include="CSharp\Syntax\Statements\ReturnStatement.cs" />
-    <Compile Include="CSharp\Syntax\Statements\Statement.cs" />
-    <Compile Include="CSharp\Syntax\Statements\SwitchStatement.cs" />
-    <Compile Include="CSharp\Syntax\Statements\ThrowStatement.cs" />
-    <Compile Include="CSharp\Syntax\Statements\TryCatchStatement.cs" />
-    <Compile Include="CSharp\Syntax\Statements\UncheckedStatement.cs" />
-    <Compile Include="CSharp\Syntax\Statements\UnsafeStatement.cs" />
-    <Compile Include="CSharp\Syntax\Statements\UsingStatement.cs" />
-    <Compile Include="CSharp\Syntax\Statements\VariableDeclarationStatement.cs" />
-    <Compile Include="CSharp\Syntax\Statements\WhileStatement.cs" />
-    <Compile Include="CSharp\Syntax\Statements\YieldBreakStatement.cs" />
-    <Compile Include="CSharp\Syntax\Statements\YieldReturnStatement.cs" />
-    <Compile Include="CSharp\Syntax\SyntaxExtensions.cs" />
-    <Compile Include="CSharp\Syntax\SyntaxTree.cs" />
-    <Compile Include="CSharp\Syntax\TextLocation.cs" />
-    <Compile Include="CSharp\Syntax\TokenRole.cs" />
-    <Compile Include="CSharp\Syntax\TupleAstType.cs" />
-    <Compile Include="CSharp\Syntax\TypeMembers\Accessor.cs" />
-    <Compile Include="CSharp\Syntax\TypeMembers\ConstructorDeclaration.cs" />
-    <Compile Include="CSharp\Syntax\TypeMembers\DestructorDeclaration.cs" />
-    <Compile Include="CSharp\Syntax\TypeMembers\EntityDeclaration.cs" />
-    <Compile Include="CSharp\Syntax\TypeMembers\EnumMemberDeclaration.cs" />
-    <Compile Include="CSharp\Syntax\TypeMembers\EventDeclaration.cs" />
-    <Compile Include="CSharp\Syntax\TypeMembers\FieldDeclaration.cs" />
-    <Compile Include="CSharp\Syntax\TypeMembers\FixedFieldDeclaration.cs" />
-    <Compile Include="CSharp\Syntax\TypeMembers\FixedVariableInitializer.cs" />
-    <Compile Include="CSharp\Syntax\TypeMembers\IndexerDeclaration.cs" />
-    <Compile Include="CSharp\Syntax\TypeMembers\MethodDeclaration.cs" />
-    <Compile Include="CSharp\Syntax\TypeMembers\OperatorDeclaration.cs" />
-    <Compile Include="CSharp\Syntax\TypeMembers\ParameterDeclaration.cs" />
-    <Compile Include="CSharp\Syntax\TypeMembers\PropertyDeclaration.cs" />
-    <Compile Include="CSharp\Syntax\TypeMembers\VariableInitializer.cs" />
-    <Compile Include="CSharp\Syntax\TypeSystemAstBuilder.cs" />
-    <Compile Include="CSharp\OutputVisitor\CSharpAmbience.cs" />
-    <Compile Include="CSharp\OutputVisitor\CSharpFormattingOptions.cs" />
-    <Compile Include="CSharp\OutputVisitor\CSharpOutputVisitor.cs" />
-    <Compile Include="CSharp\OutputVisitor\FormattingOptionsFactory.cs" />
-    <Compile Include="CSharp\OutputVisitor\InsertMissingTokensDecorator.cs" />
-    <Compile Include="CSharp\OutputVisitor\InsertParenthesesVisitor.cs" />
-    <Compile Include="CSharp\OutputVisitor\InsertRequiredSpacesDecorator.cs" />
-    <Compile Include="CSharp\OutputVisitor\InsertSpecialsDecorator.cs" />
-    <Compile Include="CSharp\OutputVisitor\ITokenWriter.cs" />
-    <Compile Include="CSharp\OutputVisitor\TextWriterTokenWriter.cs" />
-    <Compile Include="CSharp\Resolver\AliasNamespaceResolveResult.cs" />
-    <Compile Include="CSharp\Resolver\AliasTypeResolveResult.cs" />
-    <Compile Include="CSharp\Resolver\AwaitResolveResult.cs" />
-    <Compile Include="CSharp\Resolver\CSharpConversions.cs" />
-    <Compile Include="CSharp\Resolver\CSharpInvocationResolveResult.cs" />
-    <Compile Include="CSharp\Resolver\CSharpOperators.cs" />
-    <Compile Include="CSharp\Resolver\CSharpResolver.cs" />
-    <Compile Include="CSharp\Resolver\DynamicInvocationResolveResult.cs" />
-    <Compile Include="CSharp\Resolver\DynamicMemberResolveResult.cs" />
-    <Compile Include="CSharp\Resolver\LambdaResolveResult.cs" />
-    <Compile Include="CSharp\Resolver\Log.cs" />
-    <Compile Include="CSharp\Resolver\MemberLookup.cs" />
-    <Compile Include="CSharp\Resolver\MethodGroupResolveResult.cs" />
-    <Compile Include="CSharp\Resolver\NameLookupMode.cs" />
-    <Compile Include="CSharp\Resolver\OverloadResolution.cs" />
-    <Compile Include="CSharp\Resolver\OverloadResolutionErrors.cs" />
-    <Compile Include="IL\Transforms\FixRemainingIncrements.cs" />
-    <Compile Include="IL\Transforms\ILExtraction.cs" />
-    <Compile Include="TypeSystem\FunctionPointerType.cs" />
-    <Compile Include="TypeSystem\Implementation\LocalFunctionMethod.cs" />
-    <Compile Include="CSharp\Resolver\TypeInference.cs" />
-    <Compile Include="CSharp\Transforms\CombineQueryExpressions.cs" />
-    <Compile Include="CSharp\Transforms\FlattenSwitchBlocks.cs" />
-    <Compile Include="CSharp\Transforms\IntroduceExtensionMethods.cs" />
-    <Compile Include="CSharp\Transforms\IntroduceQueryExpressions.cs" />
-    <Compile Include="CSharp\Transforms\NormalizeBlockStatements.cs" />
-    <Compile Include="CSharp\Transforms\PrettifyAssignments.cs" />
-    <Compile Include="CSharp\Transforms\RemoveCLSCompliantAttribute.cs" />
-    <Compile Include="CSharp\TranslationContext.cs" />
-    <Compile Include="CSharp\TypeSystem\AliasNamespaceReference.cs" />
-    <Compile Include="CSharp\TypeSystem\CSharpTypeResolveContext.cs" />
-    <Compile Include="CSharp\TypeSystem\MemberTypeOrNamespaceReference.cs" />
-    <Compile Include="CSharp\TypeSystem\ResolvedUsingScope.cs" />
-    <Compile Include="CSharp\TypeSystem\SimpleTypeOrNamespaceReference.cs" />
-    <Compile Include="CSharp\TypeSystem\TypeOrNamespaceReference.cs" />
-    <Compile Include="CSharp\TypeSystem\UsingScope.cs" />
-    <Compile Include="DebugInfo\AsyncDebugInfo.cs" />
-    <Compile Include="DecompilerException.cs" />
-    <Compile Include="DecompilerSettings.cs" />
-    <Compile Include="CSharp\Transforms\ContextTrackingVisitor.cs" />
-    <Compile Include="CSharp\Transforms\DecimalConstantTransform.cs" />
-    <Compile Include="CSharp\Transforms\DeclareVariables.cs" />
-    <Compile Include="CSharp\Transforms\EscapeInvalidIdentifiers.cs" />
-    <Compile Include="CSharp\Transforms\FixNameCollisions.cs" />
-    <Compile Include="CSharp\Transforms\IntroduceUsingDeclarations.cs" />
-    <Compile Include="CSharp\Transforms\PatternStatementTransform.cs" />
-    <Compile Include="CSharp\Transforms\TransformContext.cs" />
-    <Compile Include="CSharp\TranslatedExpression.cs" />
-    <Compile Include="CSharp\CSharpDecompiler.cs" />
-    <Compile Include="CSharp\ExpressionBuilder.cs" />
-    <Compile Include="CSharp\StatementBuilder.cs" />
-    <Compile Include="CSharp\Transforms\AddCheckedBlocks.cs" />
-    <Compile Include="CSharp\Transforms\TransformFieldAndConstructorInitializers.cs" />
-    <Compile Include="CSharp\Transforms\CustomPatterns.cs" />
-    <Compile Include="CSharp\Transforms\IAstTransform.cs" />
-    <Compile Include="CSharp\Transforms\IntroduceUnsafeModifier.cs" />
-    <Compile Include="CSharp\Transforms\ReplaceMethodCallsWithOperators.cs" />
-    <Compile Include="CSharp\Transforms\AddXmlDocumentationTransform.cs" />
-    <Compile Include="DecompileRun.cs" />
-    <Compile Include="IL\ILInstructionExtensions.cs" />
-    <Compile Include="IL\Transforms\CombineExitsTransform.cs" />
-    <Compile Include="IL\Transforms\DynamicIsEventAssignmentTransform.cs" />
-    <Compile Include="IL\Transforms\ReduceNestingTransform.cs" />
-    <Compile Include="IL\Transforms\LocalFunctionDecompiler.cs" />
-    <Compile Include="IL\Transforms\TransformDisplayClassUsage.cs" />
-    <Compile Include="IL\Transforms\UserDefinedLogicTransform.cs" />
-    <Compile Include="Metadata\CodeMappingInfo.cs" />
-    <Compile Include="Metadata\EnumUnderlyingTypeResolveException.cs" />
-    <Compile Include="Documentation\GetPotentiallyNestedClassTypeReference.cs" />
-    <Compile Include="Documentation\IdStringMemberReference.cs" />
-    <Compile Include="Documentation\IdStringProvider.cs" />
-    <Compile Include="Documentation\XmlDocLoader.cs" />
-    <Compile Include="Documentation\XmlDocumentationProvider.cs" />
-    <Compile Include="IL\ControlFlow\AsyncAwaitDecompiler.cs" />
-    <Compile Include="IL\ControlFlow\AwaitInCatchTransform.cs" />
-    <Compile Include="IL\ControlFlow\YieldReturnDecompiler.cs" />
-    <Compile Include="Metadata\DotNetCorePathFinder.cs" />
-    <Compile Include="Metadata\DotNetCorePathFinderExtensions.cs" />
-    <Compile Include="Metadata\LightJson\JsonArray.cs" />
-    <Compile Include="Metadata\LightJson\JsonObject.cs" />
-    <Compile Include="Metadata\LightJson\JsonValue.cs" />
-    <Compile Include="Metadata\LightJson\JsonValueType.cs" />
-    <Compile Include="Metadata\LightJson\Serialization\JsonParseException.cs" />
-    <Compile Include="Metadata\LightJson\Serialization\JsonReader.cs" />
-    <Compile Include="Metadata\LightJson\Serialization\TextPosition.cs" />
-    <Compile Include="Metadata\LightJson\Serialization\TextScanner.cs" />
-    <Compile Include="Metadata\PEFile.cs" />
-    <Compile Include="Metadata\UniversalAssemblyResolver.cs" />
-    <Compile Include="Metadata\UnresolvedAssemblyNameReference.cs" />
-    <Compile Include="IL\Instructions\DynamicInstructions.cs" />
-    <Compile Include="IL\PointerArithmeticOffset.cs" />
-    <Compile Include="IL\ILAstWritingOptions.cs" />
-    <Compile Include="IL\Instructions\LdFlda.cs" />
-    <Compile Include="IL\Instructions\NullableInstructions.cs" />
-    <Compile Include="IL\Instructions\StLoc.cs" />
-    <Compile Include="DebugInfo\SequencePoint.cs" />
-    <Compile Include="IL\Instructions\CallIndirect.cs" />
-    <Compile Include="IL\Instructions\DefaultValue.cs" />
-    <Compile Include="IL\Transforms\DynamicCallSiteTransform.cs" />
-    <Compile Include="IL\Transforms\EarlyExpressionTransforms.cs" />
-    <Compile Include="IL\Instructions\ExpressionTreeCast.cs" />
-    <Compile Include="IL\Transforms\HighLevelLoopTransform.cs" />
-    <Compile Include="IL\Transforms\NamedArgumentTransform.cs" />
-    <Compile Include="IL\Transforms\IntroduceDynamicTypeOnLocals.cs" />
-    <Compile Include="IL\Transforms\IntroduceRefReadOnlyModifierOnLocals.cs" />
-    <Compile Include="IL\Transforms\NullPropagationTransform.cs" />
-    <Compile Include="IL\Transforms\ProxyCallReplacer.cs" />
-    <Compile Include="IL\Instructions\StringToInt.cs" />
-    <Compile Include="IL\Instructions\UsingInstruction.cs" />
-    <Compile Include="IL\Transforms\InlineReturnTransform.cs" />
-    <Compile Include="IL\Transforms\SwitchOnNullableTransform.cs" />
-    <Compile Include="IL\Transforms\SwitchOnStringTransform.cs" />
-    <Compile Include="IL\Transforms\TransformExpressionTrees.cs" />
-    <Compile Include="IL\Transforms\TupleTransform.cs" />
-    <Compile Include="IL\Transforms\UsingTransform.cs" />
-    <Compile Include="IL\ControlFlow\ControlFlowGraph.cs" />
-    <Compile Include="IL\ControlFlow\StateRangeAnalysis.cs" />
-    <Compile Include="IL\ControlFlow\SymbolicExecution.cs" />
-    <Compile Include="IL\Instructions\Await.cs" />
-    <Compile Include="IL\Instructions\ILVariableCollection.cs" />
-    <Compile Include="IL\Instructions\LockInstruction.cs" />
-    <Compile Include="IL\Instructions\NullCoalescingInstruction.cs" />
-    <Compile Include="IL\Instructions\LogicInstructions.cs" />
-    <Compile Include="IL\Patterns\AnyNode.cs" />
-    <Compile Include="IL\Transforms\AssignVariableNames.cs" />
-    <Compile Include="IL\Transforms\DetectCatchWhenConditionBlocks.cs" />
-    <Compile Include="IL\Transforms\LockTransform.cs" />
-    <Compile Include="IL\Transforms\NullableLiftingTransform.cs" />
-    <Compile Include="IL\Transforms\NullCoalescingTransform.cs" />
-    <Compile Include="IL\Transforms\StatementTransform.cs" />
-    <Compile Include="IL\Transforms\TransformCollectionAndObjectInitializers.cs" />
-    <Compile Include="Output\IAmbience.cs" />
-    <Compile Include="Output\TextTokenWriter.cs" />
-    <Compile Include="DebugInfo\IDebugInfoProvider.cs" />
-    <Compile Include="Semantics\InterpolatedStringResolveResult.cs" />
-    <Compile Include="TypeSystem\ApplyAttributeTypeVisitor.cs" />
-    <Compile Include="TypeSystem\GenericContext.cs" />
-    <Compile Include="TypeSystem\Implementation\AttributeListBuilder.cs" />
-    <Compile Include="TypeSystem\Implementation\CustomAttribute.cs" />
-    <Compile Include="TypeSystem\Implementation\DecimalConstantHelper.cs" />
-    <Compile Include="TypeSystem\Implementation\DecoratedType.cs" />
-    <Compile Include="TypeSystem\Implementation\DefaultTypeParameter.cs" />
-    <Compile Include="TypeSystem\Implementation\FakeMember.cs" />
-    <Compile Include="TypeSystem\Implementation\KnownAttributes.cs" />
-    <Compile Include="TypeSystem\Implementation\MetadataField.cs" />
-    <Compile Include="TypeSystem\Implementation\MetadataMethod.cs" />
-    <Compile Include="TypeSystem\Implementation\MetadataNamespace.cs" />
-    <Compile Include="TypeSystem\Implementation\MetadataParameter.cs" />
-    <Compile Include="TypeSystem\Implementation\MetadataEvent.cs" />
-    <Compile Include="TypeSystem\Implementation\MetadataProperty.cs" />
-    <Compile Include="TypeSystem\Implementation\MetadataTypeDefinition.cs" />
-    <Compile Include="TypeSystem\Implementation\MetadataTypeParameter.cs" />
-    <Compile Include="TypeSystem\Implementation\SpecializedParameter.cs" />
-    <Compile Include="TypeSystem\Implementation\SyntheticRangeIndexer.cs" />
-    <Compile Include="TypeSystem\MetadataModule.cs" />
-    <Compile Include="TypeSystem\ModifiedType.cs" />
-    <Compile Include="TypeSystem\Implementation\PinnedType.cs" />
-    <Compile Include="Semantics\ThrowResolveResult.cs" />
-    <Compile Include="Semantics\TupleResolveResult.cs" />
-    <Compile Include="TypeSystem\NamespaceDefinition.cs" />
-    <Compile Include="TypeSystem\NormalizeTypeVisitor.cs" />
-    <Compile Include="TypeSystem\SignatureExtensions.cs" />
-    <Compile Include="TypeSystem\Nullability.cs" />
-    <Compile Include="TypeSystem\Implementation\NullabilityAnnotatedType.cs" />
-    <Compile Include="TypeSystem\TupleType.cs" />
-    <Compile Include="Util\CustomAttributeSerializationHelper.cs" />
-    <Compile Include="Util\FileUtility.cs" />
-    <Compile Include="Util\GraphVizGraph.cs" />
-    <Compile Include="Util\KeyComparer.cs" />
-    <Compile Include="Util\LongDict.cs" />
-    <Compile Include="Util\ResourcesFile.cs" />
-    <Compile Include="Util\ResXResourceWriter.cs" />
-    <Compile Include="Util\ThreeState.cs" />
-    <Compile Include="Util\UnicodeNewline.cs" />
-    <Compile Include="FlowAnalysis\ControlFlowNode.cs" />
-    <Compile Include="FlowAnalysis\DataFlowVisitor.cs" />
-    <Compile Include="FlowAnalysis\DefiniteAssignmentVisitor.cs" />
-    <Compile Include="FlowAnalysis\Dominance.cs" />
-    <Compile Include="FlowAnalysis\ReachingDefinitionsVisitor.cs" />
-    <Compile Include="CSharp\Syntax\IAnnotatable.cs" />
-    <Compile Include="IL\ControlFlow\ConditionDetection.cs" />
-    <Compile Include="IL\ControlFlow\ControlFlowSimplification.cs" />
-    <Compile Include="IL\ControlFlow\DetectPinnedRegions.cs" />
-    <Compile Include="IL\ControlFlow\ExitPoints.cs" />
-    <Compile Include="IL\ControlFlow\LoopDetection.cs" />
-    <Compile Include="IL\ControlFlow\SwitchAnalysis.cs" />
-    <Compile Include="IL\ControlFlow\SwitchDetection.cs" />
-    <Compile Include="IL\Instructions.cs">
->>>>>>> 1eda1686
       <AutoGen>True</AutoGen>
       <DesignTime>True</DesignTime>
       <DependentUpon>Instructions.tt</DependentUpon>
@@ -477,12 +53,7 @@
   <ItemGroup>
     <None Include="..\doc\Pattern Matching.html">
       <Link>CSharp\Syntax\PatternMatching\Pattern Matching.html</Link>
-<<<<<<< HEAD
-    </Content>
-=======
     </None>
-    <None Include="Humanizer\LICENSE" />
->>>>>>> 1eda1686
   </ItemGroup>
 
   <ItemGroup>
