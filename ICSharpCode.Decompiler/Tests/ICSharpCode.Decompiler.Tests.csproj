﻿<?xml version="1.0" encoding="utf-8"?>
<Project ToolsVersion="4.0" xmlns="http://schemas.microsoft.com/developer/msbuild/2003" DefaultTargets="Build">
  <PropertyGroup>
    <ProjectGuid>{FEC0DA52-C4A6-4710-BE36-B484A20C5E22}</ProjectGuid>
    <Configuration Condition=" '$(Configuration)' == '' ">Debug</Configuration>
    <Platform Condition=" '$(Platform)' == '' ">x86</Platform>
    <OutputType>Exe</OutputType>
    <RootNamespace>ICSharpCode.Decompiler.Tests</RootNamespace>
    <AssemblyName>ICSharpCode.Decompiler.Tests</AssemblyName>
    <TargetFrameworkVersion>v4.0</TargetFrameworkVersion>
    <AppDesignerFolder>Properties</AppDesignerFolder>
    <AllowUnsafeBlocks>False</AllowUnsafeBlocks>
    <NoStdLib>False</NoStdLib>
    <WarningLevel>4</WarningLevel>
    <TreatWarningsAsErrors>false</TreatWarningsAsErrors>
  </PropertyGroup>
  <PropertyGroup Condition=" '$(Platform)' == 'x86' ">
    <PlatformTarget>x86</PlatformTarget>
    <RegisterForComInterop>False</RegisterForComInterop>
    <GenerateSerializationAssemblies>Auto</GenerateSerializationAssemblies>
    <BaseAddress>4194304</BaseAddress>
    <FileAlignment>4096</FileAlignment>
  </PropertyGroup>
  <PropertyGroup Condition=" '$(Configuration)' == 'Debug' ">
    <OutputPath>..\bin\Debug\</OutputPath>
    <DebugSymbols>true</DebugSymbols>
    <DebugType>Full</DebugType>
    <Optimize>False</Optimize>
    <CheckForOverflowUnderflow>True</CheckForOverflowUnderflow>
    <DefineConstants>DEBUG;TRACE</DefineConstants>
  </PropertyGroup>
  <PropertyGroup Condition=" '$(Configuration)' == 'Release' ">
    <OutputPath>..\bin\Release\</OutputPath>
    <DebugSymbols>false</DebugSymbols>
    <DebugType>None</DebugType>
    <Optimize>True</Optimize>
    <CheckForOverflowUnderflow>False</CheckForOverflowUnderflow>
    <DefineConstants>TRACE</DefineConstants>
  </PropertyGroup>
  <ItemGroup>
    <Reference Include="Gallio, Version=0.0.0.0, Culture=neutral, PublicKeyToken=eb9cfa67ee6ab36e, processorArchitecture=MSIL">
      <SpecificVersion>False</SpecificVersion>
      <HintPath>..\..\libs\Gallio.dll</HintPath>
    </Reference>
    <Reference Include="MbUnit, Version=0.0.0.0, Culture=neutral, PublicKeyToken=eb9cfa67ee6ab36e, processorArchitecture=MSIL">
      <SpecificVersion>False</SpecificVersion>
      <HintPath>..\..\libs\MbUnit.dll</HintPath>
    </Reference>
    <Reference Include="System" />
    <Reference Include="System.Core">
      <RequiredTargetFramework>3.5</RequiredTargetFramework>
    </Reference>
    <Reference Include="System.Xml" />
    <Reference Include="System.Xml.Linq">
      <RequiredTargetFramework>3.5</RequiredTargetFramework>
    </Reference>
  </ItemGroup>
  <ItemGroup>
<<<<<<< HEAD
    <None Include="Types\EnumSamples.cs" />
    <Compile Include="Types\EnumTests.cs" />
    <Compile Include="Types\TypeTests.cs" />
    <None Include="Types\DelegateConstruction.cs" />
    <None Include="CustomAttributes\CustomAttributes.cs" />
    <None Include="Loops.cs" />
    <None Include="Types\PropertiesAndEvents.cs" />
    <None Include="CustomAttributes\CustomAttributeSamples.cs" />
    <Compile Include="CodeSampleFileParser.cs" />
    <Compile Include="CustomAttributes\CustomAttributeTests.cs" />
    <Compile Include="DecompilerTestBase.cs" />
=======
    <Compile Include="ArrayInitializers.cs" />
    <Compile Include="DelegateConstruction.cs" />
    <Compile Include="ExceptionHandling.cs" />
    <Compile Include="MultidimensionalArray.cs" />
    <Compile Include="Loops.cs" />
    <Compile Include="PropertiesAndEvents.cs" />
>>>>>>> 801f0b88
    <Compile Include="TestRunner.cs" />
    <None Include="Types\ValueTypes.cs" />
  </ItemGroup>
  <ItemGroup>
    <ProjectReference Include="..\..\Mono.Cecil\Mono.Cecil.csproj">
      <Project>{D68133BD-1E63-496E-9EDE-4FBDBF77B486}</Project>
      <Name>Mono.Cecil</Name>
    </ProjectReference>
    <ProjectReference Include="..\ICSharpCode.Decompiler.csproj">
      <Project>{984CC812-9470-4A13-AFF9-CC44068D666C}</Project>
      <Name>ICSharpCode.Decompiler</Name>
    </ProjectReference>
  </ItemGroup>
<<<<<<< HEAD
  <ItemGroup />
=======
  <ItemGroup>
    <Folder Include="StackTests" />
  </ItemGroup>
  <ItemGroup>
    <None Include="BooleanConsumedAsInteger.il" />
    <None Include="StackTests\StackTests.il" />
  </ItemGroup>
>>>>>>> 801f0b88
  <Import Project="$(MSBuildBinPath)\Microsoft.CSharp.Targets" />
</Project><|MERGE_RESOLUTION|>--- conflicted
+++ resolved
@@ -56,7 +56,6 @@
     </Reference>
   </ItemGroup>
   <ItemGroup>
-<<<<<<< HEAD
     <None Include="Types\EnumSamples.cs" />
     <Compile Include="Types\EnumTests.cs" />
     <Compile Include="Types\TypeTests.cs" />
@@ -68,14 +67,10 @@
     <Compile Include="CodeSampleFileParser.cs" />
     <Compile Include="CustomAttributes\CustomAttributeTests.cs" />
     <Compile Include="DecompilerTestBase.cs" />
-=======
     <Compile Include="ArrayInitializers.cs" />
-    <Compile Include="DelegateConstruction.cs" />
     <Compile Include="ExceptionHandling.cs" />
     <Compile Include="MultidimensionalArray.cs" />
-    <Compile Include="Loops.cs" />
-    <Compile Include="PropertiesAndEvents.cs" />
->>>>>>> 801f0b88
+
     <Compile Include="TestRunner.cs" />
     <None Include="Types\ValueTypes.cs" />
   </ItemGroup>
@@ -89,9 +84,6 @@
       <Name>ICSharpCode.Decompiler</Name>
     </ProjectReference>
   </ItemGroup>
-<<<<<<< HEAD
-  <ItemGroup />
-=======
   <ItemGroup>
     <Folder Include="StackTests" />
   </ItemGroup>
@@ -99,6 +91,5 @@
     <None Include="BooleanConsumedAsInteger.il" />
     <None Include="StackTests\StackTests.il" />
   </ItemGroup>
->>>>>>> 801f0b88
   <Import Project="$(MSBuildBinPath)\Microsoft.CSharp.Targets" />
 </Project>