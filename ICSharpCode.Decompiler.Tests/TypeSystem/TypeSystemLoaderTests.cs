﻿// Copyright (c) 2010-2018 AlphaSierraPapa for the SharpDevelop Team
// 
// Permission is hereby granted, free of charge, to any person obtaining a copy of this
// software and associated documentation files (the "Software"), to deal in the Software
// without restriction, including without limitation the rights to use, copy, modify, merge,
// publish, distribute, sublicense, and/or sell copies of the Software, and to permit persons
// to whom the Software is furnished to do so, subject to the following conditions:
// 
// The above copyright notice and this permission notice shall be included in all copies or
// substantial portions of the Software.
// 
// THE SOFTWARE IS PROVIDED "AS IS", WITHOUT WARRANTY OF ANY KIND, EXPRESS OR IMPLIED,
// INCLUDING BUT NOT LIMITED TO THE WARRANTIES OF MERCHANTABILITY, FITNESS FOR A PARTICULAR
// PURPOSE AND NONINFRINGEMENT. IN NO EVENT SHALL THE AUTHORS OR COPYRIGHT HOLDERS BE LIABLE
// FOR ANY CLAIM, DAMAGES OR OTHER LIABILITY, WHETHER IN AN ACTION OF CONTRACT, TORT OR
// OTHERWISE, ARISING FROM, OUT OF OR IN CONNECTION WITH THE SOFTWARE OR THE USE OR OTHER
// DEALINGS IN THE SOFTWARE.

using System;
using System.Collections.Generic;
using System.Linq;
using System.Runtime.CompilerServices;
using System.Runtime.InteropServices;
using System.Text;
using ICSharpCode.Decompiler.Semantics;
using ICSharpCode.Decompiler.TypeSystem;
using ICSharpCode.Decompiler.TypeSystem.Implementation;
using NUnit.Framework;

namespace ICSharpCode.Decompiler.Tests.TypeSystem
{
	[TestFixture]
	public class TypeSystemLoaderTests
	{
		static readonly Lazy<IUnresolvedAssembly> mscorlib = new Lazy<IUnresolvedAssembly>(
			delegate {
				return new MetadataLoader().LoadAssemblyFile(typeof(object).Assembly.Location);
			});

		static readonly Lazy<IUnresolvedAssembly> systemCore = new Lazy<IUnresolvedAssembly>(
			delegate {
				return new MetadataLoader().LoadAssemblyFile(typeof(System.Linq.Enumerable).Assembly.Location);
			});

		static readonly Lazy<IUnresolvedAssembly> testAssembly = new Lazy<IUnresolvedAssembly>(
			delegate {
				return new CecilLoader { IncludeInternalMembers = true }.LoadAssemblyFile(typeof(SimplePublicClass).Assembly.Location);
			});

		public static IUnresolvedAssembly Mscorlib { get { return mscorlib.Value; } }
		public static IUnresolvedAssembly SystemCore { get { return systemCore.Value; } }
		public static IUnresolvedAssembly TestAssembly { get { return testAssembly.Value; } }

		[OneTimeSetUp]
		public void FixtureSetUp()
		{
			// use "IncludeInternalMembers" so that Cecil results match C# parser results
<<<<<<< HEAD
			MetadataLoader loader = new MetadataLoader() { IncludeInternalMembers = true };
			IUnresolvedAssembly asm = loader.LoadAssemblyFile(typeof(SimplePublicClass).Assembly.Location);
			compilation = new SimpleCompilation(asm, Mscorlib);
=======
			CecilLoader loader = new CecilLoader() { IncludeInternalMembers = true };
			compilation = new SimpleCompilation(TestAssembly, Mscorlib);
>>>>>>> b6dce5c2
		}

		protected ICompilation compilation;

		protected ITypeDefinition GetTypeDefinition(Type type)
		{
			return compilation.FindType(type).GetDefinition();
		}

		[Test]
		public void SimplePublicClassTest()
		{
			ITypeDefinition c = GetTypeDefinition(typeof(SimplePublicClass));
			Assert.AreEqual(typeof(SimplePublicClass).Name, c.Name);
			Assert.AreEqual(typeof(SimplePublicClass).FullName, c.FullName);
			Assert.AreEqual(typeof(SimplePublicClass).Namespace, c.Namespace);
			Assert.AreEqual(typeof(SimplePublicClass).FullName, c.ReflectionName);

			Assert.AreEqual(Accessibility.Public, c.Accessibility);
			Assert.IsFalse(c.IsAbstract);
			Assert.IsFalse(c.IsSealed);
			Assert.IsFalse(c.IsStatic);
			Assert.IsFalse(c.IsShadowing);
		}

		[Test]
		public void SimplePublicClassMethodTest()
		{
			ITypeDefinition c = GetTypeDefinition(typeof(SimplePublicClass));

			IMethod method = c.Methods.Single(m => m.Name == "Method");
			Assert.AreEqual(typeof(SimplePublicClass).FullName + ".Method", method.FullName);
			Assert.AreSame(c, method.DeclaringType);
			Assert.AreEqual(Accessibility.Public, method.Accessibility);
			Assert.AreEqual(SymbolKind.Method, method.SymbolKind);
			Assert.IsFalse(method.IsVirtual);
			Assert.IsFalse(method.IsStatic);
			Assert.AreEqual(0, method.Parameters.Count);
			Assert.AreEqual(0, method.Attributes.Count);
			Assert.IsTrue(method.HasBody);
			Assert.IsNull(method.AccessorOwner);
		}

		[Test]
		public void DynamicType()
		{
			ITypeDefinition testClass = GetTypeDefinition(typeof(DynamicTest));
			Assert.AreEqual(SpecialType.Dynamic, testClass.Fields.Single(f => f.Name == "DynamicField").ReturnType);
			Assert.AreEqual(SpecialType.Dynamic, testClass.Properties.Single().ReturnType);
			Assert.AreEqual(0, testClass.Properties.Single().Attributes.Count);
		}
#if !__MonoCS__

		[Test]
		public void DynamicTypeInGenerics()
		{
			ITypeDefinition testClass = GetTypeDefinition(typeof(DynamicTest));

			IMethod m1 = testClass.Methods.Single(me => me.Name == "DynamicGenerics1");
			Assert.AreEqual("System.Collections.Generic.List`1[[dynamic]]", m1.ReturnType.ReflectionName);
			Assert.AreEqual("System.Action`3[[System.Object],[dynamic[]],[System.Object]]", m1.Parameters[0].Type.ReflectionName);

			IMethod m2 = testClass.Methods.Single(me => me.Name == "DynamicGenerics2");
			Assert.AreEqual("System.Action`3[[System.Object],[dynamic],[System.Object]]", m2.Parameters[0].Type.ReflectionName);

			IMethod m3 = testClass.Methods.Single(me => me.Name == "DynamicGenerics3");
			Assert.AreEqual("System.Action`3[[System.Int32],[dynamic],[System.Object]]", m3.Parameters[0].Type.ReflectionName);

			IMethod m4 = testClass.Methods.Single(me => me.Name == "DynamicGenerics4");
			Assert.AreEqual("System.Action`3[[System.Int32[]],[dynamic],[System.Object]]", m4.Parameters[0].Type.ReflectionName);

			IMethod m5 = testClass.Methods.Single(me => me.Name == "DynamicGenerics5");
			Assert.AreEqual("System.Action`3[[System.Int32*[]],[dynamic],[System.Object]]", m5.Parameters[0].Type.ReflectionName);

			IMethod m6 = testClass.Methods.Single(me => me.Name == "DynamicGenerics6");
			Assert.AreEqual("System.Action`3[[System.Object],[dynamic],[System.Object]]&", m6.Parameters[0].Type.ReflectionName);

			IMethod m7 = testClass.Methods.Single(me => me.Name == "DynamicGenerics7");
			Assert.AreEqual("System.Action`3[[System.Int32[][,]],[dynamic],[System.Object]]", m7.Parameters[0].Type.ReflectionName);
		}
#endif

		[Test]
		public void DynamicParameterHasNoAttributes()
		{
			ITypeDefinition testClass = GetTypeDefinition(typeof(DynamicTest));
			IMethod m1 = testClass.Methods.Single(me => me.Name == "DynamicGenerics1");
			Assert.AreEqual(0, m1.Parameters[0].Attributes.Count);
		}

		[Test]
		public void AssemblyAttribute()
		{
			var attributes = compilation.MainAssembly.AssemblyAttributes;
			var typeTest = attributes.Single(a => a.AttributeType.FullName == typeof(TypeTestAttribute).FullName);
			Assert.AreEqual(3, typeTest.PositionalArguments.Count);
			// first argument is (int)42
			Assert.AreEqual(42, (int)typeTest.PositionalArguments[0].ConstantValue);
			// second argument is typeof(System.Action<>)
			TypeOfResolveResult rt = (TypeOfResolveResult)typeTest.PositionalArguments[1];
			Assert.IsFalse(rt.ReferencedType is ParameterizedType); // rt must not be constructed - it's just an unbound type
			Assert.AreEqual("System.Action", rt.ReferencedType.FullName);
			Assert.AreEqual(1, rt.ReferencedType.TypeParameterCount);
			// third argument is typeof(IDictionary<string, IList<TestAttribute>>)
			rt = (TypeOfResolveResult)typeTest.PositionalArguments[2];
			ParameterizedType crt = (ParameterizedType)rt.ReferencedType;
			Assert.AreEqual("System.Collections.Generic.IDictionary", crt.FullName);
			Assert.AreEqual("System.String", crt.TypeArguments[0].FullName);
			// we know the name for TestAttribute, but not necessarily the namespace, as NUnit is not in the compilation
			Assert.AreEqual("System.Collections.Generic.IList", crt.TypeArguments[1].FullName);
			var testAttributeType = ((ParameterizedType)crt.TypeArguments[1]).TypeArguments.Single();
			Assert.AreEqual("TestAttribute", testAttributeType.Name);
			Assert.AreEqual(TypeKind.Unknown, testAttributeType.Kind);
			// (more accurately, we know the namespace and reflection name if the type was loaded by cecil,
			// but not if we parsed it from C#)
		}

		[Test]
		public void TypeForwardedTo_Attribute()
		{
			var attributes = compilation.MainAssembly.AssemblyAttributes;
			var forwardAttribute = attributes.Single(a => a.AttributeType.FullName == typeof(TypeForwardedToAttribute).FullName);
			Assert.AreEqual(1, forwardAttribute.PositionalArguments.Count);
			TypeOfResolveResult rt = (TypeOfResolveResult)forwardAttribute.PositionalArguments[0];
			Assert.AreEqual("System.Func`2", rt.ReferencedType.ReflectionName);
		}

		[Test]
		public void TestClassTypeParameters()
		{
			var testClass = GetTypeDefinition(typeof(GenericClass<,>));
			Assert.AreEqual(SymbolKind.TypeDefinition, testClass.TypeParameters[0].OwnerType);
			Assert.AreEqual(SymbolKind.TypeDefinition, testClass.TypeParameters[1].OwnerType);
			Assert.AreSame(testClass.TypeParameters[1], testClass.TypeParameters[0].DirectBaseTypes.First());
		}

		[Test]
		public void TestMethod()
		{
			var testClass = GetTypeDefinition(typeof(GenericClass<,>));

			IMethod m = testClass.Methods.Single(me => me.Name == "TestMethod");
			Assert.AreEqual("K", m.TypeParameters[0].Name);
			Assert.AreEqual("V", m.TypeParameters[1].Name);
			Assert.AreEqual(SymbolKind.Method, m.TypeParameters[0].OwnerType);
			Assert.AreEqual(SymbolKind.Method, m.TypeParameters[1].OwnerType);

			Assert.AreEqual("System.IComparable`1[[``1]]", m.TypeParameters[0].DirectBaseTypes.First().ReflectionName);
			Assert.AreSame(m.TypeParameters[0], m.TypeParameters[1].DirectBaseTypes.First());
		}

		[Test]
		public void GetIndex()
		{
			var testClass = GetTypeDefinition(typeof(GenericClass<,>));

			IMethod m = testClass.Methods.Single(me => me.Name == "GetIndex");
			Assert.AreEqual("T", m.TypeParameters[0].Name);
			Assert.AreEqual(SymbolKind.Method, m.TypeParameters[0].OwnerType);
			Assert.AreSame(m, m.TypeParameters[0].Owner);

			ParameterizedType constraint = (ParameterizedType)m.TypeParameters[0].DirectBaseTypes.First();
			Assert.AreEqual("IEquatable", constraint.Name);
			Assert.AreEqual(1, constraint.TypeParameterCount);
			Assert.AreEqual(1, constraint.TypeArguments.Count);
			Assert.AreSame(m.TypeParameters[0], constraint.TypeArguments[0]);
			Assert.AreSame(m.TypeParameters[0], m.Parameters[0].Type);
		}

		[Test]
		public void GetIndexSpecializedTypeParameter()
		{
			var testClass = GetTypeDefinition(typeof(GenericClass<,>));
			var methodDef = testClass.Methods.Single(me => me.Name == "GetIndex");
			var m = methodDef.Specialize(new TypeParameterSubstitution(
				new[] { compilation.FindType(KnownTypeCode.Int16), compilation.FindType(KnownTypeCode.Int32) },
				null
			));

			Assert.AreEqual("T", m.TypeParameters[0].Name);
			Assert.AreEqual(SymbolKind.Method, m.TypeParameters[0].OwnerType);
			Assert.AreSame(m, m.TypeParameters[0].Owner);

			ParameterizedType constraint = (ParameterizedType)m.TypeParameters[0].DirectBaseTypes.First();
			Assert.AreEqual("IEquatable", constraint.Name);
			Assert.AreEqual(1, constraint.TypeParameterCount);
			Assert.AreEqual(1, constraint.TypeArguments.Count);
			Assert.AreSame(m.TypeParameters[0], constraint.TypeArguments[0]);
			Assert.AreSame(m.TypeParameters[0], m.Parameters[0].Type);
		}

		[Test]
		public void GetIndexDoubleSpecialization()
		{
			var testClass = GetTypeDefinition(typeof(GenericClass<,>));
			// GenericClass<A, B>.GetIndex<T>
			var methodDef = testClass.Methods.Single(me => me.Name == "GetIndex");

			// GenericClass<B, A>.GetIndex<A>
			var m1 = methodDef.Specialize(new TypeParameterSubstitution(
				new[] { testClass.TypeParameters[1], testClass.TypeParameters[0] },
				new[] { testClass.TypeParameters[0] }
			));
			// GenericClass<string, int>.GetIndex<int>
			var m2 = m1.Specialize(new TypeParameterSubstitution(
				new[] { compilation.FindType(KnownTypeCode.Int32), compilation.FindType(KnownTypeCode.String) },
				null
			));

			// GenericClass<string, int>.GetIndex<int>
			var m12 = methodDef.Specialize(new TypeParameterSubstitution(
				new[] { compilation.FindType(KnownTypeCode.String), compilation.FindType(KnownTypeCode.Int32) },
				new[] { compilation.FindType(KnownTypeCode.Int32) }
			));
			Assert.AreEqual(m12, m2);
		}

		[Test]
		public void SpecializedMethod_AccessorOwner()
		{
			// NRefactory bug #143 - Accessor Owner throws null reference exception in some cases now
			var method = compilation.FindType(typeof(GenericClass<string, object>)).GetMethods(m => m.Name == "GetIndex").Single();
			Assert.IsNull(method.AccessorOwner);
		}

		[Test]
		public void Specialized_GetIndex_ToMemberReference()
		{
			var method = compilation.FindType(typeof(GenericClass<string, object>)).GetMethods(m => m.Name == "GetIndex").Single();
			Assert.AreSame(method.TypeParameters[0], method.Parameters[0].Type);
			Assert.AreSame(method, method.TypeParameters[0].Owner);
			Assert.IsInstanceOf<SpecializedMethod>(method);
			//Assert.IsFalse(method.IsParameterized); // the method itself is not specialized
			Assert.AreEqual(method.TypeParameters, method.TypeArguments);
		}

		[Test]
		public void Specialized_GetIndex_SpecializeWithIdentityHasNoEffect()
		{
			var genericClass = compilation.FindType(typeof(GenericClass<string, object>));
			IType[] methodTypeArguments = { DummyTypeParameter.GetMethodTypeParameter(0) };
			var method = genericClass.GetMethods(methodTypeArguments, m => m.Name == "GetIndex").Single();
			// GenericClass<string,object>.GetIndex<!!0>()
			Assert.AreSame(method, method.TypeParameters[0].Owner);
			Assert.AreNotEqual(method.TypeParameters[0], method.TypeArguments[0]);
			Assert.IsNull(((ITypeParameter)method.TypeArguments[0]).Owner);
			// Now apply identity substitution:
			var method2 = method.Specialize(TypeParameterSubstitution.Identity);
			Assert.AreSame(method2, method2.TypeParameters[0].Owner);
			Assert.AreNotEqual(method2.TypeParameters[0], method2.TypeArguments[0]);
			Assert.IsNull(((ITypeParameter)method2.TypeArguments[0]).Owner);

			Assert.AreEqual(method, method2);
		}

		[Test]
		public void GenericEnum()
		{
			var testClass = GetTypeDefinition(typeof(GenericClass<,>.NestedEnum));
			Assert.AreEqual(2, testClass.TypeParameterCount);
		}

		[Test]
		public void FieldInGenericClassWithNestedEnumType()
		{
			var testClass = GetTypeDefinition(typeof(GenericClass<,>));
			var enumClass = GetTypeDefinition(typeof(GenericClass<,>.NestedEnum));
			var field = testClass.Fields.Single(f => f.Name == "EnumField");
			Assert.AreEqual(new ParameterizedType(enumClass, testClass.TypeParameters), field.ReturnType);
		}

		[Test]
		public void GenericEnumMemberReturnType()
		{
			var enumClass = GetTypeDefinition(typeof(GenericClass<,>.NestedEnum));
			var field = enumClass.Fields.Single(f => f.Name == "EnumMember");
			Assert.AreEqual(new ParameterizedType(enumClass, enumClass.TypeParameters), field.ReturnType);
		}

		[Test]
		public void PropertyWithProtectedSetter()
		{
			var testClass = GetTypeDefinition(typeof(PropertyTest));
			IProperty p = testClass.Properties.Single(pr => pr.Name == "PropertyWithProtectedSetter");
			Assert.IsTrue(p.CanGet);
			Assert.IsTrue(p.CanSet);
			Assert.AreEqual(Accessibility.Public, p.Accessibility);
			Assert.AreEqual(Accessibility.Public, p.Getter.Accessibility);
			Assert.AreEqual(Accessibility.Protected, p.Setter.Accessibility);
		}

		[Test]
		public void PropertyWithPrivateSetter()
		{
			var testClass = GetTypeDefinition(typeof(PropertyTest));
			IProperty p = testClass.Properties.Single(pr => pr.Name == "PropertyWithPrivateSetter");
			Assert.IsTrue(p.CanGet);
			Assert.IsTrue(p.CanSet);
			Assert.AreEqual(Accessibility.Public, p.Accessibility);
			Assert.AreEqual(Accessibility.Public, p.Getter.Accessibility);
			Assert.AreEqual(Accessibility.Private, p.Setter.Accessibility);
			Assert.IsTrue(p.Getter.HasBody);
		}

		[Test]
		public void PropertyWithPrivateGetter()
		{
			var testClass = GetTypeDefinition(typeof(PropertyTest));
			IProperty p = testClass.Properties.Single(pr => pr.Name == "PropertyWithPrivateGetter");
			Assert.IsTrue(p.CanGet);
			Assert.IsTrue(p.CanSet);
			Assert.AreEqual(Accessibility.Public, p.Accessibility);
			Assert.AreEqual(Accessibility.Private, p.Getter.Accessibility);
			Assert.AreEqual(Accessibility.Public, p.Setter.Accessibility);
			Assert.IsTrue(p.Getter.HasBody);
		}

		[Test]
		public void PropertyWithoutSetter()
		{
			var testClass = GetTypeDefinition(typeof(PropertyTest));
			IProperty p = testClass.Properties.Single(pr => pr.Name == "PropertyWithoutSetter");
			Assert.IsTrue(p.CanGet);
			Assert.IsFalse(p.CanSet);
			Assert.AreEqual(Accessibility.Public, p.Accessibility);
			Assert.AreEqual(Accessibility.Public, p.Getter.Accessibility);
			Assert.IsNull(p.Setter);
		}

		[Test]
		public void Indexer()
		{
			var testClass = GetTypeDefinition(typeof(PropertyTest));
			IProperty p = testClass.Properties.Single(pr => pr.IsIndexer);
			Assert.AreEqual("Item", p.Name);
			Assert.AreEqual(new[] { "index" }, p.Parameters.Select(x => x.Name).ToArray());
		}

		[Test]
		public void IndexerGetter()
		{
			var testClass = GetTypeDefinition(typeof(PropertyTest));
			IProperty p = testClass.Properties.Single(pr => pr.IsIndexer);
			Assert.IsTrue(p.CanGet);
			Assert.AreEqual(SymbolKind.Accessor, p.Getter.SymbolKind);
			Assert.AreEqual("get_Item", p.Getter.Name);
			Assert.AreEqual(Accessibility.Public, p.Getter.Accessibility);
			Assert.AreEqual(new[] { "index" }, p.Getter.Parameters.Select(x => x.Name).ToArray());
			Assert.AreEqual("System.String", p.Getter.ReturnType.ReflectionName);
			Assert.AreEqual(p, p.Getter.AccessorOwner);
		}

		[Test]
		public void IndexerSetter()
		{
			var testClass = GetTypeDefinition(typeof(PropertyTest));
			IProperty p = testClass.Properties.Single(pr => pr.IsIndexer);
			Assert.IsTrue(p.CanSet);
			Assert.AreEqual(SymbolKind.Accessor, p.Setter.SymbolKind);
			Assert.AreEqual("set_Item", p.Setter.Name);
			Assert.AreEqual(Accessibility.Public, p.Setter.Accessibility);
			Assert.AreEqual(new[] { "index", "value" }, p.Setter.Parameters.Select(x => x.Name).ToArray());
			Assert.AreEqual(TypeKind.Void, p.Setter.ReturnType.Kind);
		}

		[Test]
		public void GenericPropertyGetter()
		{
			var type = compilation.FindType(typeof(GenericClass<string, object>));
			var prop = type.GetProperties(p => p.Name == "Property").Single();
			Assert.AreEqual("System.String", prop.Getter.ReturnType.ReflectionName);
			Assert.IsTrue(prop.Getter.IsAccessor);
			Assert.AreEqual(prop, prop.Getter.AccessorOwner);
		}

		[Test]
		public void EnumTest()
		{
			var e = GetTypeDefinition(typeof(MyEnum));
			Assert.AreEqual(TypeKind.Enum, e.Kind);
			Assert.AreEqual(false, e.IsReferenceType);
			Assert.AreEqual("System.Int16", e.EnumUnderlyingType.ReflectionName);
			Assert.AreEqual(new[] { "System.Enum" }, e.DirectBaseTypes.Select(t => t.ReflectionName).ToArray());
		}

		[Test]
		public void EnumFieldsTest()
		{
			var e = GetTypeDefinition(typeof(MyEnum));
			IField[] fields = e.Fields.ToArray();
			Assert.AreEqual(5, fields.Length);

			foreach (IField f in fields) {
				Assert.IsTrue(f.IsStatic);
				Assert.IsTrue(f.IsConst);
				Assert.AreEqual(Accessibility.Public, f.Accessibility);
				Assert.AreSame(e, f.Type);
				Assert.AreEqual(typeof(short), f.ConstantValue.GetType());
			}

			Assert.AreEqual("First", fields[0].Name);
			Assert.AreEqual(0, fields[0].ConstantValue);

			Assert.AreEqual("Second", fields[1].Name);
			Assert.AreSame(e, fields[1].Type);
			Assert.AreEqual(1, fields[1].ConstantValue);

			Assert.AreEqual("Flag1", fields[2].Name);
			Assert.AreEqual(0x10, fields[2].ConstantValue);

			Assert.AreEqual("Flag2", fields[3].Name);
			Assert.AreEqual(0x20, fields[3].ConstantValue);

			Assert.AreEqual("CombinedFlags", fields[4].Name);
			Assert.AreEqual(0x30, fields[4].ConstantValue);
		}

		[Test]
		public void GetNestedTypesFromBaseClassTest()
		{
			ITypeDefinition d = GetTypeDefinition(typeof(Derived<,>));

			IType pBase = d.DirectBaseTypes.Single();
			Assert.AreEqual(typeof(Base<>).FullName + "[[`1]]", pBase.ReflectionName);
			// Base[`1].GetNestedTypes() = { Base`1+Nested`1[`1, unbound] }
			Assert.AreEqual(new[] { typeof(Base<>.Nested<>).FullName + "[[`1],[]]" },
							pBase.GetNestedTypes().Select(n => n.ReflectionName).ToArray());

			// Derived.GetNestedTypes() = { Base`1+Nested`1[`1, unbound] }
			Assert.AreEqual(new[] { typeof(Base<>.Nested<>).FullName + "[[`1],[]]" },
							d.GetNestedTypes().Select(n => n.ReflectionName).ToArray());
			// This is 'leaking' the type parameter from B as is usual when retrieving any members from an unbound type.
		}

		[Test]
		public void ParameterizedTypeGetNestedTypesFromBaseClassTest()
		{
			// Derived[string,int].GetNestedTypes() = { Base`1+Nested`1[int, unbound] }
			var d = compilation.FindType(typeof(Derived<string, int>));
			Assert.AreEqual(new[] { typeof(Base<>.Nested<>).FullName + "[[System.Int32],[]]" },
							d.GetNestedTypes().Select(n => n.ReflectionName).ToArray());
		}

		[Test]
		public void ConstraintsOnOverrideAreInherited()
		{
			ITypeDefinition d = GetTypeDefinition(typeof(Derived<,>));
			ITypeParameter tp = d.Methods.Single(m => m.Name == "GenericMethodWithConstraints").TypeParameters.Single();
			Assert.AreEqual("Y", tp.Name);
			Assert.IsFalse(tp.HasValueTypeConstraint);
			Assert.IsFalse(tp.HasReferenceTypeConstraint);
			Assert.IsTrue(tp.HasDefaultConstructorConstraint);
			Assert.AreEqual(new string[] { "System.Collections.Generic.IComparer`1[[`1]]", "System.Object" },
							tp.DirectBaseTypes.Select(t => t.ReflectionName).ToArray());
		}

		[Test]
		public void DefaultConstructorAddedToStruct()
		{
			var ctors = compilation.FindType(typeof(MyStructWithCtor)).GetConstructors();
			Assert.AreEqual(2, ctors.Count());
			Assert.IsFalse(ctors.Any(c => c.IsStatic));
			Assert.IsTrue(ctors.All(c => c.ReturnType.Kind == TypeKind.Void));
			Assert.IsTrue(ctors.All(c => c.Accessibility == Accessibility.Public));
		}

		[Test]
		public void NoDefaultConstructorAddedToClass()
		{
			var ctors = compilation.FindType(typeof(MyClassWithCtor)).GetConstructors();
			Assert.AreEqual(Accessibility.Private, ctors.Single().Accessibility);
			Assert.AreEqual(1, ctors.Single().Parameters.Count);
		}

		[Test]
		public void DefaultConstructorOnAbstractClassIsProtected()
		{
			var ctors = compilation.FindType(typeof(AbstractClass)).GetConstructors();
			Assert.AreEqual(0, ctors.Single().Parameters.Count);
			Assert.AreEqual(Accessibility.Protected, ctors.Single().Accessibility);
		}

		[Test]
		public void SerializableAttribute()
		{
			IAttribute attr = GetTypeDefinition(typeof(NonCustomAttributes)).Attributes.Single();
			Assert.AreEqual("System.SerializableAttribute", attr.AttributeType.FullName);
		}

		[Test]
		public void NonSerializedAttribute()
		{
			IField field = GetTypeDefinition(typeof(NonCustomAttributes)).Fields.Single(f => f.Name == "NonSerializedField");
			Assert.AreEqual("System.NonSerializedAttribute", field.Attributes.Single().AttributeType.FullName);
		}

		[Test]
		public void ExplicitStructLayoutAttribute()
		{
			IAttribute attr = GetTypeDefinition(typeof(ExplicitFieldLayoutStruct)).Attributes.Single();
			Assert.AreEqual("System.Runtime.InteropServices.StructLayoutAttribute", attr.AttributeType.FullName);
			ResolveResult arg1 = attr.PositionalArguments.Single();
			Assert.AreEqual("System.Runtime.InteropServices.LayoutKind", arg1.Type.FullName);
			Assert.AreEqual((int)LayoutKind.Explicit, arg1.ConstantValue);

			var arg2 = attr.NamedArguments[0];
			Assert.AreEqual("CharSet", arg2.Key.Name);
			Assert.AreEqual("System.Runtime.InteropServices.CharSet", arg2.Value.Type.FullName);
			Assert.AreEqual((int)CharSet.Unicode, arg2.Value.ConstantValue);

			var arg3 = attr.NamedArguments[1];
			Assert.AreEqual("Pack", arg3.Key.Name);
			Assert.AreEqual("System.Int32", arg3.Value.Type.FullName);
			Assert.AreEqual(8, arg3.Value.ConstantValue);
		}

		[Test]
		public void FieldOffsetAttribute()
		{
			IField field = GetTypeDefinition(typeof(ExplicitFieldLayoutStruct)).Fields.Single(f => f.Name == "Field0");
			Assert.AreEqual("System.Runtime.InteropServices.FieldOffsetAttribute", field.Attributes.Single().AttributeType.FullName);
			ResolveResult arg = field.Attributes.Single().PositionalArguments.Single();
			Assert.AreEqual("System.Int32", arg.Type.FullName);
			Assert.AreEqual(0, arg.ConstantValue);

			field = GetTypeDefinition(typeof(ExplicitFieldLayoutStruct)).Fields.Single(f => f.Name == "Field100");
			Assert.AreEqual("System.Runtime.InteropServices.FieldOffsetAttribute", field.Attributes.Single().AttributeType.FullName);
			arg = field.Attributes.Single().PositionalArguments.Single();
			Assert.AreEqual("System.Int32", arg.Type.FullName);
			Assert.AreEqual(100, arg.ConstantValue);
		}

		[Test]
		public void DllImportAttribute()
		{
			IMethod method = GetTypeDefinition(typeof(NonCustomAttributes)).Methods.Single(m => m.Name == "DllMethod");
			IAttribute dllImport = method.Attributes.Single();
			Assert.AreEqual("System.Runtime.InteropServices.DllImportAttribute", dllImport.AttributeType.FullName);
			Assert.AreEqual("unmanaged.dll", dllImport.PositionalArguments[0].ConstantValue);
			Assert.AreEqual((int)CharSet.Unicode, dllImport.NamedArguments.Single().Value.ConstantValue);
		}

		[Test]
		public void InOutParametersOnRefMethod()
		{
			IParameter p = GetTypeDefinition(typeof(NonCustomAttributes)).Methods.Single(m => m.Name == "DllMethod").Parameters.Single();
			Assert.IsTrue(p.IsRef);
			Assert.IsFalse(p.IsOut);
			Assert.AreEqual(2, p.Attributes.Count);
			Assert.AreEqual("System.Runtime.InteropServices.InAttribute", p.Attributes[0].AttributeType.FullName);
			Assert.AreEqual("System.Runtime.InteropServices.OutAttribute", p.Attributes[1].AttributeType.FullName);
		}

		[Test]
		public void MarshalAsAttributeOnMethod()
		{
			IMethod method = GetTypeDefinition(typeof(NonCustomAttributes)).Methods.Single(m => m.Name == "DllMethod");
			IAttribute marshalAs = method.ReturnTypeAttributes.Single();
			Assert.AreEqual((int)UnmanagedType.Bool, marshalAs.PositionalArguments.Single().ConstantValue);
		}

		[Test]
		public void MethodWithOutParameter()
		{
			IParameter p = GetTypeDefinition(typeof(ParameterTests)).Methods.Single(m => m.Name == "MethodWithOutParameter").Parameters.Single();
			Assert.IsFalse(p.IsOptional);
			Assert.IsFalse(p.IsRef);
			Assert.IsTrue(p.IsOut);
			Assert.AreEqual(0, p.Attributes.Count);
			Assert.IsTrue(p.Type.Kind == TypeKind.ByReference);
		}

		[Test]
		public void MethodWithParamsArray()
		{
			IParameter p = GetTypeDefinition(typeof(ParameterTests)).Methods.Single(m => m.Name == "MethodWithParamsArray").Parameters.Single();
			Assert.IsFalse(p.IsOptional);
			Assert.IsFalse(p.IsRef);
			Assert.IsFalse(p.IsOut);
			Assert.IsTrue(p.IsParams);
			Assert.AreEqual(0, p.Attributes.Count);
			Assert.IsTrue(p.Type.Kind == TypeKind.Array);
		}

		[Test]
		public void MethodWithOptionalParameter()
		{
			IParameter p = GetTypeDefinition(typeof(ParameterTests)).Methods.Single(m => m.Name == "MethodWithOptionalParameter").Parameters.Single();
			Assert.IsTrue(p.IsOptional);
			Assert.IsFalse(p.IsRef);
			Assert.IsFalse(p.IsOut);
			Assert.IsFalse(p.IsParams);
			Assert.AreEqual(0, p.Attributes.Count);
			Assert.AreEqual(4, p.ConstantValue);
		}

		[Test]
		public void MethodWithExplicitOptionalParameter()
		{
			IParameter p = GetTypeDefinition(typeof(ParameterTests)).Methods.Single(m => m.Name == "MethodWithExplicitOptionalParameter").Parameters.Single();
			Assert.IsTrue(p.IsOptional);
			Assert.IsFalse(p.IsRef);
			Assert.IsFalse(p.IsOut);
			Assert.IsFalse(p.IsParams);
			// explicit optional parameter appears in type system if it's read from C#, but not when read from IL
			//Assert.AreEqual(1, p.Attributes.Count);
		}

		[Test]
		public void MethodWithEnumOptionalParameter()
		{
			IParameter p = GetTypeDefinition(typeof(ParameterTests)).Methods.Single(m => m.Name == "MethodWithEnumOptionalParameter").Parameters.Single();
			Assert.IsTrue(p.IsOptional);
			Assert.IsFalse(p.IsRef);
			Assert.IsFalse(p.IsOut);
			Assert.IsFalse(p.IsParams);
			Assert.AreEqual(0, p.Attributes.Count);
			Assert.AreEqual((int)StringComparison.OrdinalIgnoreCase, p.ConstantValue);
		}

		[Test]
		public void MethodWithOptionalNullableParameter()
		{
			IParameter p = GetTypeDefinition(typeof(ParameterTests)).Methods.Single(m => m.Name == "MethodWithOptionalNullableParameter").Parameters.Single();
			Assert.IsTrue(p.IsOptional);
			Assert.IsFalse(p.IsRef);
			Assert.IsFalse(p.IsOut);
			Assert.IsFalse(p.IsParams);
			Assert.AreEqual(0, p.Attributes.Count);
			Assert.IsNull(p.ConstantValue);
		}

		[Test]
		public void MethodWithOptionalLongParameter()
		{
			IParameter p = GetTypeDefinition(typeof(ParameterTests)).Methods.Single(m => m.Name == "MethodWithOptionalLongParameter").Parameters.Single();
			Assert.IsTrue(p.IsOptional);
			Assert.IsFalse(p.IsRef);
			Assert.IsFalse(p.IsOut);
			Assert.IsFalse(p.IsParams);
			Assert.AreEqual(1L, p.ConstantValue);
			Assert.AreEqual(typeof(long), p.ConstantValue.GetType());
		}

		[Test]
		public void MethodWithOptionalNullableLongParameter()
		{
			IParameter p = GetTypeDefinition(typeof(ParameterTests)).Methods.Single(m => m.Name == "MethodWithOptionalNullableLongParameter").Parameters.Single();
			Assert.IsTrue(p.IsOptional);
			Assert.IsFalse(p.IsRef);
			Assert.IsFalse(p.IsOut);
			Assert.IsFalse(p.IsParams);
			Assert.AreEqual(1L, p.ConstantValue);
			Assert.AreEqual(typeof(long), p.ConstantValue.GetType());
		}

		[Test]
		public void VarArgsMethod()
		{
			IParameter p = GetTypeDefinition(typeof(ParameterTests)).Methods.Single(m => m.Name == "VarArgsMethod").Parameters.Single();
			Assert.IsFalse(p.IsOptional);
			Assert.IsFalse(p.IsRef);
			Assert.IsFalse(p.IsOut);
			Assert.IsFalse(p.IsParams);
			Assert.AreEqual(TypeKind.ArgList, p.Type.Kind);
			Assert.AreEqual("", p.Name);
		}

		[Test]
		public void VarArgsCtor()
		{
			IParameter p = GetTypeDefinition(typeof(VarArgsCtor)).Methods.Single(m => m.IsConstructor).Parameters.Single();
			Assert.IsFalse(p.IsOptional);
			Assert.IsFalse(p.IsRef);
			Assert.IsFalse(p.IsOut);
			Assert.IsFalse(p.IsParams);
			Assert.AreEqual(TypeKind.ArgList, p.Type.Kind);
			Assert.AreEqual("", p.Name);
		}

		[Test]
		public void GenericDelegate_Variance()
		{
			ITypeDefinition type = GetTypeDefinition(typeof(GenericDelegate<,>));
			Assert.AreEqual(VarianceModifier.Contravariant, type.TypeParameters[0].Variance);
			Assert.AreEqual(VarianceModifier.Covariant, type.TypeParameters[1].Variance);

			Assert.AreSame(type.TypeParameters[1], type.TypeParameters[0].DirectBaseTypes.FirstOrDefault());
		}

		[Test]
		public void GenericDelegate_ReferenceTypeConstraints()
		{
			ITypeDefinition type = GetTypeDefinition(typeof(GenericDelegate<,>));
			Assert.IsFalse(type.TypeParameters[0].HasReferenceTypeConstraint);
			Assert.IsTrue(type.TypeParameters[1].HasReferenceTypeConstraint);

			Assert.IsNull(type.TypeParameters[0].IsReferenceType);
			Assert.AreEqual(true, type.TypeParameters[1].IsReferenceType);
		}

		[Test]
		public void GenericDelegate_GetInvokeMethod()
		{
			IType type = compilation.FindType(typeof(GenericDelegate<string, object>));
			IMethod m = type.GetDelegateInvokeMethod();
			Assert.AreEqual("Invoke", m.Name);
			Assert.AreEqual("System.Object", m.ReturnType.FullName);
			Assert.AreEqual("System.String", m.Parameters[0].Type.FullName);
		}

		[Test]
		public void ComInterfaceTest()
		{
			ITypeDefinition type = GetTypeDefinition(typeof(IAssemblyEnum));
			// [ComImport]
			Assert.AreEqual(1, type.Attributes.Count(a => a.AttributeType.FullName == typeof(ComImportAttribute).FullName));

			IMethod m = type.Methods.Single();
			Assert.AreEqual("GetNextAssembly", m.Name);
			Assert.AreEqual(Accessibility.Public, m.Accessibility);
			Assert.IsTrue(m.IsAbstract);
			Assert.IsFalse(m.IsVirtual);
			Assert.IsFalse(m.IsSealed);
		}

		[Test]
		public void InnerClassInGenericClassIsReferencedUsingParameterizedType()
		{
			ITypeDefinition type = GetTypeDefinition(typeof(OuterGeneric<>));
			IField field1 = type.Fields.Single(f => f.Name == "Field1");
			IField field2 = type.Fields.Single(f => f.Name == "Field2");
			IField field3 = type.Fields.Single(f => f.Name == "Field3");

			// types must be self-parameterized
			Assert.AreEqual("ICSharpCode.Decompiler.Tests.TypeSystem.OuterGeneric`1+Inner[[`0]]", field1.Type.ReflectionName);
			Assert.AreEqual("ICSharpCode.Decompiler.Tests.TypeSystem.OuterGeneric`1+Inner[[`0]]", field2.Type.ReflectionName);
			Assert.AreEqual("ICSharpCode.Decompiler.Tests.TypeSystem.OuterGeneric`1+Inner[[ICSharpCode.Decompiler.Tests.TypeSystem.OuterGeneric`1+Inner[[`0]]]]", field3.Type.ReflectionName);
		}

		[Test]
		public void FlagsOnInterfaceMembersAreCorrect()
		{
			ITypeDefinition type = GetTypeDefinition(typeof(IInterfaceWithProperty));
			var p = type.Properties.Single();
			Assert.AreEqual(false, p.IsIndexer);
			Assert.AreEqual(true, p.IsAbstract);
			Assert.AreEqual(true, p.IsOverridable);
			Assert.AreEqual(false, p.IsOverride);
			Assert.AreEqual(true, p.IsPublic);
			Assert.AreEqual(true, p.Getter.IsAbstract);
			Assert.AreEqual(true, p.Getter.IsOverridable);
			Assert.AreEqual(false, p.Getter.IsOverride);
			Assert.AreEqual(true, p.Getter.IsPublic);
			Assert.AreEqual(false, p.Getter.HasBody);
			Assert.AreEqual(true, p.Setter.IsAbstract);
			Assert.AreEqual(true, p.Setter.IsOverridable);
			Assert.AreEqual(false, p.Setter.IsOverride);
			Assert.AreEqual(true, p.Setter.IsPublic);
			Assert.AreEqual(false, p.Setter.HasBody);

			type = GetTypeDefinition(typeof(IInterfaceWithIndexers));
			p = type.Properties.Single(x => x.Parameters.Count == 2);
			Assert.AreEqual(true, p.IsIndexer);
			Assert.AreEqual(true, p.IsAbstract);
			Assert.AreEqual(true, p.IsOverridable);
			Assert.AreEqual(false, p.IsOverride);
			Assert.AreEqual(true, p.IsPublic);
			Assert.AreEqual(true, p.Getter.IsAbstract);
			Assert.AreEqual(true, p.Getter.IsOverridable);
			Assert.AreEqual(false, p.Getter.IsOverride);
			Assert.AreEqual(true, p.Getter.IsPublic);
			Assert.AreEqual(true, p.Setter.IsAbstract);
			Assert.AreEqual(true, p.Setter.IsOverridable);
			Assert.AreEqual(false, p.Setter.IsOverride);
			Assert.AreEqual(true, p.Setter.IsPublic);

			type = GetTypeDefinition(typeof(IHasEvent));
			var e = type.Events.Single();
			Assert.AreEqual(true, e.IsAbstract);
			Assert.AreEqual(true, e.IsOverridable);
			Assert.AreEqual(false, e.IsOverride);
			Assert.AreEqual(true, e.IsPublic);
			Assert.AreEqual(true, e.AddAccessor.IsAbstract);
			Assert.AreEqual(true, e.AddAccessor.IsOverridable);
			Assert.AreEqual(false, e.AddAccessor.IsOverride);
			Assert.AreEqual(true, e.AddAccessor.IsPublic);
			Assert.AreEqual(true, e.RemoveAccessor.IsAbstract);
			Assert.AreEqual(true, e.RemoveAccessor.IsOverridable);
			Assert.AreEqual(false, e.RemoveAccessor.IsOverride);
			Assert.AreEqual(true, e.RemoveAccessor.IsPublic);

			type = GetTypeDefinition(typeof(IDisposable));
			var m = type.Methods.Single();
			Assert.AreEqual(true, m.IsAbstract);
			Assert.AreEqual(true, m.IsOverridable);
			Assert.AreEqual(false, m.IsOverride);
			Assert.AreEqual(true, m.IsPublic);
		}

		[Test]
		public void InnerClassInGenericClass_TypeParameterOwner()
		{
			ITypeDefinition type = GetTypeDefinition(typeof(OuterGeneric<>.Inner));
			Assert.AreSame(type.DeclaringTypeDefinition.TypeParameters[0], type.TypeParameters[0]);
			Assert.AreSame(type.DeclaringTypeDefinition, type.TypeParameters[0].Owner);
		}

		[Test]
		public void InnerClassInGenericClass_ReferencesTheOuterClass_Field()
		{
			ITypeDefinition type = GetTypeDefinition(typeof(OuterGeneric<>.Inner));
			IField f = type.Fields.Single();
			Assert.AreEqual("ICSharpCode.Decompiler.Tests.TypeSystem.OuterGeneric`1[[`0]]", f.Type.ReflectionName);
		}

		[Test]
		public void InnerClassInGenericClass_ReferencesTheOuterClass_Parameter()
		{
			ITypeDefinition type = GetTypeDefinition(typeof(OuterGeneric<>.Inner));
			IParameter p = type.Methods.Single(m => m.IsConstructor).Parameters.Single();
			Assert.AreEqual("ICSharpCode.Decompiler.Tests.TypeSystem.OuterGeneric`1[[`0]]", p.Type.ReflectionName);
		}

		ResolveResult GetParamsAttributeArgument(int index)
		{
			ITypeDefinition type = GetTypeDefinition(typeof(ParamsAttribute));
			var arr = (ArrayCreateResolveResult)type.Attributes.Single().PositionalArguments.Single();
			Assert.AreEqual(5, arr.InitializerElements.Count);
			Assert.AreEqual(1, arr.SizeArguments.Count);
			Assert.AreEqual(5, arr.SizeArguments[0].ConstantValue);
			return arr.InitializerElements[index];
		}

		ResolveResult Unbox(ResolveResult resolveResult)
		{
			ConversionResolveResult crr = (ConversionResolveResult)resolveResult;
			Assert.AreEqual(TypeKind.Class, crr.Type.Kind);
			Assert.AreEqual("System.Object", crr.Type.FullName);
			Assert.AreEqual(Conversion.BoxingConversion, crr.Conversion);
			return crr.Input;
		}

		[Test]
		public void ParamsAttribute_Integer()
		{
			ResolveResult rr = Unbox(GetParamsAttributeArgument(0));
			Assert.AreEqual("System.Int32", rr.Type.FullName);
			Assert.AreEqual(1, rr.ConstantValue);
		}

		[Test]
		public void ParamsAttribute_Enum()
		{
			ResolveResult rr = Unbox(GetParamsAttributeArgument(1));
			Assert.AreEqual("System.StringComparison", rr.Type.FullName);
			Assert.AreEqual((int)StringComparison.CurrentCulture, rr.ConstantValue);
		}

		[Test]
		public void ParamsAttribute_NullReference()
		{
			ResolveResult rr = GetParamsAttributeArgument(2);
			Assert.AreEqual("System.Object", rr.Type.FullName);
			Assert.IsTrue(rr.IsCompileTimeConstant);
			Assert.IsNull(rr.ConstantValue);
		}

		[Test]
		public void ParamsAttribute_Double()
		{
			ResolveResult rr = Unbox(GetParamsAttributeArgument(3));
			Assert.AreEqual("System.Double", rr.Type.FullName);
			Assert.AreEqual(4.0, rr.ConstantValue);
		}

		[Test]
		public void ParamsAttribute_String()
		{
			ConversionResolveResult rr = (ConversionResolveResult)GetParamsAttributeArgument(4);
			Assert.AreEqual("System.Object", rr.Type.FullName);
			Assert.AreEqual("System.String", rr.Input.Type.FullName);
			Assert.AreEqual("Test", rr.Input.ConstantValue);
		}

		[Test]
		public void ParamsAttribute_Property()
		{
			ITypeDefinition type = GetTypeDefinition(typeof(ParamsAttribute));
			IProperty prop = type.Properties.Single(p => p.Name == "Property");
			var attr = prop.Attributes.Single();
			Assert.AreEqual(type, attr.AttributeType);

			var normalArguments = ((ArrayCreateResolveResult)attr.PositionalArguments.Single()).InitializerElements;
			Assert.AreEqual(0, normalArguments.Count);

			var namedArg = attr.NamedArguments.Single();
			Assert.AreEqual(prop, namedArg.Key);
			var arrayElements = ((ArrayCreateResolveResult)namedArg.Value).InitializerElements;
			Assert.AreEqual(2, arrayElements.Count);
		}

		[Test]
		public void ParamsAttribute_Getter_ReturnType()
		{
			ITypeDefinition type = GetTypeDefinition(typeof(ParamsAttribute));
			IProperty prop = type.Properties.Single(p => p.Name == "Property");
			Assert.AreEqual(0, prop.Getter.Attributes.Count);
			Assert.AreEqual(1, prop.Getter.ReturnTypeAttributes.Count);
		}

		[Test]
		public void DoubleAttribute_ImplicitNumericConversion()
		{
			ITypeDefinition type = GetTypeDefinition(typeof(DoubleAttribute));
			var arg = type.Attributes.Single().PositionalArguments.ElementAt(0);
			Assert.AreEqual("System.Double", arg.Type.ReflectionName);
			Assert.AreEqual(1.0, arg.ConstantValue);
		}

		[Test]
		public void ImplicitImplementationOfUnifiedMethods()
		{
			ITypeDefinition type = GetTypeDefinition(typeof(ImplementationOfUnifiedMethods));
			IMethod test = type.Methods.Single(m => m.Name == "Test");
			Assert.AreEqual(2, test.ImplementedInterfaceMembers.Count);
			Assert.AreEqual("Int32", ((IMethod)test.ImplementedInterfaceMembers[0]).Parameters.Single().Type.Name);
			Assert.AreEqual("Int32", ((IMethod)test.ImplementedInterfaceMembers[1]).Parameters.Single().Type.Name);
			Assert.AreEqual("T", ((IMethod)test.ImplementedInterfaceMembers[0].MemberDefinition).Parameters.Single().Type.Name);
			Assert.AreEqual("S", ((IMethod)test.ImplementedInterfaceMembers[1].MemberDefinition).Parameters.Single().Type.Name);
		}

		[Test]
		public void StaticityOfEventAccessors()
		{
			// https://github.com/icsharpcode/NRefactory/issues/20
			ITypeDefinition type = GetTypeDefinition(typeof(ClassWithStaticAndNonStaticMembers));
			var evt1 = type.Events.Single(e => e.Name == "Event1");
			Assert.IsTrue(evt1.IsStatic);
			Assert.IsTrue(evt1.AddAccessor.IsStatic);
			Assert.IsTrue(evt1.RemoveAccessor.IsStatic);

			var evt2 = type.Events.Single(e => e.Name == "Event2");
			Assert.IsFalse(evt2.IsStatic);
			Assert.IsFalse(evt2.AddAccessor.IsStatic);
			Assert.IsFalse(evt2.RemoveAccessor.IsStatic);

			var evt3 = type.Events.Single(e => e.Name == "Event3");
			Assert.IsTrue(evt3.IsStatic);
			Assert.IsTrue(evt3.AddAccessor.IsStatic);
			Assert.IsTrue(evt3.RemoveAccessor.IsStatic);

			var evt4 = type.Events.Single(e => e.Name == "Event4");
			Assert.IsFalse(evt4.IsStatic);
			Assert.IsFalse(evt4.AddAccessor.IsStatic);
			Assert.IsFalse(evt4.RemoveAccessor.IsStatic);
		}

		[Test]
		public void StaticityOfPropertyAccessors()
		{
			// https://github.com/icsharpcode/NRefactory/issues/20
			ITypeDefinition type = GetTypeDefinition(typeof(ClassWithStaticAndNonStaticMembers));
			var prop1 = type.Properties.Single(e => e.Name == "Prop1");
			Assert.IsTrue(prop1.IsStatic);
			Assert.IsTrue(prop1.Getter.IsStatic);
			Assert.IsTrue(prop1.Setter.IsStatic);

			var prop2 = type.Properties.Single(e => e.Name == "Prop2");
			Assert.IsFalse(prop2.IsStatic);
			Assert.IsFalse(prop2.Getter.IsStatic);
			Assert.IsFalse(prop2.Setter.IsStatic);

			var prop3 = type.Properties.Single(e => e.Name == "Prop3");
			Assert.IsTrue(prop3.IsStatic);
			Assert.IsTrue(prop3.Getter.IsStatic);
			Assert.IsTrue(prop3.Setter.IsStatic);

			var prop4 = type.Properties.Single(e => e.Name == "Prop4");
			Assert.IsFalse(prop4.IsStatic);
			Assert.IsFalse(prop4.Getter.IsStatic);
			Assert.IsFalse(prop4.Setter.IsStatic);
		}

		[Test]
		public void PropertyAccessorsHaveBody()
		{
			ITypeDefinition type = GetTypeDefinition(typeof(ClassWithStaticAndNonStaticMembers));
			foreach (var prop in type.Properties) {
				Assert.IsTrue(prop.Getter.HasBody, prop.Getter.Name);
				Assert.IsTrue(prop.Setter.HasBody, prop.Setter.Name);
			}
		}

		[Test]
		public void EventAccessorNames()
		{
			ITypeDefinition type = GetTypeDefinition(typeof(ClassWithStaticAndNonStaticMembers));
			var customEvent = type.Events.Single(e => e.Name == "Event1");
			Assert.AreEqual("add_Event1", customEvent.AddAccessor.Name);
			Assert.AreEqual("remove_Event1", customEvent.RemoveAccessor.Name);

			var normalEvent = type.Events.Single(e => e.Name == "Event3");
			Assert.AreEqual("add_Event3", normalEvent.AddAccessor.Name);
			Assert.AreEqual("remove_Event3", normalEvent.RemoveAccessor.Name);
		}

		[Test]
		public void EventAccessorHaveBody()
		{
			ITypeDefinition type = GetTypeDefinition(typeof(ClassWithStaticAndNonStaticMembers));
			foreach (var ev in type.Events) {
				Assert.IsTrue(ev.AddAccessor.HasBody, ev.AddAccessor.Name);
				Assert.IsTrue(ev.RemoveAccessor.HasBody, ev.RemoveAccessor.Name);
			}
		}

		[Test]
		public void InterfacePropertyAccessorsShouldNotBeOverrides()
		{
			ITypeDefinition type = GetTypeDefinition(typeof(IInterfaceWithProperty));
			var prop = type.Properties.Single(p => p.Name == "Prop");
			Assert.That(prop.Getter.IsOverride, Is.False);
			Assert.That(prop.Getter.IsOverridable, Is.True);
			Assert.That(prop.Setter.IsOverride, Is.False);
			Assert.That(prop.Setter.IsOverridable, Is.True);
		}

		[Test]
		public void VirtualPropertyAccessorsShouldNotBeOverrides()
		{
			ITypeDefinition type = GetTypeDefinition(typeof(ClassWithVirtualProperty));
			var prop = type.Properties.Single(p => p.Name == "Prop");
			Assert.That(prop.Getter.IsOverride, Is.False);
			Assert.That(prop.Getter.IsOverridable, Is.True);
			Assert.That(prop.Setter.IsOverride, Is.False);
			Assert.That(prop.Setter.IsOverridable, Is.True);
		}

		[Test]
		public void ClassThatOverridesGetterOnly()
		{
			ITypeDefinition type = GetTypeDefinition(typeof(ClassThatOverridesGetterOnly));
			var prop = type.Properties.Single(p => p.Name == "Prop");
			Assert.AreEqual(Accessibility.Public, prop.Accessibility);
			Assert.AreEqual(Accessibility.Public, prop.Getter.Accessibility);
		}

		[Test]
		public void ClassThatOverridesSetterOnly()
		{
			ITypeDefinition type = GetTypeDefinition(typeof(ClassThatOverridesSetterOnly));
			var prop = type.Properties.Single(p => p.Name == "Prop");
			Assert.AreEqual(Accessibility.Public, prop.Accessibility);
			Assert.AreEqual(Accessibility.Protected, prop.Setter.Accessibility);
		}

		[Test]
		public void PropertyAccessorsShouldBeReportedAsImplementingInterfaceAccessors()
		{
			ITypeDefinition type = GetTypeDefinition(typeof(ClassThatImplementsProperty));
			var prop = type.Properties.Single(p => p.Name == "Prop");
			Assert.That(prop.ImplementedInterfaceMembers.Select(p => p.ReflectionName).ToList(), Is.EqualTo(new[] { "ICSharpCode.Decompiler.Tests.TypeSystem.IInterfaceWithProperty.Prop" }));
			Assert.That(prop.Getter.ImplementedInterfaceMembers.Select(p => p.ReflectionName).ToList(), Is.EqualTo(new[] { "ICSharpCode.Decompiler.Tests.TypeSystem.IInterfaceWithProperty.get_Prop" }));
			Assert.That(prop.Setter.ImplementedInterfaceMembers.Select(p => p.ReflectionName).ToList(), Is.EqualTo(new[] { "ICSharpCode.Decompiler.Tests.TypeSystem.IInterfaceWithProperty.set_Prop" }));
		}

		[Test]
		public void PropertyThatImplementsInterfaceIsNotVirtual()
		{
			ITypeDefinition type = GetTypeDefinition(typeof(ClassThatImplementsProperty));
			var prop = type.Properties.Single(p => p.Name == "Prop");
			Assert.IsFalse(prop.IsVirtual);
			Assert.IsFalse(prop.IsOverridable);
			Assert.IsFalse(prop.IsSealed);
		}

		[Test]
		public void Property_SealedOverride()
		{
			ITypeDefinition type = GetTypeDefinition(typeof(ClassThatOverridesAndSealsVirtualProperty));
			var prop = type.Properties.Single(p => p.Name == "Prop");
			Assert.IsFalse(prop.IsVirtual);
			Assert.IsTrue(prop.IsOverride);
			Assert.IsTrue(prop.IsSealed);
			Assert.IsFalse(prop.IsOverridable);
		}

		[Test]
		public void IndexerAccessorsShouldBeReportedAsImplementingTheCorrectInterfaceAccessors()
		{
			ITypeDefinition type = GetTypeDefinition(typeof(ClassThatImplementsIndexers));
			var ix1 = type.Properties.Single(p => p.Parameters.Count == 1 && p.Parameters[0].Type.GetDefinition().KnownTypeCode == KnownTypeCode.Int32);
			var ix2 = type.Properties.Single(p => p.Parameters.Count == 1 && p.Parameters[0].Type.GetDefinition().KnownTypeCode == KnownTypeCode.String);
			var ix3 = type.Properties.Single(p => p.Parameters.Count == 2);

			Assert.That(ix1.ImplementedInterfaceMembers.Select(p => p.ReflectionName).ToList(), Is.EquivalentTo(new[] { "ICSharpCode.Decompiler.Tests.TypeSystem.IInterfaceWithIndexers.Item", "ICSharpCode.Decompiler.Tests.TypeSystem.IGenericInterfaceWithIndexer`1.Item" }));
			Assert.That(ix1.ImplementedInterfaceMembers.All(p => ((IProperty)p).Parameters.Select(x => x.Type.GetDefinition().KnownTypeCode).SequenceEqual(new[] { KnownTypeCode.Int32 })));
			Assert.That(ix1.Getter.ImplementedInterfaceMembers.Select(p => p.ReflectionName).ToList(), Is.EquivalentTo(new[] { "ICSharpCode.Decompiler.Tests.TypeSystem.IInterfaceWithIndexers.get_Item", "ICSharpCode.Decompiler.Tests.TypeSystem.IGenericInterfaceWithIndexer`1.get_Item" }));
			Assert.That(ix1.Getter.ImplementedInterfaceMembers.All(m => ((IMethod)m).Parameters.Select(p => p.Type.GetDefinition().KnownTypeCode).SequenceEqual(new[] { KnownTypeCode.Int32 })));
			Assert.That(ix1.Setter.ImplementedInterfaceMembers.Select(p => p.ReflectionName).ToList(), Is.EquivalentTo(new[] { "ICSharpCode.Decompiler.Tests.TypeSystem.IInterfaceWithIndexers.set_Item", "ICSharpCode.Decompiler.Tests.TypeSystem.IGenericInterfaceWithIndexer`1.set_Item" }));
			Assert.That(ix1.Setter.ImplementedInterfaceMembers.All(m => ((IMethod)m).Parameters.Select(p => p.Type.GetDefinition().KnownTypeCode).SequenceEqual(new[] { KnownTypeCode.Int32, KnownTypeCode.Int32 })));

			Assert.That(ix2.ImplementedInterfaceMembers.Select(p => p.ReflectionName).ToList(), Is.EqualTo(new[] { "ICSharpCode.Decompiler.Tests.TypeSystem.IInterfaceWithIndexers.Item" }));
			Assert.That(ix2.ImplementedInterfaceMembers.All(p => ((IProperty)p).Parameters.Select(x => x.Type.GetDefinition().KnownTypeCode).SequenceEqual(new[] { KnownTypeCode.String })));
			Assert.That(ix2.Getter.ImplementedInterfaceMembers.Select(p => p.ReflectionName).ToList(), Is.EqualTo(new[] { "ICSharpCode.Decompiler.Tests.TypeSystem.IInterfaceWithIndexers.get_Item" }));
			Assert.That(ix2.Getter.ImplementedInterfaceMembers.All(m => ((IMethod)m).Parameters.Select(p => p.Type.GetDefinition().KnownTypeCode).SequenceEqual(new[] { KnownTypeCode.String })));
			Assert.That(ix2.Setter.ImplementedInterfaceMembers.Select(p => p.ReflectionName).ToList(), Is.EqualTo(new[] { "ICSharpCode.Decompiler.Tests.TypeSystem.IInterfaceWithIndexers.set_Item" }));
			Assert.That(ix2.Setter.ImplementedInterfaceMembers.All(m => ((IMethod)m).Parameters.Select(p => p.Type.GetDefinition().KnownTypeCode).SequenceEqual(new[] { KnownTypeCode.String, KnownTypeCode.Int32 })));

			Assert.That(ix3.ImplementedInterfaceMembers.Select(p => p.ReflectionName).ToList(), Is.EqualTo(new[] { "ICSharpCode.Decompiler.Tests.TypeSystem.IInterfaceWithIndexers.Item" }));
			Assert.That(ix3.ImplementedInterfaceMembers.All(p => ((IProperty)p).Parameters.Select(x => x.Type.GetDefinition().KnownTypeCode).SequenceEqual(new[] { KnownTypeCode.Int32, KnownTypeCode.Int32 })));
			Assert.That(ix3.Getter.ImplementedInterfaceMembers.Select(p => p.ReflectionName).ToList(), Is.EqualTo(new[] { "ICSharpCode.Decompiler.Tests.TypeSystem.IInterfaceWithIndexers.get_Item" }));
			Assert.That(ix3.Getter.ImplementedInterfaceMembers.All(m => ((IMethod)m).Parameters.Select(p => p.Type.GetDefinition().KnownTypeCode).SequenceEqual(new[] { KnownTypeCode.Int32, KnownTypeCode.Int32 })));
			Assert.That(ix3.Setter.ImplementedInterfaceMembers.Select(p => p.ReflectionName).ToList(), Is.EqualTo(new[] { "ICSharpCode.Decompiler.Tests.TypeSystem.IInterfaceWithIndexers.set_Item" }));
			Assert.That(ix3.Setter.ImplementedInterfaceMembers.All(m => ((IMethod)m).Parameters.Select(p => p.Type.GetDefinition().KnownTypeCode).SequenceEqual(new[] { KnownTypeCode.Int32, KnownTypeCode.Int32, KnownTypeCode.Int32 })));
		}

		[Test]
		public void ExplicitIndexerImplementationReturnsTheCorrectMembers()
		{
			ITypeDefinition type = GetTypeDefinition(typeof(ClassThatImplementsIndexersExplicitly));

			Assert.That(type.Properties.All(p => p.SymbolKind == SymbolKind.Indexer));
			Assert.That(type.Properties.All(p => p.ImplementedInterfaceMembers.Count == 1));
			Assert.That(type.Properties.All(p => p.Getter.ImplementedInterfaceMembers.Count == 1));
			Assert.That(type.Properties.All(p => p.Setter.ImplementedInterfaceMembers.Count == 1));
		}

		[Test]
		public void ExplicitDisposableImplementation()
		{
			ITypeDefinition disposable = GetTypeDefinition(typeof(ExplicitDisposableImplementation));
			IMethod method = disposable.Methods.Single(m => !m.IsConstructor);
			Assert.IsTrue(method.IsExplicitInterfaceImplementation);
			Assert.AreEqual("System.IDisposable.Dispose", method.ImplementedInterfaceMembers.Single().FullName);
		}

		[Test]
		public void ExplicitImplementationOfUnifiedMethods()
		{
			IType type = compilation.FindType(typeof(ExplicitGenericInterfaceImplementationWithUnifiableMethods<int, int>));
			Assert.AreEqual(2, type.GetMethods(m => m.IsExplicitInterfaceImplementation).Count());
			foreach (IMethod method in type.GetMethods(m => m.IsExplicitInterfaceImplementation)) {
				Assert.AreEqual(1, method.ImplementedInterfaceMembers.Count, method.ToString());
				Assert.AreEqual("System.Int32", method.Parameters.Single().Type.ReflectionName);
				IMethod interfaceMethod = (IMethod)method.ImplementedInterfaceMembers.Single();
				Assert.AreEqual("System.Int32", interfaceMethod.Parameters.Single().Type.ReflectionName);
				var genericParamType = ((IMethod)method.MemberDefinition).Parameters.Single().Type;
				var interfaceGenericParamType = ((IMethod)interfaceMethod.MemberDefinition).Parameters.Single().Type;
				Assert.AreEqual(TypeKind.TypeParameter, genericParamType.Kind);
				Assert.AreEqual(TypeKind.TypeParameter, interfaceGenericParamType.Kind);
				Assert.AreEqual(genericParamType.ReflectionName, interfaceGenericParamType.ReflectionName);
			}
		}
		
		[Test]
		public void ExplicitGenericInterfaceImplementation()
		{
			ITypeDefinition impl = GetTypeDefinition(typeof(ExplicitGenericInterfaceImplementation));
			IType genericInterfaceOfString = compilation.FindType(typeof(IGenericInterface<string>));
			IMethod implMethod1 = impl.Methods.Single(m => !m.IsConstructor && !m.Parameters[1].IsRef);
			IMethod implMethod2 = impl.Methods.Single(m => !m.IsConstructor && m.Parameters[1].IsRef);
			Assert.IsTrue(implMethod1.IsExplicitInterfaceImplementation);
			Assert.IsTrue(implMethod2.IsExplicitInterfaceImplementation);

			IMethod interfaceMethod1 = (IMethod)implMethod1.ImplementedInterfaceMembers.Single();
			Assert.AreEqual(genericInterfaceOfString, interfaceMethod1.DeclaringType);
			Assert.IsTrue(!interfaceMethod1.Parameters[1].IsRef);

			IMethod interfaceMethod2 = (IMethod)implMethod2.ImplementedInterfaceMembers.Single();
			Assert.AreEqual(genericInterfaceOfString, interfaceMethod2.DeclaringType);
			Assert.IsTrue(interfaceMethod2.Parameters[1].IsRef);
		}

		[Test]
		public void ExplicitlyImplementedPropertiesShouldBeReportedAsBeingImplemented()
		{
			ITypeDefinition type = GetTypeDefinition(typeof(ClassThatImplementsPropertyExplicitly));
			var prop = type.Properties.Single();
			Assert.That(prop.ImplementedInterfaceMembers.Select(p => p.ReflectionName).ToList(), Is.EqualTo(new[] { "ICSharpCode.Decompiler.Tests.TypeSystem.IInterfaceWithProperty.Prop" }));
			Assert.That(prop.Getter.ImplementedInterfaceMembers.Select(p => p.ReflectionName).ToList(), Is.EqualTo(new[] { "ICSharpCode.Decompiler.Tests.TypeSystem.IInterfaceWithProperty.get_Prop" }));
			Assert.That(prop.Setter.ImplementedInterfaceMembers.Select(p => p.ReflectionName).ToList(), Is.EqualTo(new[] { "ICSharpCode.Decompiler.Tests.TypeSystem.IInterfaceWithProperty.set_Prop" }));
		}

		[Test]
		public void ExplicitlyImplementedPropertiesShouldHaveExplicitlyImplementedAccessors()
		{
			ITypeDefinition type = GetTypeDefinition(typeof(ClassThatImplementsPropertyExplicitly));
			var prop = type.Properties.Single();
			Assert.IsTrue(prop.IsExplicitInterfaceImplementation);
			Assert.IsTrue(prop.Getter.IsExplicitInterfaceImplementation);
			Assert.IsTrue(prop.Setter.IsExplicitInterfaceImplementation);
		}

		[Test]
		public void EventAccessorsShouldBeReportedAsImplementingInterfaceAccessors()
		{
			ITypeDefinition type = GetTypeDefinition(typeof(ClassThatImplementsEvent));
			var evt = type.Events.Single(p => p.Name == "Event");
			Assert.That(evt.ImplementedInterfaceMembers.Select(p => p.ReflectionName).ToList(), Is.EqualTo(new[] { "ICSharpCode.Decompiler.Tests.TypeSystem.IHasEvent.Event" }));
			Assert.That(evt.AddAccessor.ImplementedInterfaceMembers.Select(p => p.ReflectionName).ToList(), Is.EqualTo(new[] { "ICSharpCode.Decompiler.Tests.TypeSystem.IHasEvent.add_Event" }));
			Assert.That(evt.RemoveAccessor.ImplementedInterfaceMembers.Select(p => p.ReflectionName).ToList(), Is.EqualTo(new[] { "ICSharpCode.Decompiler.Tests.TypeSystem.IHasEvent.remove_Event" }));
		}

		[Test]
		public void EventAccessorsShouldBeReportedAsImplementingInterfaceAccessorsWhenCustomAccessorMethodsAreUsed()
		{
			ITypeDefinition type = GetTypeDefinition(typeof(ClassThatImplementsEventWithCustomAccessors));
			var evt = type.Events.Single(p => p.Name == "Event");
			Assert.That(evt.ImplementedInterfaceMembers.Select(p => p.ReflectionName).ToList(), Is.EqualTo(new[] { "ICSharpCode.Decompiler.Tests.TypeSystem.IHasEvent.Event" }));
			Assert.That(evt.AddAccessor.ImplementedInterfaceMembers.Select(p => p.ReflectionName).ToList(), Is.EqualTo(new[] { "ICSharpCode.Decompiler.Tests.TypeSystem.IHasEvent.add_Event" }));
			Assert.That(evt.RemoveAccessor.ImplementedInterfaceMembers.Select(p => p.ReflectionName).ToList(), Is.EqualTo(new[] { "ICSharpCode.Decompiler.Tests.TypeSystem.IHasEvent.remove_Event" }));
		}

		[Test]
		public void ExplicitlyImplementedEventsShouldBeReportedAsBeingImplemented()
		{
			ITypeDefinition type = GetTypeDefinition(typeof(ClassThatImplementsEventExplicitly));
			var evt = type.Events.Single();
			Assert.That(evt.ImplementedInterfaceMembers.Select(p => p.ReflectionName).ToList(), Is.EqualTo(new[] { "ICSharpCode.Decompiler.Tests.TypeSystem.IHasEvent.Event" }));
			Assert.That(evt.AddAccessor.ImplementedInterfaceMembers.Select(p => p.ReflectionName).ToList(), Is.EqualTo(new[] { "ICSharpCode.Decompiler.Tests.TypeSystem.IHasEvent.add_Event" }));
			Assert.That(evt.RemoveAccessor.ImplementedInterfaceMembers.Select(p => p.ReflectionName).ToList(), Is.EqualTo(new[] { "ICSharpCode.Decompiler.Tests.TypeSystem.IHasEvent.remove_Event" }));
		}

		[Test]
		public void MembersDeclaredInDerivedInterfacesDoNotImplementBaseMembers()
		{
			ITypeDefinition type = GetTypeDefinition(typeof(IShadowTestDerived));
			var method = type.Methods.Single(m => m.Name == "Method");
			var indexer = type.Properties.Single(p => p.IsIndexer);
			var prop = type.Properties.Single(p => p.Name == "Prop");
			var evt = type.Events.Single(e => e.Name == "Evt");

			Assert.That(method.ImplementedInterfaceMembers, Is.Empty);
			Assert.That(indexer.ImplementedInterfaceMembers, Is.Empty);
			Assert.That(indexer.Getter.ImplementedInterfaceMembers, Is.Empty);
			Assert.That(indexer.Setter.ImplementedInterfaceMembers, Is.Empty);
			Assert.That(prop.ImplementedInterfaceMembers, Is.Empty);
			Assert.That(prop.Getter.ImplementedInterfaceMembers, Is.Empty);
			Assert.That(prop.Setter.ImplementedInterfaceMembers, Is.Empty);
			Assert.That(evt.ImplementedInterfaceMembers, Is.Empty);
			Assert.That(evt.AddAccessor.ImplementedInterfaceMembers, Is.Empty);
			Assert.That(evt.RemoveAccessor.ImplementedInterfaceMembers, Is.Empty);
		}

		[Test]
		public void StaticClassTest()
		{
			ITypeDefinition type = GetTypeDefinition(typeof(StaticClass));
			Assert.IsTrue(type.IsAbstract);
			Assert.IsTrue(type.IsSealed);
			Assert.IsTrue(type.IsStatic);
		}

		[Test]
		public void NoDefaultConstructorOnStaticClassTest()
		{
			ITypeDefinition type = GetTypeDefinition(typeof(StaticClass));
			Assert.AreEqual(0, type.GetConstructors().Count());
		}

		[Test]
		public void IndexerNonDefaultName()
		{
			ITypeDefinition type = GetTypeDefinition(typeof(IndexerNonDefaultName));
			var indexer = type.GetProperties(p => p.IsIndexer).Single();
			Assert.AreEqual("Foo", indexer.Name);
		}

		[Test]
		public void TestNullableDefaultParameter()
		{
			ITypeDefinition type = GetTypeDefinition(typeof(ClassWithMethodThatHasNullableDefaultParameter));
			var method = type.GetMethods().Single(m => m.Name == "Foo");
			Assert.AreEqual(42, method.Parameters.Single().ConstantValue);
		}

		[Test]
		public void AccessibilityTests()
		{
			ITypeDefinition type = GetTypeDefinition(typeof(AccessibilityTest));
			Assert.AreEqual(Accessibility.Public, type.Methods.Single(m => m.Name == "Public").Accessibility);
			Assert.AreEqual(Accessibility.Internal, type.Methods.Single(m => m.Name == "Internal").Accessibility);
			Assert.AreEqual(Accessibility.ProtectedOrInternal, type.Methods.Single(m => m.Name == "ProtectedInternal").Accessibility);
			Assert.AreEqual(Accessibility.ProtectedOrInternal, type.Methods.Single(m => m.Name == "InternalProtected").Accessibility);
			Assert.AreEqual(Accessibility.Protected, type.Methods.Single(m => m.Name == "Protected").Accessibility);
			Assert.AreEqual(Accessibility.Private, type.Methods.Single(m => m.Name == "Private").Accessibility);
			Assert.AreEqual(Accessibility.Private, type.Methods.Single(m => m.Name == "None").Accessibility);
		}

		private void AssertConstantField<T>(ITypeDefinition type, string name, T expected)
		{
			var f = type.GetFields().Single(x => x.Name == name);
			Assert.IsTrue(f.IsConst);
			Assert.AreEqual(expected, f.ConstantValue);
		}

		[Test]
		public unsafe void ConstantFieldsCreatedWithNew()
		{
			ITypeDefinition type = GetTypeDefinition(typeof(ConstantFieldTest));
			AssertConstantField<byte>(type, "CNewb", new byte());
			AssertConstantField<sbyte>(type, "CNewsb", new sbyte());
			AssertConstantField<char>(type, "CNewc", new char());
			AssertConstantField<short>(type, "CNews", new short());
			AssertConstantField<ushort>(type, "CNewus", new ushort());
			AssertConstantField<int>(type, "CNewi", new int());
			AssertConstantField<uint>(type, "CNewui", new uint());
			AssertConstantField<long>(type, "CNewl", new long());
			AssertConstantField<ulong>(type, "CNewul", new ulong());
			AssertConstantField<double>(type, "CNewd", new double());
			AssertConstantField<float>(type, "CNewf", new float());
			AssertConstantField<decimal>(type, "CNewm", new decimal());
		}


		[Test]
		public void ConstantFieldsSizeOf()
		{
			ITypeDefinition type = GetTypeDefinition(typeof(ConstantFieldTest));
			AssertConstantField<int>(type, "SOsb", sizeof(sbyte));
			AssertConstantField<int>(type, "SOb", sizeof(byte));
			AssertConstantField<int>(type, "SOs", sizeof(short));
			AssertConstantField<int>(type, "SOus", sizeof(ushort));
			AssertConstantField<int>(type, "SOi", sizeof(int));
			AssertConstantField<int>(type, "SOui", sizeof(uint));
			AssertConstantField<int>(type, "SOl", sizeof(long));
			AssertConstantField<int>(type, "SOul", sizeof(ulong));
			AssertConstantField<int>(type, "SOc", sizeof(char));
			AssertConstantField<int>(type, "SOf", sizeof(float));
			AssertConstantField<int>(type, "SOd", sizeof(double));
			AssertConstantField<int>(type, "SObl", sizeof(bool));
			AssertConstantField<int>(type, "SOe", sizeof(MyEnum));
		}

		[Test]
		public void ConstantEnumFromThisAssembly()
		{
			ITypeDefinition type = GetTypeDefinition(typeof(ConstantFieldTest));
			IField field = type.Fields.Single(f => f.Name == "EnumFromThisAssembly");
			Assert.IsTrue(field.IsConst);
			Assert.AreEqual((short)MyEnum.Second, field.ConstantValue);
		}

		[Test]
		public void ConstantEnumFromAnotherAssembly()
		{
			ITypeDefinition type = GetTypeDefinition(typeof(ConstantFieldTest));
			IField field = type.Fields.Single(f => f.Name == "EnumFromAnotherAssembly");
			Assert.IsTrue(field.IsConst);
			Assert.AreEqual((int)StringComparison.OrdinalIgnoreCase, field.ConstantValue);
		}

		[Test]
		public void DefaultOfEnum()
		{
			ITypeDefinition type = GetTypeDefinition(typeof(ConstantFieldTest));
			IField field = type.Fields.Single(f => f.Name == "DefaultOfEnum");
			Assert.IsTrue(field.IsConst);
			Assert.AreEqual((short)default(MyEnum), field.ConstantValue);
		}

		[Test]
		public void ExplicitImplementation()
		{
			var type = GetTypeDefinition(typeof(ExplicitImplementationTests));
			var itype = GetTypeDefinition(typeof(IExplicitImplementationTests));

			var methods = type.GetMethods(m => m.Name == "M").ToList();
			var imethod = itype.GetMethods(m => m.Name == "M").Single();
			Assert.That(methods.Select(m => m.ImplementedInterfaceMembers.Count).ToList(), Is.EquivalentTo(new[] { 0, 1 }));
			Assert.AreEqual(methods.SelectMany(m => m.ImplementedInterfaceMembers).Single(), imethod);

			var properties = type.GetProperties(p => p.Name == "P").ToList();
			var iproperty = itype.GetProperties(m => m.Name == "P").Single();
			Assert.That(properties.Select(p => p.ImplementedInterfaceMembers.Count).ToList(), Is.EquivalentTo(new[] { 0, 1 }));
			Assert.AreEqual(properties.SelectMany(p => p.ImplementedInterfaceMembers).Single(), iproperty);
			Assert.That(properties.Select(p => p.Getter.ImplementedInterfaceMembers.Count).ToList(), Is.EquivalentTo(new[] { 0, 1 }));
			Assert.AreEqual(properties.SelectMany(p => p.Getter.ImplementedInterfaceMembers).Single(), iproperty.Getter);
			Assert.That(properties.Select(p => p.Setter.ImplementedInterfaceMembers.Count).ToList(), Is.EquivalentTo(new[] { 0, 1 }));
			Assert.AreEqual(properties.SelectMany(p => p.Setter.ImplementedInterfaceMembers).Single(), iproperty.Setter);

			var indexers = type.GetProperties(p => p.Name == "Item").ToList();
			var iindexer = itype.GetProperties(m => m.Name == "Item").Single();
			Assert.That(indexers.Select(p => p.ImplementedInterfaceMembers.Count).ToList(), Is.EquivalentTo(new[] { 0, 1 }));
			Assert.AreEqual(indexers.SelectMany(p => p.ImplementedInterfaceMembers).Single(), iindexer);
			Assert.That(indexers.Select(p => p.Getter.ImplementedInterfaceMembers.Count).ToList(), Is.EquivalentTo(new[] { 0, 1 }));
			Assert.AreEqual(indexers.SelectMany(p => p.Getter.ImplementedInterfaceMembers).Single(), iindexer.Getter);
			Assert.That(indexers.Select(p => p.Setter.ImplementedInterfaceMembers.Count).ToList(), Is.EquivalentTo(new[] { 0, 1 }));
			Assert.AreEqual(indexers.SelectMany(p => p.Setter.ImplementedInterfaceMembers).Single(), iindexer.Setter);

			var events = type.GetEvents(e => e.Name == "E").ToList();
			var ievent = itype.GetEvents(m => m.Name == "E").Single();
			Assert.That(events.Select(e => e.ImplementedInterfaceMembers.Count).ToList(), Is.EquivalentTo(new[] { 0, 1 }));
			Assert.AreEqual(events.SelectMany(e => e.ImplementedInterfaceMembers).Single(), ievent);
			Assert.That(events.Select(e => e.AddAccessor.ImplementedInterfaceMembers.Count).ToList(), Is.EquivalentTo(new[] { 0, 1 }));
			Assert.AreEqual(events.SelectMany(e => e.AddAccessor.ImplementedInterfaceMembers).Single(), ievent.AddAccessor);
			Assert.That(events.Select(e => e.RemoveAccessor.ImplementedInterfaceMembers.Count).ToList(), Is.EquivalentTo(new[] { 0, 1 }));
			Assert.AreEqual(events.SelectMany(e => e.RemoveAccessor.ImplementedInterfaceMembers).Single(), ievent.RemoveAccessor);
		}


		[Test]
		public void MarshalTests()
		{
			ITypeDefinition c = compilation.FindType(typeof(IMarshalAsTests)).GetDefinition();
			Assert.AreEqual(1, c.GetMethods(m => m.Name == "GetCollectionByQuery2").Count());
		}


		[Test]
		public void AttributesUsingNestedMembers()
		{
			var type = GetTypeDefinition(typeof(ClassWithAttributesUsingNestedMembers));
			var inner = type.GetNestedTypes().Single(t => t.Name == "Inner");
			var myAttribute = type.GetNestedTypes().Single(t => t.Name == "MyAttribute");
			var typeTypeTestAttr = type.Attributes.Single(a => a.AttributeType.Name == "TypeTestAttribute");
			Assert.AreEqual(42, typeTypeTestAttr.PositionalArguments[0].ConstantValue);
			Assert.IsInstanceOf<TypeOfResolveResult>(typeTypeTestAttr.PositionalArguments[1]);
			Assert.AreEqual(inner, ((TypeOfResolveResult)typeTypeTestAttr.PositionalArguments[1]).ReferencedType);
			var typeMyAttr = type.Attributes.Single(a => a.AttributeType.Name == "MyAttribute");
			Assert.AreEqual(myAttribute, typeMyAttr.AttributeType);

			var prop = type.GetProperties().Single(p => p.Name == "P");
			var propTypeTestAttr = prop.Attributes.Single(a => a.AttributeType.Name == "TypeTestAttribute");
			Assert.AreEqual(42, propTypeTestAttr.PositionalArguments[0].ConstantValue);
			Assert.IsInstanceOf<TypeOfResolveResult>(propTypeTestAttr.PositionalArguments[1]);
			Assert.AreEqual(inner, ((TypeOfResolveResult)propTypeTestAttr.PositionalArguments[1]).ReferencedType);
			var propMyAttr = prop.Attributes.Single(a => a.AttributeType.Name == "MyAttribute");
			Assert.AreEqual(myAttribute, propMyAttr.AttributeType);

			var attributedInner = (ITypeDefinition)type.GetNestedTypes().Single(t => t.Name == "AttributedInner");
			var innerTypeTestAttr = attributedInner.Attributes.Single(a => a.AttributeType.Name == "TypeTestAttribute");
			Assert.AreEqual(42, innerTypeTestAttr.PositionalArguments[0].ConstantValue);
			Assert.IsInstanceOf<TypeOfResolveResult>(innerTypeTestAttr.PositionalArguments[1]);
			Assert.AreEqual(inner, ((TypeOfResolveResult)innerTypeTestAttr.PositionalArguments[1]).ReferencedType);
			var innerMyAttr = attributedInner.Attributes.Single(a => a.AttributeType.Name == "MyAttribute");
			Assert.AreEqual(myAttribute, innerMyAttr.AttributeType);

			var attributedInner2 = (ITypeDefinition)type.GetNestedTypes().Single(t => t.Name == "AttributedInner2");
			var inner2 = attributedInner2.GetNestedTypes().Single(t => t.Name == "Inner");
			var myAttribute2 = attributedInner2.GetNestedTypes().Single(t => t.Name == "MyAttribute");
			var inner2TypeTestAttr = attributedInner2.Attributes.Single(a => a.AttributeType.Name == "TypeTestAttribute");
			Assert.AreEqual(43, inner2TypeTestAttr.PositionalArguments[0].ConstantValue);
			Assert.IsInstanceOf<TypeOfResolveResult>(inner2TypeTestAttr.PositionalArguments[1]);
			Assert.AreEqual(inner2, ((TypeOfResolveResult)inner2TypeTestAttr.PositionalArguments[1]).ReferencedType);
			var inner2MyAttr = attributedInner2.Attributes.Single(a => a.AttributeType.Name == "MyAttribute");
			Assert.AreEqual(myAttribute2, inner2MyAttr.AttributeType);
		}

		[Test]
		public void ClassWithAttributeOnTypeParameter()
		{
			var tp = GetTypeDefinition(typeof(ClassWithAttributeOnTypeParameter<>)).TypeParameters.Single();
			var attr = tp.Attributes.Single();
			Assert.AreEqual("DoubleAttribute", attr.AttributeType.Name);
		}

		[Test]
		public void InheritanceTest()
		{
			ITypeDefinition c = compilation.FindType(typeof(SystemException)).GetDefinition();
			ITypeDefinition c2 = compilation.FindType(typeof(Exception)).GetDefinition();
			Assert.IsNotNull(c, "c is null");
			Assert.IsNotNull(c2, "c2 is null");
			//Assert.AreEqual(3, c.BaseTypes.Count); // Inherited interfaces are not reported by Cecil
			// which matches the behaviour of our C#/VB parsers
			Assert.AreEqual("System.Exception", c.DirectBaseTypes.First().FullName);
			Assert.AreSame(c2, c.DirectBaseTypes.First());

			string[] superTypes = c.GetAllBaseTypes().Select(t => t.ReflectionName).ToArray();
			Assert.AreEqual(new string[] {
								"System.Object",
								"System.Runtime.Serialization.ISerializable", "System.Runtime.InteropServices._Exception",
								"System.Exception", "System.SystemException"
							}, superTypes);
		}

		[Test]
		public void GenericPropertyTest()
		{
			ITypeDefinition c = compilation.FindType(typeof(Comparer<>)).GetDefinition();
			IProperty def = c.Properties.Single(p => p.Name == "Default");
			ParameterizedType pt = (ParameterizedType)def.ReturnType;
			Assert.AreEqual("System.Collections.Generic.Comparer", pt.FullName);
			Assert.AreEqual(c.TypeParameters[0], pt.TypeArguments[0]);
		}

		[Test]
		public void PointerTypeTest()
		{
			ITypeDefinition c = compilation.FindType(typeof(IntPtr)).GetDefinition();
			IMethod toPointer = c.Methods.Single(p => p.Name == "ToPointer");
			Assert.AreEqual("System.Void*", toPointer.ReturnType.ReflectionName);
			Assert.IsTrue(toPointer.ReturnType is PointerType);
			Assert.AreEqual("System.Void", ((PointerType)toPointer.ReturnType).ElementType.FullName);
		}

		[Test]
		public void DateTimeDefaultConstructor()
		{
			ITypeDefinition c = compilation.FindType(typeof(DateTime)).GetDefinition();
			Assert.AreEqual(1, c.Methods.Count(m => m.IsConstructor && m.Parameters.Count == 0));
			Assert.AreEqual(1, c.GetConstructors().Count(m => m.Parameters.Count == 0));
		}

		[Test]
		public void NoEncodingInfoDefaultConstructor()
		{
			ITypeDefinition c = compilation.FindType(typeof(EncodingInfo)).GetDefinition();
			// EncodingInfo only has an internal constructor
			Assert.IsFalse(c.Methods.Any(m => m.IsConstructor));
			// and no implicit ctor should be added:
			Assert.AreEqual(0, c.GetConstructors().Count());
		}

		[Test]
		public void StaticModifierTest()
		{
			ITypeDefinition c = compilation.FindType(typeof(Environment)).GetDefinition();
			Assert.IsNotNull(c, "System.Environment not found");
			Assert.IsTrue(c.IsAbstract, "class should be abstract");
			Assert.IsTrue(c.IsSealed, "class should be sealed");
			Assert.IsTrue(c.IsStatic, "class should be static");
		}

		[Test]
		public void InnerClassReferenceTest()
		{
			ITypeDefinition c = compilation.FindType(typeof(Environment)).GetDefinition();
			Assert.IsNotNull(c, "System.Environment not found");
			IType rt = c.Methods.First(m => m.Name == "GetFolderPath").Parameters[0].Type;
			Assert.AreSame(c.NestedTypes.Single(ic => ic.Name == "SpecialFolder"), rt);
		}

		[Test]
		public void NestedTypesTest()
		{
			ITypeDefinition c = compilation.FindType(typeof(Environment.SpecialFolder)).GetDefinition();
			Assert.IsNotNull(c, "c is null");
			Assert.AreEqual("System.Environment.SpecialFolder", c.FullName);
			Assert.AreEqual("System.Environment+SpecialFolder", c.ReflectionName);
		}

		[Test]
		public void VoidHasNoMembers()
		{
			ITypeDefinition c = compilation.FindType(typeof(void)).GetDefinition();
			Assert.IsNotNull(c, "System.Void not found");
			Assert.AreEqual(0, c.GetMethods().Count());
			Assert.AreEqual(0, c.GetProperties().Count());
			Assert.AreEqual(0, c.GetEvents().Count());
			Assert.AreEqual(0, c.GetFields().Count());
		}

		[Test]
		public void Void_SerializableAttribute()
		{
			ITypeDefinition c = compilation.FindType(typeof(void)).GetDefinition();
			var attr = c.Attributes.Single(a => a.AttributeType.FullName == "System.SerializableAttribute");
			Assert.AreEqual(0, attr.Constructor.Parameters.Count);
			Assert.AreEqual(0, attr.PositionalArguments.Count);
			Assert.AreEqual(0, attr.NamedArguments.Count);
		}

		[Test]
		public void Void_StructLayoutAttribute()
		{
			ITypeDefinition c = compilation.FindType(typeof(void)).GetDefinition();
			var attr = c.Attributes.Single(a => a.AttributeType.FullName == "System.Runtime.InteropServices.StructLayoutAttribute");
			Assert.AreEqual(1, attr.Constructor.Parameters.Count);
			Assert.AreEqual(1, attr.PositionalArguments.Count);
			Assert.AreEqual(0, attr.PositionalArguments[0].ConstantValue);
			Assert.AreEqual(1, attr.NamedArguments.Count);
			Assert.AreEqual("System.Runtime.InteropServices.StructLayoutAttribute.Size", attr.NamedArguments[0].Key.FullName);
			Assert.AreEqual(1, attr.NamedArguments[0].Value.ConstantValue);
		}

		[Test]
		public void Void_ComVisibleAttribute()
		{
			ITypeDefinition c = compilation.FindType(typeof(void)).GetDefinition();
			var attr = c.Attributes.Single(a => a.AttributeType.FullName == "System.Runtime.InteropServices.ComVisibleAttribute");
			Assert.AreEqual(1, attr.Constructor.Parameters.Count);
			Assert.AreEqual(1, attr.PositionalArguments.Count);
			Assert.AreEqual(true, attr.PositionalArguments[0].ConstantValue);
			Assert.AreEqual(0, attr.NamedArguments.Count);
		}

		[Test]
		public void NestedClassInGenericClassTest()
		{
			ITypeDefinition dictionary = compilation.FindType(typeof(Dictionary<,>)).GetDefinition();
			Assert.IsNotNull(dictionary);
			ITypeDefinition valueCollection = compilation.FindType(typeof(Dictionary<,>.ValueCollection)).GetDefinition();
			Assert.IsNotNull(valueCollection);
			var dictionaryRT = new ParameterizedType(dictionary, new[] { compilation.FindType(typeof(string)).GetDefinition(), compilation.FindType(typeof(int)).GetDefinition() });
			IProperty valueProperty = dictionaryRT.GetProperties(p => p.Name == "Values").Single();
			IType parameterizedValueCollection = valueProperty.ReturnType;
			Assert.AreEqual("System.Collections.Generic.Dictionary`2+ValueCollection[[System.String],[System.Int32]]", parameterizedValueCollection.ReflectionName);
			Assert.AreSame(valueCollection, parameterizedValueCollection.GetDefinition());
		}

		[Test]
		public void ValueCollectionCountModifiers()
		{
			ITypeDefinition valueCollection = compilation.FindType(typeof(Dictionary<,>.ValueCollection)).GetDefinition();
			Assert.AreEqual(Accessibility.Public, valueCollection.Accessibility);
			Assert.IsTrue(valueCollection.IsSealed);
			Assert.IsFalse(valueCollection.IsAbstract);
			Assert.IsFalse(valueCollection.IsStatic);

			IProperty count = valueCollection.Properties.Single(p => p.Name == "Count");
			Assert.AreEqual(Accessibility.Public, count.Accessibility);
			// It's sealed on the IL level; but in C# it's just a normal non-virtual method that happens to implement an interface
			Assert.IsFalse(count.IsSealed);
			Assert.IsFalse(count.IsVirtual);
			Assert.IsFalse(count.IsAbstract);
		}

		[Test]
		public void MathAcosModifiers()
		{
			ITypeDefinition math = compilation.FindType(typeof(Math)).GetDefinition();
			Assert.AreEqual(Accessibility.Public, math.Accessibility);
			Assert.IsTrue(math.IsSealed);
			Assert.IsTrue(math.IsAbstract);
			Assert.IsTrue(math.IsStatic);

			IMethod acos = math.Methods.Single(p => p.Name == "Acos");
			Assert.AreEqual(Accessibility.Public, acos.Accessibility);
			Assert.IsTrue(acos.IsStatic);
			Assert.IsFalse(acos.IsAbstract);
			Assert.IsFalse(acos.IsSealed);
			Assert.IsFalse(acos.IsVirtual);
			Assert.IsFalse(acos.IsOverride);
		}

		[Test]
		public void EncodingModifiers()
		{
			ITypeDefinition encoding = compilation.FindType(typeof(Encoding)).GetDefinition();
			Assert.AreEqual(Accessibility.Public, encoding.Accessibility);
			Assert.IsFalse(encoding.IsSealed);
			Assert.IsTrue(encoding.IsAbstract);

			IMethod getDecoder = encoding.Methods.Single(p => p.Name == "GetDecoder");
			Assert.AreEqual(Accessibility.Public, getDecoder.Accessibility);
			Assert.IsFalse(getDecoder.IsStatic);
			Assert.IsFalse(getDecoder.IsAbstract);
			Assert.IsFalse(getDecoder.IsSealed);
			Assert.IsTrue(getDecoder.IsVirtual);
			Assert.IsFalse(getDecoder.IsOverride);

			IMethod getMaxByteCount = encoding.Methods.Single(p => p.Name == "GetMaxByteCount");
			Assert.AreEqual(Accessibility.Public, getMaxByteCount.Accessibility);
			Assert.IsFalse(getMaxByteCount.IsStatic);
			Assert.IsTrue(getMaxByteCount.IsAbstract);
			Assert.IsFalse(getMaxByteCount.IsSealed);
			Assert.IsFalse(getMaxByteCount.IsVirtual);
			Assert.IsFalse(getMaxByteCount.IsOverride);

			IProperty encoderFallback = encoding.Properties.Single(p => p.Name == "EncoderFallback");
			Assert.AreEqual(Accessibility.Public, encoderFallback.Accessibility);
			Assert.IsFalse(encoderFallback.IsStatic);
			Assert.IsFalse(encoderFallback.IsAbstract);
			Assert.IsFalse(encoderFallback.IsSealed);
			Assert.IsFalse(encoderFallback.IsVirtual);
			Assert.IsFalse(encoderFallback.IsOverride);
		}

		[Test]
		public void UnicodeEncodingModifiers()
		{
			ITypeDefinition encoding = compilation.FindType(typeof(UnicodeEncoding)).GetDefinition();
			Assert.AreEqual(Accessibility.Public, encoding.Accessibility);
			Assert.IsFalse(encoding.IsSealed);
			Assert.IsFalse(encoding.IsAbstract);

			IMethod getDecoder = encoding.Methods.Single(p => p.Name == "GetDecoder");
			Assert.AreEqual(Accessibility.Public, getDecoder.Accessibility);
			Assert.IsFalse(getDecoder.IsStatic);
			Assert.IsFalse(getDecoder.IsAbstract);
			Assert.IsFalse(getDecoder.IsSealed);
			Assert.IsFalse(getDecoder.IsVirtual);
			Assert.IsTrue(getDecoder.IsOverride);
		}

		[Test]
		public void UTF32EncodingModifiers()
		{
			ITypeDefinition encoding = compilation.FindType(typeof(UTF32Encoding)).GetDefinition();
			Assert.AreEqual(Accessibility.Public, encoding.Accessibility);
			Assert.IsTrue(encoding.IsSealed);
			Assert.IsFalse(encoding.IsAbstract);

			IMethod getDecoder = encoding.Methods.Single(p => p.Name == "GetDecoder");
			Assert.AreEqual(Accessibility.Public, getDecoder.Accessibility);
			Assert.IsFalse(getDecoder.IsStatic);
			Assert.IsFalse(getDecoder.IsAbstract);
			Assert.IsFalse(getDecoder.IsSealed);
			Assert.IsFalse(getDecoder.IsVirtual);
			Assert.IsTrue(getDecoder.IsOverride);
		}

		[Test]
		public void FindRedirectedType()
		{
			var compilationWithSystemCore = new SimpleCompilation(SystemCore, Mscorlib);

			var typeRef = ReflectionHelper.ParseReflectionName("System.Func`2, System.Core");
			ITypeDefinition c = typeRef.Resolve(compilationWithSystemCore.TypeResolveContext).GetDefinition();
			Assert.IsNotNull(c, "System.Func<,> not found");
			Assert.AreEqual("mscorlib", c.ParentAssembly.AssemblyName);
		}

		public void DelegateIsClass()
		{
			var @delegate = compilation.FindType(KnownTypeCode.Delegate).GetDefinition();
			Assert.AreEqual(TypeKind.Class, @delegate);
			Assert.IsFalse(@delegate.IsSealed);
		}

		public void MulticastDelegateIsClass()
		{
			var multicastDelegate = compilation.FindType(KnownTypeCode.MulticastDelegate).GetDefinition();
			Assert.AreEqual(TypeKind.Class, multicastDelegate);
			Assert.IsFalse(multicastDelegate.IsSealed);
		}
	}
}<|MERGE_RESOLUTION|>--- conflicted
+++ resolved
@@ -55,14 +55,8 @@
 		public void FixtureSetUp()
 		{
 			// use "IncludeInternalMembers" so that Cecil results match C# parser results
-<<<<<<< HEAD
 			MetadataLoader loader = new MetadataLoader() { IncludeInternalMembers = true };
-			IUnresolvedAssembly asm = loader.LoadAssemblyFile(typeof(SimplePublicClass).Assembly.Location);
-			compilation = new SimpleCompilation(asm, Mscorlib);
-=======
-			CecilLoader loader = new CecilLoader() { IncludeInternalMembers = true };
 			compilation = new SimpleCompilation(TestAssembly, Mscorlib);
->>>>>>> b6dce5c2
 		}
 
 		protected ICompilation compilation;
