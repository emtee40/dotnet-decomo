﻿// Copyright (c) AlphaSierraPapa for the SharpDevelop Team
// 
// Permission is hereby granted, free of charge, to any person obtaining a copy of this
// software and associated documentation files (the "Software"), to deal in the Software
// without restriction, including without limitation the rights to use, copy, modify, merge,
// publish, distribute, sublicense, and/or sell copies of the Software, and to permit persons
// to whom the Software is furnished to do so, subject to the following conditions:
// 
// The above copyright notice and this permission notice shall be included in all copies or
// substantial portions of the Software.
// 
// THE SOFTWARE IS PROVIDED "AS IS", WITHOUT WARRANTY OF ANY KIND, EXPRESS OR IMPLIED,
// INCLUDING BUT NOT LIMITED TO THE WARRANTIES OF MERCHANTABILITY, FITNESS FOR A PARTICULAR
// PURPOSE AND NONINFRINGEMENT. IN NO EVENT SHALL THE AUTHORS OR COPYRIGHT HOLDERS BE LIABLE
// FOR ANY CLAIM, DAMAGES OR OTHER LIABILITY, WHETHER IN AN ACTION OF CONTRACT, TORT OR
// OTHERWISE, ARISING FROM, OUT OF OR IN CONNECTION WITH THE SOFTWARE OR THE USE OR OTHER
// DEALINGS IN THE SOFTWARE.

using System;
using System.Collections.Generic;

namespace ICSharpCode.Decompiler.Tests.TestCases.Correctness
{
	class ControlFlow
	{
		public static int Main()
		{
			int result = 0;
			EmptyIf("Empty", ref result);
			EmptyIf("test", ref result);
			NormalIf("none", ref result);
			NormalIf("test", ref result);
			NormalIf2("none", ref result);
			NormalIf2("test", ref result);
			NormalIf3("none", ref result);
			NormalIf3("test", ref result);
			Test("none", ref result);
			Test("test", ref result);
			Console.WriteLine(result);
			ForeachWithAssignment(new int[] { 1, 5, 25 });
			BreakUnlessContinue(true);
			BreakUnlessContinue(false);
			TestConditionals();
			Console.WriteLine("Issue1946:\n" + Issue1946());
			return 0;
		}

		static void EmptyIf(string input, ref int result)
		{
			if (input.Contains("test"))
			{
			}
			result = result + 1;
			Console.WriteLine("EmptyIf");
		}

		static void NormalIf(string input, ref int result)
		{
			if (input.Contains("test"))
			{
				Console.WriteLine("result");
			}
			else
			{
				Console.WriteLine("else");
			}
			result = result + 1;
			Console.WriteLine("end");
		}

		static void NormalIf2(string input, ref int result)
		{
			if (input.Contains("test"))
			{
				Console.WriteLine("result");
			}
			result = result + 1;
			Console.WriteLine("end");
		}

		static void NormalIf3(string input, ref int result)
		{
			if (input.Contains("test"))
			{
				Console.WriteLine("result");
			}
			else
			{
				Console.WriteLine("else");
			}
			result = result + 1;
		}

		static void Test(string input, ref int result)
		{
			foreach (char c in input)
			{
				Console.Write(c);
				result = result + 1;
			}
			if (input.Contains("test"))
			{
				Console.WriteLine("result");
			}
			else
			{
				Console.WriteLine("else");
			}
		}

		int Dim2Search(int arg)
		{
			var tens = new[] { 10, 20, 30 };
			var ones = new[] { 1, 2, 3 };

			for (int i = 0; i < tens.Length; i++)
			{
				for (int j = 0; j < ones.Length; j++)
				{
					if (tens[i] + ones[j] == arg)
						return i;
				}
			}

			return -1;
		}

		static void ForeachWithAssignment(IEnumerable<int> inputs)
		{
			Console.WriteLine("ForeachWithAssignment");
			foreach (int input in inputs)
			{
				int i = input;
				if (i < 10)
					i *= 2;
				Console.WriteLine(i);
			}
		}

		static void BreakUnlessContinue(bool b)
		{
			Console.WriteLine("BreakUnlessContinue({0})", b);
			for (int i = 0; i < 5; i++)
			{
				if ((i % 3) == 0)
					continue;
				Console.WriteLine(i);
				if (b)
				{
					Console.WriteLine("continuing");
					continue;
				}
				Console.WriteLine("breaking out of loop");
				break;
			}
			Console.WriteLine("BreakUnlessContinue (end)");
		}

		static void TestConditionals()
		{
			Console.WriteLine(CastAfterConditional(0));
			Console.WriteLine(CastAfterConditional(128));
		}

		static byte CastAfterConditional(int value)
		{
			byte answer = (byte)(value == 128 ? 255 : 0);
			return answer;
		}

		static string Issue1946()
		{
			string obj = "1";
<<<<<<< HEAD
			try {
				obj = "2";
			} catch {
				obj = "3";
			} finally {
=======
			try
			{
				obj = "2";
			}
			catch
			{
				obj = "3";
			}
			finally
			{
>>>>>>> 41c99e47
				obj = "4";
			}
			return obj;
		}
	}
}<|MERGE_RESOLUTION|>--- conflicted
+++ resolved
@@ -171,13 +171,6 @@
 		static string Issue1946()
 		{
 			string obj = "1";
-<<<<<<< HEAD
-			try {
-				obj = "2";
-			} catch {
-				obj = "3";
-			} finally {
-=======
 			try
 			{
 				obj = "2";
@@ -188,7 +181,6 @@
 			}
 			finally
 			{
->>>>>>> 41c99e47
 				obj = "4";
 			}
 			return obj;
