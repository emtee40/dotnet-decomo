--- conflicted
+++ resolved
@@ -217,12 +217,8 @@
 			yield return "E";
 			yield return "F";
 			// outer try-finally block
-<<<<<<< HEAD
-			foreach (string line in input) {
-=======
 			foreach (string line in input)
 			{
->>>>>>> 41c99e47
 				yield return line.ToUpper();
 			}
 		}
@@ -246,15 +242,10 @@
 
 		public static IEnumerable<int> GetEvenNumbers(int n)
 		{
-<<<<<<< HEAD
-			for (int i = 0; i < n; i++) {
-				if (i % 2 == 0) {
-=======
 			for (int i = 0; i < n; i++)
 			{
 				if (i % 2 == 0)
 				{
->>>>>>> 41c99e47
 					yield return i;
 				}
 			}
@@ -341,13 +332,9 @@
 					Console.WriteLine("In Try");
 					// same compiler bug as in YieldBreakInCatchInTryFinally
 					yield break;
-<<<<<<< HEAD
-				} catch {
-=======
 				}
 				catch
 				{
->>>>>>> 41c99e47
 					Console.WriteLine("Catch");
 				}
 				yield return 1;
@@ -366,13 +353,6 @@
 				try
 				{
 					Console.WriteLine("In Try");
-<<<<<<< HEAD
-					if (b) {
-						// same compiler bug as in YieldBreakInCatchInTryFinally
-						yield break;
-					}
-				} finally {
-=======
 					if (b)
 					{
 						// same compiler bug as in YieldBreakInCatchInTryFinally
@@ -381,7 +361,6 @@
 				}
 				finally
 				{
->>>>>>> 41c99e47
 					Console.WriteLine("Inner Finally");
 				}
 				yield return 1;
@@ -515,12 +494,8 @@
 
 		public static IEnumerable<int> TryFinallyWithTwoExitPointsInNestedCatch(bool b)
 		{
-<<<<<<< HEAD
-			try {
-=======
-			try
-			{
->>>>>>> 41c99e47
+			try
+			{
 				yield return 1;
 				try
 				{
@@ -552,13 +527,9 @@
 			try
 			{
 				yield return 2;
-<<<<<<< HEAD
-			} finally {
-=======
-			}
-			finally
-			{
->>>>>>> 41c99e47
+			}
+			finally
+			{
 				T val = a;
 				val.Dispose();
 				val.Dispose();
