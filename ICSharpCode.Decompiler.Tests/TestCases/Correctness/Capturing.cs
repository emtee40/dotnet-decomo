--- conflicted
+++ resolved
@@ -235,12 +235,8 @@
 		public static void Issue1936()
 		{
 			IEnumerable<object> outerCapture = null;
-<<<<<<< HEAD
-			for (int i = 0; i < 10; i++) {
-=======
 			for (int i = 0; i < 10; i++)
 			{
->>>>>>> 41c99e47
 				int innerCapture = 0;
 				Action a = (delegate {
 					List<object> list = new List<object>();
