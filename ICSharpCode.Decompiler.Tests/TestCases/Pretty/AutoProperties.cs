--- conflicted
+++ resolved
@@ -14,20 +14,10 @@
 
 		public string value { get; set; }
 
-		public string value {
-			get;
-			set;
-		}
-
 		[Obsolete("Property")]
 #if CS70
 		[field: Obsolete("Field")]
 #endif
-<<<<<<< HEAD
-		public int PropertyWithAttributeOnBackingField {
-			get;
-			set;
-=======
 		public int PropertyWithAttributeOnBackingField { get; set; }
 
 		public int issue1319 { get; }
@@ -35,16 +25,6 @@
 		public AutoProperties(int issue1319)
 		{
 			this.issue1319 = issue1319;
->>>>>>> 41c99e47
-		}
-
-		public int issue1319 {
-			get;
-		}
-
-		public AutoProperties(int issue1319)
-		{
-			this.issue1319 = issue1319;
 		}
 	}
 }