﻿using System;

namespace ICSharpCode.Decompiler.Tests.TestCases.Pretty
{
	internal static class Ext
	{
		public static void ExtOnRef(this ref RefLocalsAndReturns.NormalStruct s)
		{
		}
		public static void ExtOnIn(this in RefLocalsAndReturns.NormalStruct s)
		{
		}
		public static void ExtOnRef(this ref RefLocalsAndReturns.ReadOnlyStruct s)
		{
		}
		public static void ExtOnIn(this in RefLocalsAndReturns.ReadOnlyStruct s)
		{
		}
		public static void ExtOnRef(this ref RefLocalsAndReturns.ReadOnlyRefStruct s)
		{
		}
		public static void ExtOnIn(this in RefLocalsAndReturns.ReadOnlyRefStruct s)
		{
		}
	}

	internal class RefLocalsAndReturns
	{
		public struct Issue1630
		{
			private object data;

			private int next;

			public static void Test()
			{
				Issue1630[] array = new Issue1630[1];
				int num = 0;
<<<<<<< HEAD
				while (num >= 0) {
=======
				while (num >= 0)
				{
>>>>>>> 41c99e47
					ref Issue1630 reference = ref array[num];
					Console.WriteLine(reference.data);
					num = reference.next;
				}
			}
		}


		public delegate ref T RefFunc<T>();
		public delegate ref readonly T ReadOnlyRefFunc<T>();
		public delegate ref TReturn RefFunc<T1, TReturn>(T1 param1);

		public ref struct RefStruct
		{
			private int dummy;
		}

		public readonly ref struct ReadOnlyRefStruct
		{
			private readonly int dummy;
		}

		public struct NormalStruct
		{
			private readonly int dummy;
			private int[] arr;

			public int Property {
				get {
					return 1;
				}
				set {
				}
			}

#if CS80
			public readonly int ReadOnlyProperty {
				get {
					return 1;
				}
				set {
				}
			}

			public int PropertyWithReadOnlyGetter {
				readonly get {
					return 1;
				}
				set {
				}
			}

			public int PropertyWithReadOnlySetter {
				get {
					return 1;
				}
				readonly set {
				}
			}

			public readonly int ReadOnlyPropertyWithOnlyGetter {
				get {
					Console.WriteLine("No inlining");
					return 1;
				}
			}

			public ref int RefProperty => ref arr[0];
			public ref readonly int RefReadonlyProperty => ref arr[0];
			public readonly ref int ReadonlyRefProperty => ref arr[0];
			public readonly ref readonly int ReadonlyRefReadonlyProperty => ref arr[0];
#endif

			public ref readonly int this[in int index] => ref arr[index];

			public event EventHandler NormalEvent;

#if CS80
			public readonly event EventHandler ReadOnlyEvent {
				add {
				}
				remove {
				}
			}
#endif
			public void Method()
			{
			}

#if CS80
			public readonly void ReadOnlyMethod()
			{
			}
#endif
		}

		public readonly struct ReadOnlyStruct
		{
			private readonly int Field;

			public void Method()
			{
				ref readonly int field = ref Field;
				Console.WriteLine("No inlining");
				Console.WriteLine(field.GetHashCode());
			}

			public void RefReadonlyCallVirt(RefLocalsAndReturns provider)
			{
				ref readonly NormalStruct readonlyRefInstance = ref provider.GetReadonlyRefInstance<NormalStruct>();
				Console.WriteLine("No inlining");
				readonlyRefInstance.Method();
			}
		}

<<<<<<< HEAD
		private static int[] numbers = new int[10] {
			1,
			3,
			7,
			15,
			31,
			63,
			127,
			255,
			511,
			1023
		};

		private static string[] strings = new string[2] {
			"Hello",
			"World"
		};
=======
		private static int[] numbers = new int[10] { 1, 3, 7, 15, 31, 63, 127, 255, 511, 1023 };
		private static string[] strings = new string[2] { "Hello", "World" };
>>>>>>> 41c99e47

		private static string NullString = "";

		private static int DefaultInt = 0;

		public static ref T GetRef<T>()
		{
			throw new NotImplementedException();
		}

		public static ref readonly T GetReadonlyRef<T>()
		{
			throw new NotImplementedException();
		}

		public ref readonly T GetReadonlyRefInstance<T>()
		{
			throw new NotImplementedException();
		}

		public void CallOnRefReturn()
		{
			// Both direct calls:
			GetRef<NormalStruct>().Method();
			GetRef<ReadOnlyStruct>().Method();

			// call on a copy, not the original ref:
			NormalStruct @ref = GetRef<NormalStruct>();
			@ref.Method();

			ReadOnlyStruct ref2 = GetRef<ReadOnlyStruct>();
			ref2.Method();
		}

		public void CallOnReadOnlyRefReturn()
		{
			// uses implicit temporary:
			GetReadonlyRef<NormalStruct>().Method();
			// direct call:
			GetReadonlyRef<ReadOnlyStruct>().Method();
			// call on a copy, not the original ref:
			ReadOnlyStruct readonlyRef = GetReadonlyRef<ReadOnlyStruct>();
			readonlyRef.Method();
		}

		public void CallOnInParam(in NormalStruct ns, in ReadOnlyStruct rs)
		{
			// uses implicit temporary:
			ns.Method();
			// direct call:
			rs.Method();
			// call on a copy, not the original ref:
			ReadOnlyStruct readOnlyStruct = rs;
			readOnlyStruct.Method();
		}

		public void M(in DateTime a = default(DateTime))
		{
		}

		public void M2<T>(in T a = default(T))
		{
		}

		public void M3<T>(in T? a = null) where T : struct
		{
		}

		public static TReturn Invoker<T1, TReturn>(RefFunc<T1, TReturn> action, T1 value)
		{
			return action(value);
		}

		public static ref int FindNumber(int target)
		{
<<<<<<< HEAD
			for (int i = 0; i < numbers.Length; i++) {
				if (numbers[i] >= target) {
=======
			for (int i = 0; i < numbers.Length; i++)
			{
				if (numbers[i] >= target)
				{
>>>>>>> 41c99e47
					return ref numbers[i];
				}
			}
			return ref numbers[0];
		}

		public static ref int LastNumber()
		{
			return ref numbers[numbers.Length - 1];
		}

		public static ref int ElementAtOrDefault(int index)
		{
<<<<<<< HEAD
			if (index >= 0 && index < numbers.Length) {
=======
			if (index >= 0 && index < numbers.Length)
			{
>>>>>>> 41c99e47
				return ref numbers[index];
			}
			return ref DefaultInt;
		}

		public static ref int LastOrDefault()
		{
<<<<<<< HEAD
			if (numbers.Length != 0) {
=======
			if (numbers.Length != 0)
			{
>>>>>>> 41c99e47
				return ref numbers[numbers.Length - 1];
			}
			return ref DefaultInt;
		}

		public static void DoubleNumber(ref int num)
		{
			Console.WriteLine("old: " + num);
			num *= 2;
			Console.WriteLine("new: " + num);
		}

		public static ref string GetOrSetString(int index)
		{
<<<<<<< HEAD
			if (index < 0 || index >= strings.Length) {
=======
			if (index < 0 || index >= strings.Length)
			{
>>>>>>> 41c99e47
				return ref NullString;
			}

			return ref strings[index];
		}

		public void CallSiteTests(NormalStruct s, ReadOnlyStruct r, ReadOnlyRefStruct rr)
		{
			s.ExtOnIn();
			s.ExtOnRef();
			r.ExtOnIn();
			r.ExtOnRef();
			rr.ExtOnIn();
			rr.ExtOnRef();
			CallOnInParam(in s, in r);
		}

		public void RefReassignment(ref NormalStruct s)
		{
			ref NormalStruct @ref = ref GetRef<NormalStruct>();
			RefReassignment(ref @ref);
<<<<<<< HEAD
			if (s.GetHashCode() == 0) {
=======
			if (s.GetHashCode() == 0)
			{
>>>>>>> 41c99e47
				@ref = ref GetRef<NormalStruct>();
			}
			RefReassignment(ref @ref.GetHashCode() == 4 ? ref @ref : ref s);
		}

		public static void Main(string[] args)
		{
			DoubleNumber(ref args.Length == 1 ? ref numbers[0] : ref DefaultInt);
			DoubleNumber(ref FindNumber(32));
			Console.WriteLine(string.Join(", ", numbers));
			DoubleNumber(ref LastNumber());
			Console.WriteLine(string.Join(", ", numbers));
			Console.WriteLine(GetOrSetString(0));
			GetOrSetString(0) = "Goodbye";
			Console.WriteLine(string.Join(" ", strings));
			GetOrSetString(5) = "Here I mutated the null value!?";
			Console.WriteLine(GetOrSetString(-5));

			Console.WriteLine(Invoker((int x) => ref numbers[x], 0));
			Console.WriteLine(LastOrDefault());
			LastOrDefault() = 10000;
			Console.WriteLine(ElementAtOrDefault(-5));
		}
	}
}<|MERGE_RESOLUTION|>--- conflicted
+++ resolved
@@ -36,12 +36,8 @@
 			{
 				Issue1630[] array = new Issue1630[1];
 				int num = 0;
-<<<<<<< HEAD
-				while (num >= 0) {
-=======
 				while (num >= 0)
 				{
->>>>>>> 41c99e47
 					ref Issue1630 reference = ref array[num];
 					Console.WriteLine(reference.data);
 					num = reference.next;
@@ -157,28 +153,8 @@
 			}
 		}
 
-<<<<<<< HEAD
-		private static int[] numbers = new int[10] {
-			1,
-			3,
-			7,
-			15,
-			31,
-			63,
-			127,
-			255,
-			511,
-			1023
-		};
-
-		private static string[] strings = new string[2] {
-			"Hello",
-			"World"
-		};
-=======
 		private static int[] numbers = new int[10] { 1, 3, 7, 15, 31, 63, 127, 255, 511, 1023 };
 		private static string[] strings = new string[2] { "Hello", "World" };
->>>>>>> 41c99e47
 
 		private static string NullString = "";
 
@@ -254,15 +230,10 @@
 
 		public static ref int FindNumber(int target)
 		{
-<<<<<<< HEAD
-			for (int i = 0; i < numbers.Length; i++) {
-				if (numbers[i] >= target) {
-=======
 			for (int i = 0; i < numbers.Length; i++)
 			{
 				if (numbers[i] >= target)
 				{
->>>>>>> 41c99e47
 					return ref numbers[i];
 				}
 			}
@@ -276,12 +247,8 @@
 
 		public static ref int ElementAtOrDefault(int index)
 		{
-<<<<<<< HEAD
-			if (index >= 0 && index < numbers.Length) {
-=======
 			if (index >= 0 && index < numbers.Length)
 			{
->>>>>>> 41c99e47
 				return ref numbers[index];
 			}
 			return ref DefaultInt;
@@ -289,12 +256,8 @@
 
 		public static ref int LastOrDefault()
 		{
-<<<<<<< HEAD
-			if (numbers.Length != 0) {
-=======
 			if (numbers.Length != 0)
 			{
->>>>>>> 41c99e47
 				return ref numbers[numbers.Length - 1];
 			}
 			return ref DefaultInt;
@@ -309,12 +272,8 @@
 
 		public static ref string GetOrSetString(int index)
 		{
-<<<<<<< HEAD
-			if (index < 0 || index >= strings.Length) {
-=======
 			if (index < 0 || index >= strings.Length)
 			{
->>>>>>> 41c99e47
 				return ref NullString;
 			}
 
@@ -336,12 +295,8 @@
 		{
 			ref NormalStruct @ref = ref GetRef<NormalStruct>();
 			RefReassignment(ref @ref);
-<<<<<<< HEAD
-			if (s.GetHashCode() == 0) {
-=======
 			if (s.GetHashCode() == 0)
 			{
->>>>>>> 41c99e47
 				@ref = ref GetRef<NormalStruct>();
 			}
 			RefReassignment(ref @ref.GetHashCode() == 4 ? ref @ref : ref s);
