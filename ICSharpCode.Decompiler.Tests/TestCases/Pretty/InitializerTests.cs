// Copyright (c) AlphaSierraPapa for the SharpDevelop Team
//
// Permission is hereby granted, free of charge, to any person obtaining a copy of this
// software and associated documentation files (the "Software"), to deal in the Software
// without restriction, including without limitation the rights to use, copy, modify, merge,
// publish, distribute, sublicense, and/or sell copies of the Software, and to permit persons
// to whom the Software is furnished to do so, subject to the following conditions:
//
// The above copyright notice and this permission notice shall be included in all copies or
// substantial portions of the Software.
//
// THE SOFTWARE IS PROVIDED "AS IS", WITHOUT WARRANTY OF ANY KIND, EXPRESS OR IMPLIED,
// INCLUDING BUT NOT LIMITED TO THE WARRANTIES OF MERCHANTABILITY, FITNESS FOR A PARTICULAR
// PURPOSE AND NONINFRINGEMENT. IN NO EVENT SHALL THE AUTHORS OR COPYRIGHT HOLDERS BE LIABLE
// FOR ANY CLAIM, DAMAGES OR OTHER LIABILITY, WHETHER IN AN ACTION OF CONTRACT, TORT OR
// OTHERWISE, ARISING FROM, OUT OF OR IN CONNECTION WITH THE SOFTWARE OR THE USE OR OTHER
// DEALINGS IN THE SOFTWARE.

using System;
using System.Collections;
using System.Collections.Generic;
using System.Globalization;
using System.Linq;
using System.Threading;

namespace ICSharpCode.Decompiler.Tests.TestCases.Pretty.InitializerTests
{
	public static class Extensions
	{
		public static void Add(this TestCases.CustomList<int> inst, string a, string b)
		{
		}

		public static void Add<T>(this IList<KeyValuePair<string, string>> collection, string key, T value, Func<T, string> convert = null)
		{
		}
	}

	public class TestCases
	{
		#region Types
		public class CustomList<T> : IEnumerable<T>, IEnumerable
		{
			public IEnumerator<T> GetEnumerator()
			{
				throw new NotImplementedException();
			}

			IEnumerator IEnumerable.GetEnumerator()
			{
				throw new NotImplementedException();
			}

			public void Add<T2>(string name)
			{
				new Dictionary<string, Type>().Add(name, typeof(T2));
			}

			public void Add(params int[] ints)
			{
			}
		}

		public class C
		{
			public int Z;
			public S Y;
			public List<S> L;

			public S this[int index] {
				get {
					return default(S);
				}
				set {
				}
			}

			public S this[object key] {
				get {
					return default(S);
				}
				set {
				}
			}
		}

		public struct S
		{
			public int A;
			public int B;

			public S(int a)
			{
				A = a;
				B = 0;
			}
		}

		private enum MyEnum
		{
			a,
			b
		}

		private enum MyEnum2
		{
			c,
			d
		}

		private class Data
		{
			public List<MyEnum2> FieldList = new List<MyEnum2>();
<<<<<<< HEAD
			public MyEnum a {
				get;
				set;
			}
			public MyEnum b {
				get;
				set;
			}
			public List<MyEnum2> PropertyList {
				get;
				set;
			}
#if CS60
			public List<MyEnum2> ReadOnlyPropertyList {
				get;
			}
#endif
			public Data MoreData {
				get;
				set;
			}

			public StructData NestedStruct {
				get;
				set;
			}
=======
			public MyEnum a { get; set; }
			public MyEnum b { get; set; }
			public List<MyEnum2> PropertyList { get; set; }
#if CS60
			public List<MyEnum2> ReadOnlyPropertyList { get; }
#endif
			public Data MoreData { get; set; }

			public StructData NestedStruct { get; set; }
>>>>>>> 41c99e47

			public Data this[int i] {
				get {
					return null;
				}
				set {
				}
			}

			public Data this[int i, string j] {
				get {
					return null;
				}
				set {
				}
			}

			public event EventHandler TestEvent;
		}

		private struct StructData
		{
			public int Field;
			public int Property { get; set; }

			public Data MoreData { get; set; }

			public StructData(int initialValue)
			{
				this = default(StructData);
				Field = initialValue;
				Property = initialValue;
			}
		}

		public class Item
<<<<<<< HEAD
=======
		{
			public string Text { get; set; }

			public decimal Value { get; set; }

			public decimal Value2 { get; set; }

			public string Value3 { get; set; }

			public string Value4 { get; set; }

			public string Value5 { get; set; }

			public string Value6 { get; set; }

#if CS90
			public Fields Value7 { get; set; }
#endif
		}

		public class OtherItem
		{
			public decimal Value { get; set; }

			public decimal Value2 { get; set; }

			public decimal? Nullable { get; set; }

			public decimal? Nullable2 { get; set; }

			public decimal? Nullable3 { get; set; }

			public decimal? Nullable4 { get; set; }
		}

		public class OtherItem2
		{
			public readonly OtherItem Data;

			public OtherItem Data2 { get; private set; }
#if CS60
			public OtherItem Data3 { get; }
#endif
		}

		public class V3f
		{
			private float x;
			private float y;
			private float z;

			public V3f(float _x, float _y, float _z)
			{
				x = _x;
				y = _y;
				z = _z;
			}
		}

#if CS90
		public record Fields
		{
			public int A;
			public double B = 1.0;
			public object C;
			public dynamic D;
			public string S = "abc";
			public Item I;
		}
#endif

		public interface IData
		{
			int Property { get; set; }
		}
		#endregion

		private S s1;
		private S s2;

		#region Field initializer tests
		private static V3f[] Issue1336_rg0 = new V3f[3] {
			new V3f(1f, 1f, 1f),
			new V3f(2f, 2f, 2f),
			new V3f(3f, 3f, 3f)
		};

		private static V3f[,] Issue1336_rg1 = new V3f[3, 3] {
			{
				new V3f(1f, 1f, 1f),
				new V3f(2f, 2f, 2f),
				new V3f(3f, 3f, 3f)
			},
			{
				new V3f(2f, 2f, 2f),
				new V3f(3f, 3f, 3f),
				new V3f(4f, 4f, 4f)
			},
			{
				new V3f(3f, 3f, 3f),
				new V3f(4f, 4f, 4f),
				new V3f(5f, 5f, 5f)
			}
		};

		private static V3f[][] Issue1336_rg1b = new V3f[3][] {
			new V3f[3] {
				new V3f(1f, 1f, 1f),
				new V3f(2f, 2f, 2f),
				new V3f(3f, 3f, 3f)
			},
			new V3f[3] {
				new V3f(2f, 2f, 2f),
				new V3f(3f, 3f, 3f),
				new V3f(4f, 4f, 4f)
			},
			new V3f[3] {
				new V3f(3f, 3f, 3f),
				new V3f(4f, 4f, 4f),
				new V3f(5f, 5f, 5f)
			}
		};

		private static V3f[,][] Issue1336_rg1c = new V3f[3, 3][] {
			{
				new V3f[3] {
					new V3f(1f, 1f, 1f),
					new V3f(2f, 2f, 2f),
					new V3f(3f, 3f, 3f)
				},
				new V3f[3] {
					new V3f(2f, 2f, 2f),
					new V3f(3f, 3f, 3f),
					new V3f(4f, 4f, 4f)
				},
				new V3f[3] {
					new V3f(3f, 3f, 3f),
					new V3f(4f, 4f, 4f),
					new V3f(5f, 5f, 5f)
				}
			},
			{
				new V3f[3] {
					new V3f(1f, 1f, 1f),
					new V3f(2f, 2f, 2f),
					new V3f(3f, 3f, 3f)
				},
				new V3f[3] {
					new V3f(2f, 2f, 2f),
					new V3f(3f, 3f, 3f),
					new V3f(4f, 4f, 4f)
				},
				new V3f[3] {
					new V3f(3f, 3f, 3f),
					new V3f(4f, 4f, 4f),
					new V3f(5f, 5f, 5f)
				}
			},
			{
				new V3f[3] {
					new V3f(1f, 1f, 1f),
					new V3f(2f, 2f, 2f),
					new V3f(3f, 3f, 3f)
				},
				new V3f[3] {
					new V3f(2f, 2f, 2f),
					new V3f(3f, 3f, 3f),
					new V3f(4f, 4f, 4f)
				},
				new V3f[3] {
					new V3f(3f, 3f, 3f),
					new V3f(4f, 4f, 4f),
					new V3f(5f, 5f, 5f)
				}
			}
		};

		private static V3f[][,] Issue1336_rg1d = new V3f[2][,] {
			new V3f[3, 3] {
				{
					new V3f(1f, 1f, 1f),
					new V3f(2f, 2f, 2f),
					new V3f(3f, 3f, 3f)
				},
				{
					new V3f(2f, 2f, 2f),
					new V3f(3f, 3f, 3f),
					new V3f(4f, 4f, 4f)
				},
				{
					new V3f(3f, 3f, 3f),
					new V3f(4f, 4f, 4f),
					new V3f(5f, 5f, 5f)
				}
			},
			new V3f[3, 3] {
				{
					new V3f(1f, 1f, 1f),
					new V3f(2f, 2f, 2f),
					new V3f(3f, 3f, 3f)
				},
				{
					new V3f(2f, 2f, 2f),
					new V3f(3f, 3f, 3f),
					new V3f(4f, 4f, 4f)
				},
				{
					new V3f(3f, 3f, 3f),
					new V3f(4f, 4f, 4f),
					new V3f(5f, 5f, 5f)
				}
			}
		};

		private static int[,] Issue1336_rg2 = new int[3, 3] {
			{ 1, 1, 1 },
			{ 1, 1, 1 },
			{ 1, 1, 1 }
		};

#if CS73
		public static ReadOnlySpan<byte> StaticData1 => new byte[1] { 0 };

		public static ReadOnlySpan<byte> StaticData3 => new byte[3] { 1, 2, 3 };

		public static Span<byte> StaticData3Span => new byte[3] { 1, 2, 3 };
#endif
		#endregion

		#region Helper methods used to ensure initializers used within expressions work correctly
		private static void X(object a, object b)
>>>>>>> 41c99e47
		{
			public string Text {
				get;
				set;
			}

			public decimal Value {
				get;
				set;
			}

			public decimal Value2 {
				get;
				set;
			}

			public string Value3 {
				get;
				set;
			}

			public string Value4 {
				get;
				set;
			}

			public string Value5 {
				get;
				set;
			}

			public string Value6 {
				get;
				set;
			}

#if CS90
			public Fields Value7 {
				get;
				set;
			}
#endif
		}

		public class OtherItem
		{
			public decimal Value {
				get;
				set;
			}

			public decimal Value2 {
				get;
				set;
			}

			public decimal? Nullable {
				get;
				set;
			}

			public decimal? Nullable2 {
				get;
				set;
			}

			public decimal? Nullable3 {
				get;
				set;
			}

			public decimal? Nullable4 {
				get;
				set;
			}
		}

		public class OtherItem2
		{
			public readonly OtherItem Data;

			public OtherItem Data2 {
				get;
				private set;
			}
#if CS60
			public OtherItem Data3 {
				get;
			}
#endif
		}

		public class V3f
		{
			private float x;
			private float y;
			private float z;

			public V3f(float _x, float _y, float _z)
			{
				x = _x;
				y = _y;
				z = _z;
			}
		}
<<<<<<< HEAD

#if CS90
		public record Fields
		{
			public int A;
			public double B = 1.0;
			public object C;
			public dynamic D;
			public string S = "abc";
			public Item I;
=======

		private static int GetInt()
		{
			return 1;
		}

		private static string GetString()
		{
			return "Test";
		}

		private static void NoOp(Guid?[] array)
		{

		}

		private void Data_TestEvent(object sender, EventArgs e)
		{
			throw new NotImplementedException();
		}
		#endregion

		#region Array initializers
		public static void Array1()
		{
			X(Y(), new int[10] { 1, 2, 3, 4, 5, 6, 7, 8, 9, 10 });
>>>>>>> 41c99e47
		}
#endif

<<<<<<< HEAD
		public interface IData
		{
			int Property {
				get;
				set;
			}
=======
		public static void Array2(int a, int b, int c)
		{
			X(Y(), new int[5] { a, 0, b, 0, c });
		}

		public static void NestedArray(int a, int b, int c)
		{
			X(Y(), new int[3][] {
				new int[10] { 1, 2, 3, 4, 5, 6, 7, 8, 9, 10 },
				new int[3] { a, b, c },
				new int[6] { 1, 2, 3, 4, 5, 6 }
			});
		}

		public static void NestedNullableArray(int a, int b, int c)
		{
			X(Y(), new int?[3][] {
				new int?[11] {
					1, 2, 3, 4, 5, 6, 7, 8, 9, 10,
					null
				},
				new int?[4] { a, b, c, null },
				new int?[7] { 1, 2, 3, 4, 5, 6, null }
			  });
		}

		public unsafe static void NestedPointerArray(int a, int b, int c)
		{
			X(Y(), new void*[3][] {
				new void*[1] { null },
				new void*[2] {
					(void*)200,
					null
				},
				new void*[2] {
					(void*)100,
					null
				}
			});
>>>>>>> 41c99e47
		}
		#endregion

<<<<<<< HEAD
		private S s1;
		private S s2;

		#region Field initializer tests
		private static V3f[] Issue1336_rg0 = new V3f[3] {
			new V3f(1f, 1f, 1f),
			new V3f(2f, 2f, 2f),
			new V3f(3f, 3f, 3f)
		};

		private static V3f[,] Issue1336_rg1 = new V3f[3, 3] {
			{
				new V3f(1f, 1f, 1f),
				new V3f(2f, 2f, 2f),
				new V3f(3f, 3f, 3f)
			},
			{
				new V3f(2f, 2f, 2f),
				new V3f(3f, 3f, 3f),
				new V3f(4f, 4f, 4f)
			},
			{
				new V3f(3f, 3f, 3f),
				new V3f(4f, 4f, 4f),
				new V3f(5f, 5f, 5f)
			}
		};

		private static V3f[][] Issue1336_rg1b = new V3f[3][] {
			new V3f[3] {
				new V3f(1f, 1f, 1f),
				new V3f(2f, 2f, 2f),
				new V3f(3f, 3f, 3f)
			},
			new V3f[3] {
				new V3f(2f, 2f, 2f),
				new V3f(3f, 3f, 3f),
				new V3f(4f, 4f, 4f)
			},
			new V3f[3] {
				new V3f(3f, 3f, 3f),
				new V3f(4f, 4f, 4f),
				new V3f(5f, 5f, 5f)
			}
		};

		private static V3f[,][] Issue1336_rg1c = new V3f[3, 3][] {
			{
				new V3f[3] {
					new V3f(1f, 1f, 1f),
					new V3f(2f, 2f, 2f),
					new V3f(3f, 3f, 3f)
				},
				new V3f[3] {
					new V3f(2f, 2f, 2f),
					new V3f(3f, 3f, 3f),
					new V3f(4f, 4f, 4f)
				},
				new V3f[3] {
					new V3f(3f, 3f, 3f),
					new V3f(4f, 4f, 4f),
					new V3f(5f, 5f, 5f)
				}
			},
			{
				new V3f[3] {
					new V3f(1f, 1f, 1f),
					new V3f(2f, 2f, 2f),
					new V3f(3f, 3f, 3f)
				},
				new V3f[3] {
					new V3f(2f, 2f, 2f),
					new V3f(3f, 3f, 3f),
					new V3f(4f, 4f, 4f)
				},
				new V3f[3] {
					new V3f(3f, 3f, 3f),
					new V3f(4f, 4f, 4f),
					new V3f(5f, 5f, 5f)
				}
			},
			{
				new V3f[3] {
					new V3f(1f, 1f, 1f),
					new V3f(2f, 2f, 2f),
					new V3f(3f, 3f, 3f)
				},
				new V3f[3] {
					new V3f(2f, 2f, 2f),
					new V3f(3f, 3f, 3f),
					new V3f(4f, 4f, 4f)
				},
				new V3f[3] {
					new V3f(3f, 3f, 3f),
					new V3f(4f, 4f, 4f),
					new V3f(5f, 5f, 5f)
				}
			}
		};

		private static V3f[][,] Issue1336_rg1d = new V3f[2][,] {
			new V3f[3, 3] {
				{
					new V3f(1f, 1f, 1f),
					new V3f(2f, 2f, 2f),
					new V3f(3f, 3f, 3f)
				},
				{
					new V3f(2f, 2f, 2f),
					new V3f(3f, 3f, 3f),
					new V3f(4f, 4f, 4f)
				},
				{
					new V3f(3f, 3f, 3f),
					new V3f(4f, 4f, 4f),
					new V3f(5f, 5f, 5f)
				}
			},
			new V3f[3, 3] {
				{
					new V3f(1f, 1f, 1f),
					new V3f(2f, 2f, 2f),
					new V3f(3f, 3f, 3f)
				},
				{
					new V3f(2f, 2f, 2f),
					new V3f(3f, 3f, 3f),
					new V3f(4f, 4f, 4f)
				},
				{
					new V3f(3f, 3f, 3f),
					new V3f(4f, 4f, 4f),
					new V3f(5f, 5f, 5f)
				}
			}
		};

		private static int[,] Issue1336_rg2 = new int[3, 3] {
			{
				1,
				1,
				1
			},
			{
				1,
				1,
				1
			},
			{
				1,
				1,
				1
			}
		};

#if CS73
		public static ReadOnlySpan<byte> StaticData1 => new byte[1] {
			0
		};

		public static ReadOnlySpan<byte> StaticData3 => new byte[3] {
			1,
			2,
			3
		};

		public static Span<byte> StaticData3Span => new byte[3] {
			1,
			2,
			3
		};
#endif
		#endregion

		#region Helper methods used to ensure initializers used within expressions work correctly
		private static void X(object a, object b)
		{
		}

		private static object Y()
		{
			return null;
		}

		public static void TestCall(int a, Thread thread)
		{

		}

		public static C TestCall(int a, C c)
		{
			return c;
=======
		public static void ArrayBoolean()
		{
			X(Y(), new bool[8] { true, false, true, false, false, false, true, true });
		}

		public static void ArrayByte()
		{
			X(Y(), new byte[10] { 1, 2, 3, 4, 5, 6, 7, 8, 254, 255 });
		}

		public static void ArraySByte()
		{
			X(Y(), new sbyte[8] { -128, -127, 0, 1, 2, 3, 4, 127 });
		}

		public static void ArrayShort()
		{
			X(Y(), new short[5] { -32768, -1, 0, 1, 32767 });
		}

		public static void ArrayUShort()
		{
			X(Y(), new ushort[6] { 0, 1, 32767, 32768, 65534, 65535 });
		}

		public static void ArrayInt()
		{
			X(Y(), new int[10] { 1, -2, 2000000000, 4, 5, -6, 7, 8, 9, 10 });
		}

		public static void ArrayUInt()
		{
			X(Y(), new uint[10] { 1u, 2000000000u, 3000000000u, 4u, 5u, 6u, 7u, 8u, 9u, 10u });
		}

		public static void ArrayLong()
		{
			X(Y(), new long[5] { -4999999999999999999L, -1L, 0L, 1L, 4999999999999999999L });
		}

		public static void ArrayULong()
		{
			X(Y(), new ulong[10] { 1uL, 2000000000uL, 3000000000uL, 4uL, 5uL, 6uL, 7uL, 8uL, 4999999999999999999uL, 9999999999999999999uL });
		}

		public static void ArrayFloat()
		{
			X(Y(), new float[6] {
				-1.5f,
				0f,
				1.5f,
				float.NegativeInfinity,
				float.PositiveInfinity,
				float.NaN
			});
		}

		public static void ArrayDouble()
		{
			X(Y(), new double[6] {
				-1.5,
				0.0,
				1.5,
				double.NegativeInfinity,
				double.PositiveInfinity,
				double.NaN
			});
		}

		public static void ArrayDecimal()
		{
			X(Y(), new decimal[6] { -100m, 0m, 100m, -79228162514264337593543950335m, 79228162514264337593543950335m, 0.0000001m });
		}

		public static void ArrayString()
		{
			X(Y(), new string[4] { "", null, "Hello", "World" });
		}

		public static void ArrayEnum()
		{
			X(Y(), new MyEnum[4] {
				MyEnum.a,
				MyEnum.b,
				MyEnum.a,
				MyEnum.b
			});
		}

		public int[,] MultidimensionalInit()
		{
			return new int[16, 4] {
				{ 0, 0, 0, 0 },
				{ 1, 1, 1, 1 },
				{ 0, 0, 0, 0 },
				{ 0, 0, 0, 0 },
				{ 0, 0, 1, 0 },
				{ 0, 0, 1, 0 },
				{ 0, 0, 1, 0 },
				{ 0, 0, 1, 0 },
				{ 0, 0, 0, 0 },
				{ 1, 1, 1, 1 },
				{ 0, 0, 0, 0 },
				{ 0, 0, 0, 0 },
				{ 0, 0, 1, 0 },
				{ 0, 0, 1, 0 },
				{ 0, 0, 1, 0 },
				{ 0, 0, 1, 0 }
			};
		}

		public int[][,] MultidimensionalInit2()
		{
			return new int[4][,] {
				new int[4, 4] {
					{ 0, 0, 0, 0 },
					{ 1, 1, 1, 1 },
					{ 0, 0, 0, 0 },
					{ 0, 0, 0, 0 }
				},
				new int[4, 4] {
					{ 0, 0, 0, 0 },
					{ 1, 1, 1, 1 },
					{ 0, 0, 0, 0 },
					{ 0, 0, 0, 0 }
				},
				new int[4, 4] {
					{ 0, 0, 1, 0 },
					{ 0, 0, 1, 0 },
					{ 0, 0, 1, 0 },
					{ 0, 0, 1, 0 }
				},
				new int[4, 4] {
					{ 0, 0, 1, 0 },
					{ 0, 0, 1, 0 },
					{ 0, 0, 1, 0 },
					{ 0, 0, 1, 0 }
				}
			};
		}

		public int[][,,] ArrayOfArrayOfArrayInit()
		{
			return new int[2][,,] {
				new int[2, 3, 3] {
					{
						{ 1, 2, 3 },
						{ 4, 5, 6 },
						{ 7, 8, 9 }
					},
					{
						{ 11, 12, 13 },
						{ 14, 15, 16 },
						{ 17, 18, 19 }
					}
				},
				new int[2, 3, 3] {
					{
						{ 21, 22, 23 },
						{ 24, 25, 26 },
						{ 27, 28, 29 }
					},
					{
						{ 31, 32, 33 },
						{ 34, 35, 36 },
						{ 37, 38, 39 }
					}
				}
			};
		}

		public static void RecursiveArrayInitializer()
		{
			int[] array = new int[3];
			array[0] = 1;
			array[1] = 2;
			array[2] = array[1] + 1;
			array[0] = 0;
>>>>>>> 41c99e47
		}

		private static int GetInt()
		{
			return 1;
		}

		private static string GetString()
		{
			return "Test";
		}

		private static void NoOp(Guid?[] array)
		{

		}

<<<<<<< HEAD
		private void Data_TestEvent(object sender, EventArgs e)
		{
			throw new NotImplementedException();
		}
		#endregion

		#region Array initializers
		public static void Array1()
		{
			X(Y(), new int[10] {
				1,
				2,
				3,
				4,
				5,
				6,
				7,
				8,
				9,
				10
			});
		}

		public static void Array2(int a, int b, int c)
		{
			X(Y(), new int[5] {
				a,
				0,
				b,
				0,
				c
			});
		}

		public static void NestedArray(int a, int b, int c)
		{
			X(Y(), new int[3][] {
				new int[10] {
					1,
					2,
					3,
					4,
					5,
					6,
					7,
					8,
					9,
					10
				},
				new int[3] {
					a,
					b,
					c
				},
				new int[6] {
					1,
					2,
					3,
					4,
					5,
					6
				}
			});
		}

		public static void NestedNullableArray(int a, int b, int c)
		{
			X(Y(), new int?[3][] {
				new int?[11] {
					1,
					2,
					3,
					4,
					5,
					6,
					7,
					8,
					9,
					10,
					null
				},
				new int?[4] {
						a,
					b,
					c,
					null
				},
				new int?[7] {
					1,
					2,
					3,
					4,
					5,
					6,
					null
				}
			  });
		}

		public unsafe static void NestedPointerArray(int a, int b, int c)
		{
			X(Y(), new void*[3][] {
				new void*[1] {
					null
				},
				new void*[2] {
					(void*)200,
					null
				},
				new void*[2] {
					(void*)100,
					null
				}
			});
		}

		public static void ArrayBoolean()
		{
			X(Y(), new bool[8] {
				true,
				false,
				true,
				false,
				false,
				false,
				true,
				true
			});
=======
		public static byte[] ReverseInitializer(int i)
		{
			byte[] array = new byte[4];
			array[3] = (byte)i;
			array[2] = (byte)(i >> 8);
			array[1] = (byte)(i >> 16);
			array[0] = (byte)(i >> 24);
			return array;
		}

		public static void Issue953_MissingNullableSpecifierForArrayInitializer()
		{
			NoOp(new Guid?[1] { Guid.Empty });
		}

		private void Issue907_Test3(string text)
		{
			X(Y(), new Dictionary<string, object> { { "", text } });
		}

		private int[] Issue1383(int i, int[] array)
		{
			array = new int[4];
			array[i++] = 1;
			array[i++] = 2;
			return array;
		}

		private string[,] Issue1382a()
		{
			return new string[4, 4] {
				{ null, "test", "hello", "world" },
				{ "test", null, "hello", "world" },
				{ "test", "hello", null, "world" },
				{ "test", "hello", "world", null }
			};
		}

		private string[,] Issue1382b()
		{
			return new string[4, 4] {
				{ "test", "hello", "world", null },
				{ "test", "hello", null, "world" },
				{ "test", null, "hello", "world" },
				{ null, "test", "hello", "world" }
			};
		}

		private static void OutOfMemory()
		{
			byte[] array = new byte[int.MaxValue];
			array[0] = 1;
			Console.WriteLine(array.Length);
		}
		#endregion

		#region Object initializers
		public C Test1()
		{
			C c = new C();
			c.L = new List<S>();
			c.L.Add(new S(1));
			return c;
		}

		public C Test1Alternative()
		{
			return TestCall(1, new C {
				L = new List<S> {
					new S(1)
				}
			});
		}

		public C Test2()
		{
			C c = new C();
			c.Z = 1;
			c.Z = 2;
			return c;
		}

		public C Test3()
		{
			C c = new C();
			c.Y = new S(1);
			c.Y.A = 2;
			return c;
		}

		public C Test3b()
		{
			return TestCall(0, new C {
				Z = 1,
				Y = {
					A = 2
				}
			});
		}

		public C Test4()
		{
			C c = new C();
			c.Y.A = 1;
			c.Z = 2;
			c.Y.B = 3;
			return c;
>>>>>>> 41c99e47
		}

		public static void ArrayByte()
		{
			X(Y(), new byte[10] {
				1,
				2,
				3,
				4,
				5,
				6,
				7,
				8,
				254,
				255
			});
		}

		public static void ArraySByte()
		{
			X(Y(), new sbyte[8] {
				-128,
				-127,
				0,
				1,
				2,
				3,
				4,
				127
			});
		}

		public static void ArrayShort()
		{
			X(Y(), new short[5] {
				-32768,
				-1,
				0,
				1,
				32767
			});
		}

		public static void ArrayUShort()
		{
			X(Y(), new ushort[6] {
				0,
				1,
				32767,
				32768,
				65534,
				65535
			});
		}

		public static void ArrayInt()
		{
			X(Y(), new int[10] {
				1,
				-2,
				2000000000,
				4,
				5,
				-6,
				7,
				8,
				9,
				10
			});
		}

		public static void ArrayUInt()
		{
			X(Y(), new uint[10] {
				1u,
				2000000000u,
				3000000000u,
				4u,
				5u,
				6u,
				7u,
				8u,
				9u,
				10u
			});
		}

		public static void ArrayLong()
		{
			X(Y(), new long[5] {
				-4999999999999999999L,
				-1L,
				0L,
				1L,
				4999999999999999999L
			});
		}

		public static void ArrayULong()
		{
			X(Y(), new ulong[10] {
				1uL,
				2000000000uL,
				3000000000uL,
				4uL,
				5uL,
				6uL,
				7uL,
				8uL,
				4999999999999999999uL,
				9999999999999999999uL
			});
		}

		public static void ArrayFloat()
		{
			X(Y(), new float[6] {
				-1.5f,
				0f,
				1.5f,
				float.NegativeInfinity,
				float.PositiveInfinity,
				float.NaN
			});
		}

		public static void ArrayDouble()
		{
			X(Y(), new double[6] {
				-1.5,
				0.0,
				1.5,
				double.NegativeInfinity,
				double.PositiveInfinity,
				double.NaN
			});
		}

		public static void ArrayDecimal()
		{
			X(Y(), new decimal[6] {
				-100m,
				0m,
				100m,
				-79228162514264337593543950335m,
				79228162514264337593543950335m,
				0.0000001m
			});
		}

		public static void ArrayString()
		{
			X(Y(), new string[4] {
				"",
				null,
				"Hello",
				"World"
			});
		}

		public static void ArrayEnum()
		{
			X(Y(), new MyEnum[4] {
				MyEnum.a,
				MyEnum.b,
				MyEnum.a,
				MyEnum.b
			});
		}

		public int[,] MultidimensionalInit()
		{
			return new int[16, 4] {
				{
					0,
					0,
					0,
					0
				},

				{
					1,
					1,
					1,
					1
				},

				{
					0,
					0,
					0,
					0
				},

				{
					0,
					0,
					0,
					0
				},

				{
					0,
					0,
					1,
					0
				},

				{
					0,
					0,
					1,
					0
				},

				{
					0,
					0,
					1,
					0
				},

				{
					0,
					0,
					1,
					0
				},

				{
					0,
					0,
					0,
					0
				},

				{
					1,
					1,
					1,
					1
				},

				{
					0,
					0,
					0,
					0
				},

				{
					0,
					0,
					0,
					0
				},

				{
					0,
					0,
					1,
					0
				},

				{
					0,
					0,
					1,
					0
				},

				{
					0,
					0,
					1,
					0
				},

				{
					0,
					0,
					1,
					0
				}
			};
		}

		public int[][,] MultidimensionalInit2()
		{
			return new int[4][,] {
				new int[4, 4] {
					{
						0,
						0,
						0,
						0
					},

					{
						1,
						1,
						1,
						1
					},

					{
						0,
						0,
						0,
						0
					},

					{
						0,
						0,
						0,
						0
					}

				},
				new int[4, 4] {

					{
						0,
						0,
						1,
						0
					},

					{
						0,
						0,
						1,
						0
					},

					{
						0,
						0,
						1,
						0
					},

					{
						0,
						0,
						1,
						0
					}

				},
				new int[4, 4] {

					{
						0,
						0,
						0,
						0
					},

					{
						1,
						1,
						1,
						1
					},

					{
						0,
						0,
						0,
						0
					},

					{
						0,
						0,
						0,
						0
					}
				},
				new int[4, 4] {
					{
						0,
						0,
						1,
						0
					},

					{
						0,
						0,
						1,
						0
					},

					{
						0,
						0,
						1,
						0
					},

					{
						0,
						0,
						1,
						0
					}

				}
			};
		}

		public int[][,,] ArrayOfArrayOfArrayInit()
		{
			return new int[2][,,] {
				new int[2, 3, 3] {
					{
						{
							1,
							2,
							3
						},
						{
							4,
							5,
							6
						},
						{
							7,
							8,
							9
						}
					},
					{
						{
							11,
							12,
							13
						},
						{
							14,
							15,
							16
						},
						{
							17,
							18,
							19
						}
					}
				},

				new int[2, 3, 3] {
					{
						{
							21,
							22,
							23
						},
						{
							24,
							25,
							26
						},
						{
							27,
							28,
							29
						}
					},
					{
						{
							31,
							32,
							33
						},
						{
							34,
							35,
							36
						},
						{
							37,
							38,
							39
						}
					}
				}
			};
		}

		public static void RecursiveArrayInitializer()
		{
			int[] array = new int[3];
			array[0] = 1;
			array[1] = 2;
			array[2] = array[1] + 1;
			array[0] = 0;
		}

		public static void InvalidIndices(int a)
		{
			int[] array = new int[1];
			array[1] = a;
			X(Y(), array);
		}

		public static void InvalidIndices2(int a)
		{
#pragma warning disable 251
			int[] array = new int[1];
			array[-1] = a;
			X(Y(), array);
#pragma warning restore
		}

		public static void IndicesInWrongOrder(int a, int b)
		{
			int[] array = new int[5];
			array[2] = b;
			array[1] = a;
			X(Y(), array);
		}

		public static byte[] ReverseInitializer(int i)
		{
			byte[] array = new byte[4];
			array[3] = (byte)i;
			array[2] = (byte)(i >> 8);
			array[1] = (byte)(i >> 16);
			array[0] = (byte)(i >> 24);
			return array;
		}

		public static void Issue953_MissingNullableSpecifierForArrayInitializer()
		{
			NoOp(new Guid?[1] {
				Guid.Empty
			});
		}

		private void Issue907_Test3(string text)
		{
			X(Y(), new Dictionary<string, object> {
				{
					"",
					text
				}
			});
		}

		private int[] Issue1383(int i, int[] array)
		{
			array = new int[4];
			array[i++] = 1;
			array[i++] = 2;
			return array;
		}

		private string[,] Issue1382a()
		{
			return new string[4, 4] {
				{
					null,
					"test",
					"hello",
					"world"
				},
				{
					"test",
					null,
					"hello",
					"world"
				},
				{
					"test",
					"hello",
					null,
					"world"
				},
				{
					"test",
					"hello",
					"world",
					null
				}
			};
		}

		private string[,] Issue1382b()
		{
			return new string[4, 4] {
				{
					"test",
					"hello",
					"world",
					null
				},
				{
					"test",
					"hello",
					null,
					"world"
				},
				{
					"test",
					null,
					"hello",
					"world"
				},
				{
					null,
					"test",
					"hello",
					"world"
				}
			};
		}
#endregion

#region Object initializers
		public C Test1()
		{
			C c = new C();
			c.L = new List<S>();
			c.L.Add(new S(1));
			return c;
		}

		public C Test1Alternative()
		{
			return TestCall(1, new C {
				L = new List<S> {
					new S(1)
				}
			});
		}

		public C Test2()
		{
			C c = new C();
			c.Z = 1;
			c.Z = 2;
			return c;
		}

		public C Test3()
		{
			C c = new C();
			c.Y = new S(1);
			c.Y.A = 2;
			return c;
		}

		public C Test3b()
		{
			return TestCall(0, new C {
				Z = 1,
				Y = {
					A = 2
				}
			});
		}

		public C Test4()
		{
			C c = new C();
			c.Y.A = 1;
			c.Z = 2;
			c.Y.B = 3;
			return c;
		}

		public static void ObjectInitializer()
		{
			X(Y(), new Data {
				a = MyEnum.a
			});
		}

<<<<<<< HEAD
		public static void NotAnObjectInitializer()
		{
			Data data = new Data();
			data.a = MyEnum.a;
			X(Y(), data);
		}

		public static void NotAnObjectInitializerWithEvent()
		{
			Data data = new Data();
			data.TestEvent += delegate {
				Console.WriteLine();
			};
			X(Y(), data);
		}

		public static void ObjectInitializerAssignCollectionToField()
		{
			X(Y(), new Data {
				a = MyEnum.a,
				FieldList = new List<MyEnum2> {
					MyEnum2.c,
					MyEnum2.d
				}
			});
		}

		public static void ObjectInitializerAddToCollectionInField()
		{
			X(Y(), new Data {
				a = MyEnum.a,
				FieldList = {
					MyEnum2.c,
					MyEnum2.d
				}
			});
		}

		public static void ObjectInitializerAssignCollectionToProperty()
		{
			X(Y(), new Data {
				a = MyEnum.a,
				PropertyList = new List<MyEnum2> {
					MyEnum2.c,
					MyEnum2.d
				}
			});
		}

		public static void ObjectInitializerAddToCollectionInProperty()
		{
			X(Y(), new Data {
				a = MyEnum.a,
				PropertyList = {
					MyEnum2.c,
					MyEnum2.d
				}
			});
		}

		public static void ObjectInitializerWithInitializationOfNestedObjects()
		{
			X(Y(), new Data {
				MoreData = {
					a = MyEnum.a,
					MoreData = {
						a = MyEnum.b
					}
				}
			});
		}

=======
>>>>>>> 41c99e47
		public static void ObjectInitializerWithInitializationOfDeeplyNestedObjects()
		{
			X(Y(), new Data {
				a = MyEnum.b,
				MoreData = {
				  a = MyEnum.a,
				  MoreData = {
						MoreData = {
							MoreData = {
								MoreData = {
									MoreData = {
										MoreData = {
											a = MyEnum.b
										}
									}
								}
							}
						}
					}
			  }
			});
		}

		public static void CollectionInitializerInsideObjectInitializers()
		{
			X(Y(), new Data {
				MoreData = new Data {
					a = MyEnum.a,
					b = MyEnum.b,
					PropertyList = { MyEnum2.c }
				}
			});
		}

		public static void NotAStructInitializer_DefaultConstructor()
		{
			StructData structData = default(StructData);
			structData.Field = 1;
			structData.Property = 2;
			X(Y(), structData);
		}

		public static void StructInitializer_DefaultConstructor()
		{
			X(Y(), new StructData {
				Field = 1,
				Property = 2
			});
		}

		public void InliningOfStFldTarget()
		{
			s1 = new S {
				A = 24,
				B = 42
			};
			s2 = new S {
				A = 42,
				B = 24
			};
		}

		public static void NotAStructInitializer_ExplicitConstructor()
		{
			StructData structData = new StructData(0);
			structData.Field = 1;
			structData.Property = 2;
			X(Y(), structData);
		}

		public static void StructInitializer_ExplicitConstructor()
		{
			X(Y(), new StructData(0) {
				Field = 1,
				Property = 2
			});
		}

		public static void StructInitializerWithInitializationOfNestedObjects()
		{
			X(Y(), new StructData {
				MoreData = {
					a = MyEnum.a,
					FieldList = {
						MyEnum2.c,
						MyEnum2.d
					}
				}
			});
		}

		public static void StructInitializerWithinObjectInitializer()
		{
			X(Y(), new Data {
				NestedStruct = new StructData(2) {
					Field = 1,
					Property = 2
				}
			});
		}

		public static void Issue270_NestedInitialisers()
		{
			NumberFormatInfo[] source = null;

			TestCall(0, new Thread(Issue270_NestedInitialisers) {
				Priority = ThreadPriority.BelowNormal,
				CurrentCulture = new CultureInfo(0) {
					DateTimeFormat = new DateTimeFormatInfo {
						ShortDatePattern = "ddmmyy"
					},
					NumberFormat = source.Where((NumberFormatInfo format) => format.CurrencySymbol == "$").First()
				}
			});
		}

		public OtherItem2 Issue1345()
<<<<<<< HEAD
		{
			OtherItem2 otherItem = new OtherItem2();
			otherItem.Data.Nullable = 3m;
			return otherItem;
		}

		public OtherItem2 Issue1345b()
		{
			OtherItem2 otherItem = new OtherItem2();
			otherItem.Data2.Nullable = 3m;
			return otherItem;
		}
#if CS60
		public OtherItem2 Issue1345c()
		{
			OtherItem2 otherItem = new OtherItem2();
			otherItem.Data3.Nullable = 3m;
			return otherItem;
		}

		private Data Issue1345_FalsePositive()
		{
			return new Data {
				ReadOnlyPropertyList = {
					MyEnum2.c,
					MyEnum2.d
				}
			};
		}
#endif

		private void Issue1250_Test1(MyEnum value)
		{
			X(Y(), new C {
				Z = (int)value
			});
		}

		private byte[] Issue1314()
		{
			return new byte[4] {
				0,
				1,
				2,
				255
			};
		}

		private void Issue1251_Test(List<Item> list, OtherItem otherItem)
		{
			list.Add(new Item {
				Text = "Text",
				Value = otherItem.Value,
				Value2 = otherItem.Value2,
				Value3 = otherItem.Nullable.ToString(),
				Value4 = otherItem.Nullable2.ToString(),
				Value5 = otherItem.Nullable3.ToString(),
				Value6 = otherItem.Nullable4.ToString()
			});
		}

		private Data Issue1279(int p)
		{
			if (p == 1) {
				Data data = new Data();
				data.a = MyEnum.a;
				data.TestEvent += Data_TestEvent;
				return data;
			}
			return null;
		}

#if CS90
		private Fields RecordWithNestedClass(Fields input)
		{
=======
		{
			OtherItem2 otherItem = new OtherItem2();
			otherItem.Data.Nullable = 3m;
			return otherItem;
		}

		public OtherItem2 Issue1345b()
		{
			OtherItem2 otherItem = new OtherItem2();
			otherItem.Data2.Nullable = 3m;
			return otherItem;
		}
#if CS60
		public OtherItem2 Issue1345c()
		{
			OtherItem2 otherItem = new OtherItem2();
			otherItem.Data3.Nullable = 3m;
			return otherItem;
		}

		private Data Issue1345_FalsePositive()
		{
			return new Data {
				ReadOnlyPropertyList = {
					MyEnum2.c,
					MyEnum2.d
				}
			};
		}
#endif

		private void Issue1250_Test1(MyEnum value)
		{
			X(Y(), new C {
				Z = (int)value
			});
		}

		private byte[] Issue1314()
		{
			return new byte[4] { 0, 1, 2, 255 };
		}

		private void Issue1251_Test(List<Item> list, OtherItem otherItem)
		{
			list.Add(new Item {
				Text = "Text",
				Value = otherItem.Value,
				Value2 = otherItem.Value2,
				Value3 = otherItem.Nullable.ToString(),
				Value4 = otherItem.Nullable2.ToString(),
				Value5 = otherItem.Nullable3.ToString(),
				Value6 = otherItem.Nullable4.ToString()
			});
		}

		private Data Issue1279(int p)
		{
			if (p == 1)
			{
				Data data = new Data();
				data.a = MyEnum.a;
				data.TestEvent += Data_TestEvent;
				return data;
			}
			return null;
		}

#if CS90
		private Fields RecordWithNestedClass(Fields input)
		{
>>>>>>> 41c99e47
			return input with {
				A = 42,
				I = new Item {
					Value7 = input with {
						A = 43
					}
				}
			};
		}
#endif

		private TData GenericObjectInitializer<TData>() where TData : IData, new()
		{
			return new TData {
				Property = 42
			};
		}
		#endregion

<<<<<<< HEAD
#region Collection initializer
=======
		#region Collection initializer
>>>>>>> 41c99e47

		public static void ExtensionMethodInCollectionInitializer()
		{
#if CS60
<<<<<<< HEAD
			X(Y(), new CustomList<int> {
				{
					"1",
					"2"
=======
			X(Y(), new CustomList<int> { { "1", "2" } });
#else
			CustomList<int> customList = new CustomList<int>();
			customList.Add("1", "2");
			X(Y(), customList);
#endif
		}

		public static void NoCollectionInitializerBecauseOfTypeArguments()
		{
			CustomList<int> customList = new CustomList<int>();
			customList.Add<int>("int");
			Console.WriteLine(customList);
		}

		public static void CollectionInitializerWithParamsMethod()
		{
			X(Y(), new CustomList<int> { { 1, 2, 3, 4, 5, 6, 7, 8, 9, 10 } });
		}

		public static void CollectionInitializerList()
		{
			X(Y(), new List<int> { 1, 2, 3 });
		}

		public static object RecursiveCollectionInitializer()
		{
			List<object> list = new List<object>();
			list.Add(list);
			return list;
		}

		public static void CollectionInitializerDictionary()
		{
			X(Y(), new Dictionary<string, int> {
				{ "First", 1 },
				{ "Second", 2 },
				{ "Third", 3 }
		  });
		}

		public static void CollectionInitializerDictionaryWithEnumTypes()
		{
			X(Y(), new Dictionary<MyEnum, MyEnum2> {
			{
				MyEnum.a,
				MyEnum2.c
			},
			{
				MyEnum.b,
				MyEnum2.d
			}
		  });
		}

		public static void NotACollectionInitializer()
		{
			List<int> list = new List<int>();
			list.Add(1);
			list.Add(2);
			list.Add(3);
			X(Y(), list);
		}

#if CS60
		public static void SimpleDictInitializer()
		{
			X(Y(), new Data {
				MoreData = {
					a = MyEnum.a,
					[2] = null
				}
			});
		}

		public static void MixedObjectAndDictInitializer()
		{
			X(Y(), new Data {
				MoreData = {
					a = MyEnum.a,
					[GetInt()] = {
						a = MyEnum.b,
						FieldList = { MyEnum2.c },
						[GetInt(), GetString()] = new Data(),
						[2] = null
					}
>>>>>>> 41c99e47
				}
			});
#else
			CustomList<int> customList = new CustomList<int>();
			customList.Add("1", "2");
			X(Y(), customList);
#endif
		}

		public static void NoCollectionInitializerBecauseOfTypeArguments()
		{
			CustomList<int> customList = new CustomList<int>();
			customList.Add<int>("int");
			Console.WriteLine(customList);
		}

		public static void CollectionInitializerWithParamsMethod()
		{
			X(Y(), new CustomList<int> {
				{
					1,
					2,
					3,
					4,
					5,
					6,
					7,
					8,
					9,
					10
				}
			});
		}

		public static void CollectionInitializerList()
		{
			X(Y(), new List<int> {
				1,
				2,
				3
			});
		}

		public static object RecursiveCollectionInitializer()
		{
			List<object> list = new List<object>();
			list.Add(list);
			return list;
		}

		public static void CollectionInitializerDictionary()
		{
			X(Y(), new Dictionary<string, int> {
			{
				"First",
				1
			},
			{
				"Second",
				2
			},
			{
				"Third",
				3
			}
		  });
		}

		public static void CollectionInitializerDictionaryWithEnumTypes()
		{
			X(Y(), new Dictionary<MyEnum, MyEnum2> {
			{
				MyEnum.a,
				MyEnum2.c
			},
			{
				MyEnum.b,
				MyEnum2.d
			}
		  });
		}

		public static void NotACollectionInitializer()
		{
			List<int> list = new List<int>();
			list.Add(1);
			list.Add(2);
			list.Add(3);
			X(Y(), list);
		}

#if CS60
		public static void SimpleDictInitializer()
		{
			X(Y(), new Data {
				MoreData = {
					a = MyEnum.a,
					[2] = null
				}
			});
		}

		public static void MixedObjectAndDictInitializer()
		{
			X(Y(), new Data {
				MoreData = {
					a = MyEnum.a,
					[GetInt()] = {
						a = MyEnum.b,
						FieldList = {
							MyEnum2.c
						},
						[GetInt(), GetString()] = new Data(),
						[2] = null
					}
				}
			});
		}

		private List<List<int>> NestedListWithIndexInitializer(MyEnum myEnum)
		{
			return new List<List<int>> {
				[0] = {
					1,
					2,
					3
				},
				[1] = {
					(int)myEnum
				}
			};
		}

		private void Issue1250_Test2(MyEnum value)
		{
			X(Y(), new C {
				[(int)value] = new S((int)value)
			});
		}

		private void Issue1250_Test3(int value)
		{
			X(Y(), new C {
				[value] = new S(value)
			});
		}

		private void Issue1250_Test4(int value)
		{
			X(Y(), new C {
				[(object)value] = new S(value)
			});
		}

		public static List<KeyValuePair<string, string>> Issue1390(IEnumerable<string> tokens, bool alwaysAllowAdministrators, char wireDelimiter)
		{
			return new List<KeyValuePair<string, string>> {
			{
				"tokens",
					string.Join(wireDelimiter.ToString(), tokens),
					(Func<string, string>)null
				},
				{
					"alwaysAllowAdministrators",
					alwaysAllowAdministrators.ToString(),
					(Func<string, string>)null
				},
				{
					"delimiter",
					wireDelimiter.ToString(),
					(Func<string, string>)null
				}
			};
		}

#endif
#endregion
		}
<<<<<<< HEAD
=======

		private List<List<int>> NestedListWithIndexInitializer(MyEnum myEnum)
		{
			return new List<List<int>> {
				[0] = { 1, 2, 3 },
				[1] = { (int)myEnum }
			};
		}

		private void Issue1250_Test2(MyEnum value)
		{
			X(Y(), new C { [(int)value] = new S((int)value) });
		}

		private void Issue1250_Test3(int value)
		{
			X(Y(), new C { [value] = new S(value) });
		}

		private void Issue1250_Test4(int value)
		{
			X(Y(), new C { [(object)value] = new S(value) });
		}

		public static List<KeyValuePair<string, string>> Issue1390(IEnumerable<string> tokens, bool alwaysAllowAdministrators, char wireDelimiter)
		{
			return new List<KeyValuePair<string, string>> {
			{
				"tokens",
					string.Join(wireDelimiter.ToString(), tokens),
					(Func<string, string>)null
				},
				{
					"alwaysAllowAdministrators",
					alwaysAllowAdministrators.ToString(),
					(Func<string, string>)null
				},
				{
					"delimiter",
					wireDelimiter.ToString(),
					(Func<string, string>)null
				}
			};
		}

#endif
		#endregion
	}
>>>>>>> 41c99e47
}<|MERGE_RESOLUTION|>--- conflicted
+++ resolved
@@ -111,34 +111,6 @@
 		private class Data
 		{
 			public List<MyEnum2> FieldList = new List<MyEnum2>();
-<<<<<<< HEAD
-			public MyEnum a {
-				get;
-				set;
-			}
-			public MyEnum b {
-				get;
-				set;
-			}
-			public List<MyEnum2> PropertyList {
-				get;
-				set;
-			}
-#if CS60
-			public List<MyEnum2> ReadOnlyPropertyList {
-				get;
-			}
-#endif
-			public Data MoreData {
-				get;
-				set;
-			}
-
-			public StructData NestedStruct {
-				get;
-				set;
-			}
-=======
 			public MyEnum a { get; set; }
 			public MyEnum b { get; set; }
 			public List<MyEnum2> PropertyList { get; set; }
@@ -148,7 +120,6 @@
 			public Data MoreData { get; set; }
 
 			public StructData NestedStruct { get; set; }
->>>>>>> 41c99e47
 
 			public Data this[int i] {
 				get {
@@ -185,8 +156,6 @@
 		}
 
 		public class Item
-<<<<<<< HEAD
-=======
 		{
 			public string Text { get; set; }
 
@@ -418,124 +387,23 @@
 
 		#region Helper methods used to ensure initializers used within expressions work correctly
 		private static void X(object a, object b)
->>>>>>> 41c99e47
-		{
-			public string Text {
-				get;
-				set;
-			}
-
-			public decimal Value {
-				get;
-				set;
-			}
-
-			public decimal Value2 {
-				get;
-				set;
-			}
-
-			public string Value3 {
-				get;
-				set;
-			}
-
-			public string Value4 {
-				get;
-				set;
-			}
-
-			public string Value5 {
-				get;
-				set;
-			}
-
-			public string Value6 {
-				get;
-				set;
-			}
-
-#if CS90
-			public Fields Value7 {
-				get;
-				set;
-			}
-#endif
-		}
-
-		public class OtherItem
-		{
-			public decimal Value {
-				get;
-				set;
-			}
-
-			public decimal Value2 {
-				get;
-				set;
-			}
-
-			public decimal? Nullable {
-				get;
-				set;
-			}
-
-			public decimal? Nullable2 {
-				get;
-				set;
-			}
-
-			public decimal? Nullable3 {
-				get;
-				set;
-			}
-
-			public decimal? Nullable4 {
-				get;
-				set;
-			}
-		}
-
-		public class OtherItem2
-		{
-			public readonly OtherItem Data;
-
-			public OtherItem Data2 {
-				get;
-				private set;
-			}
-#if CS60
-			public OtherItem Data3 {
-				get;
-			}
-#endif
-		}
-
-		public class V3f
-		{
-			private float x;
-			private float y;
-			private float z;
-
-			public V3f(float _x, float _y, float _z)
-			{
-				x = _x;
-				y = _y;
-				z = _z;
-			}
-		}
-<<<<<<< HEAD
-
-#if CS90
-		public record Fields
-		{
-			public int A;
-			public double B = 1.0;
-			public object C;
-			public dynamic D;
-			public string S = "abc";
-			public Item I;
-=======
+		{
+		}
+
+		private static object Y()
+		{
+			return null;
+		}
+
+		public static void TestCall(int a, Thread thread)
+		{
+
+		}
+
+		public static C TestCall(int a, C c)
+		{
+			return c;
+		}
 
 		private static int GetInt()
 		{
@@ -562,18 +430,8 @@
 		public static void Array1()
 		{
 			X(Y(), new int[10] { 1, 2, 3, 4, 5, 6, 7, 8, 9, 10 });
->>>>>>> 41c99e47
-		}
-#endif
-
-<<<<<<< HEAD
-		public interface IData
-		{
-			int Property {
-				get;
-				set;
-			}
-=======
+		}
+
 		public static void Array2(int a, int b, int c)
 		{
 			X(Y(), new int[5] { a, 0, b, 0, c });
@@ -613,204 +471,8 @@
 					null
 				}
 			});
->>>>>>> 41c99e47
-		}
-		#endregion
-
-<<<<<<< HEAD
-		private S s1;
-		private S s2;
-
-		#region Field initializer tests
-		private static V3f[] Issue1336_rg0 = new V3f[3] {
-			new V3f(1f, 1f, 1f),
-			new V3f(2f, 2f, 2f),
-			new V3f(3f, 3f, 3f)
-		};
-
-		private static V3f[,] Issue1336_rg1 = new V3f[3, 3] {
-			{
-				new V3f(1f, 1f, 1f),
-				new V3f(2f, 2f, 2f),
-				new V3f(3f, 3f, 3f)
-			},
-			{
-				new V3f(2f, 2f, 2f),
-				new V3f(3f, 3f, 3f),
-				new V3f(4f, 4f, 4f)
-			},
-			{
-				new V3f(3f, 3f, 3f),
-				new V3f(4f, 4f, 4f),
-				new V3f(5f, 5f, 5f)
-			}
-		};
-
-		private static V3f[][] Issue1336_rg1b = new V3f[3][] {
-			new V3f[3] {
-				new V3f(1f, 1f, 1f),
-				new V3f(2f, 2f, 2f),
-				new V3f(3f, 3f, 3f)
-			},
-			new V3f[3] {
-				new V3f(2f, 2f, 2f),
-				new V3f(3f, 3f, 3f),
-				new V3f(4f, 4f, 4f)
-			},
-			new V3f[3] {
-				new V3f(3f, 3f, 3f),
-				new V3f(4f, 4f, 4f),
-				new V3f(5f, 5f, 5f)
-			}
-		};
-
-		private static V3f[,][] Issue1336_rg1c = new V3f[3, 3][] {
-			{
-				new V3f[3] {
-					new V3f(1f, 1f, 1f),
-					new V3f(2f, 2f, 2f),
-					new V3f(3f, 3f, 3f)
-				},
-				new V3f[3] {
-					new V3f(2f, 2f, 2f),
-					new V3f(3f, 3f, 3f),
-					new V3f(4f, 4f, 4f)
-				},
-				new V3f[3] {
-					new V3f(3f, 3f, 3f),
-					new V3f(4f, 4f, 4f),
-					new V3f(5f, 5f, 5f)
-				}
-			},
-			{
-				new V3f[3] {
-					new V3f(1f, 1f, 1f),
-					new V3f(2f, 2f, 2f),
-					new V3f(3f, 3f, 3f)
-				},
-				new V3f[3] {
-					new V3f(2f, 2f, 2f),
-					new V3f(3f, 3f, 3f),
-					new V3f(4f, 4f, 4f)
-				},
-				new V3f[3] {
-					new V3f(3f, 3f, 3f),
-					new V3f(4f, 4f, 4f),
-					new V3f(5f, 5f, 5f)
-				}
-			},
-			{
-				new V3f[3] {
-					new V3f(1f, 1f, 1f),
-					new V3f(2f, 2f, 2f),
-					new V3f(3f, 3f, 3f)
-				},
-				new V3f[3] {
-					new V3f(2f, 2f, 2f),
-					new V3f(3f, 3f, 3f),
-					new V3f(4f, 4f, 4f)
-				},
-				new V3f[3] {
-					new V3f(3f, 3f, 3f),
-					new V3f(4f, 4f, 4f),
-					new V3f(5f, 5f, 5f)
-				}
-			}
-		};
-
-		private static V3f[][,] Issue1336_rg1d = new V3f[2][,] {
-			new V3f[3, 3] {
-				{
-					new V3f(1f, 1f, 1f),
-					new V3f(2f, 2f, 2f),
-					new V3f(3f, 3f, 3f)
-				},
-				{
-					new V3f(2f, 2f, 2f),
-					new V3f(3f, 3f, 3f),
-					new V3f(4f, 4f, 4f)
-				},
-				{
-					new V3f(3f, 3f, 3f),
-					new V3f(4f, 4f, 4f),
-					new V3f(5f, 5f, 5f)
-				}
-			},
-			new V3f[3, 3] {
-				{
-					new V3f(1f, 1f, 1f),
-					new V3f(2f, 2f, 2f),
-					new V3f(3f, 3f, 3f)
-				},
-				{
-					new V3f(2f, 2f, 2f),
-					new V3f(3f, 3f, 3f),
-					new V3f(4f, 4f, 4f)
-				},
-				{
-					new V3f(3f, 3f, 3f),
-					new V3f(4f, 4f, 4f),
-					new V3f(5f, 5f, 5f)
-				}
-			}
-		};
-
-		private static int[,] Issue1336_rg2 = new int[3, 3] {
-			{
-				1,
-				1,
-				1
-			},
-			{
-				1,
-				1,
-				1
-			},
-			{
-				1,
-				1,
-				1
-			}
-		};
-
-#if CS73
-		public static ReadOnlySpan<byte> StaticData1 => new byte[1] {
-			0
-		};
-
-		public static ReadOnlySpan<byte> StaticData3 => new byte[3] {
-			1,
-			2,
-			3
-		};
-
-		public static Span<byte> StaticData3Span => new byte[3] {
-			1,
-			2,
-			3
-		};
-#endif
-		#endregion
-
-		#region Helper methods used to ensure initializers used within expressions work correctly
-		private static void X(object a, object b)
-		{
-		}
-
-		private static object Y()
-		{
-			return null;
-		}
-
-		public static void TestCall(int a, Thread thread)
-		{
-
-		}
-
-		public static C TestCall(int a, C c)
-		{
-			return c;
-=======
+		}
+
 		public static void ArrayBoolean()
 		{
 			X(Y(), new bool[8] { true, false, true, false, false, false, true, true });
@@ -989,154 +651,32 @@
 			array[1] = 2;
 			array[2] = array[1] + 1;
 			array[0] = 0;
->>>>>>> 41c99e47
-		}
-
-		private static int GetInt()
-		{
-			return 1;
-		}
-
-		private static string GetString()
-		{
-			return "Test";
-		}
-
-		private static void NoOp(Guid?[] array)
-		{
-
-		}
-
-<<<<<<< HEAD
-		private void Data_TestEvent(object sender, EventArgs e)
-		{
-			throw new NotImplementedException();
-		}
-		#endregion
-
-		#region Array initializers
-		public static void Array1()
-		{
-			X(Y(), new int[10] {
-				1,
-				2,
-				3,
-				4,
-				5,
-				6,
-				7,
-				8,
-				9,
-				10
-			});
-		}
-
-		public static void Array2(int a, int b, int c)
-		{
-			X(Y(), new int[5] {
-				a,
-				0,
-				b,
-				0,
-				c
-			});
-		}
-
-		public static void NestedArray(int a, int b, int c)
-		{
-			X(Y(), new int[3][] {
-				new int[10] {
-					1,
-					2,
-					3,
-					4,
-					5,
-					6,
-					7,
-					8,
-					9,
-					10
-				},
-				new int[3] {
-					a,
-					b,
-					c
-				},
-				new int[6] {
-					1,
-					2,
-					3,
-					4,
-					5,
-					6
-				}
-			});
-		}
-
-		public static void NestedNullableArray(int a, int b, int c)
-		{
-			X(Y(), new int?[3][] {
-				new int?[11] {
-					1,
-					2,
-					3,
-					4,
-					5,
-					6,
-					7,
-					8,
-					9,
-					10,
-					null
-				},
-				new int?[4] {
-						a,
-					b,
-					c,
-					null
-				},
-				new int?[7] {
-					1,
-					2,
-					3,
-					4,
-					5,
-					6,
-					null
-				}
-			  });
-		}
-
-		public unsafe static void NestedPointerArray(int a, int b, int c)
-		{
-			X(Y(), new void*[3][] {
-				new void*[1] {
-					null
-				},
-				new void*[2] {
-					(void*)200,
-					null
-				},
-				new void*[2] {
-					(void*)100,
-					null
-				}
-			});
-		}
-
-		public static void ArrayBoolean()
-		{
-			X(Y(), new bool[8] {
-				true,
-				false,
-				true,
-				false,
-				false,
-				false,
-				true,
-				true
-			});
-=======
+		}
+
+		public static void InvalidIndices(int a)
+		{
+			int[] array = new int[1];
+			array[1] = a;
+			X(Y(), array);
+		}
+
+		public static void InvalidIndices2(int a)
+		{
+#pragma warning disable 251
+			int[] array = new int[1];
+			array[-1] = a;
+			X(Y(), array);
+#pragma warning restore
+		}
+
+		public static void IndicesInWrongOrder(int a, int b)
+		{
+			int[] array = new int[5];
+			array[2] = b;
+			array[1] = a;
+			X(Y(), array);
+		}
+
 		public static byte[] ReverseInitializer(int i)
 		{
 			byte[] array = new byte[4];
@@ -1244,680 +784,6 @@
 			c.Z = 2;
 			c.Y.B = 3;
 			return c;
->>>>>>> 41c99e47
-		}
-
-		public static void ArrayByte()
-		{
-			X(Y(), new byte[10] {
-				1,
-				2,
-				3,
-				4,
-				5,
-				6,
-				7,
-				8,
-				254,
-				255
-			});
-		}
-
-		public static void ArraySByte()
-		{
-			X(Y(), new sbyte[8] {
-				-128,
-				-127,
-				0,
-				1,
-				2,
-				3,
-				4,
-				127
-			});
-		}
-
-		public static void ArrayShort()
-		{
-			X(Y(), new short[5] {
-				-32768,
-				-1,
-				0,
-				1,
-				32767
-			});
-		}
-
-		public static void ArrayUShort()
-		{
-			X(Y(), new ushort[6] {
-				0,
-				1,
-				32767,
-				32768,
-				65534,
-				65535
-			});
-		}
-
-		public static void ArrayInt()
-		{
-			X(Y(), new int[10] {
-				1,
-				-2,
-				2000000000,
-				4,
-				5,
-				-6,
-				7,
-				8,
-				9,
-				10
-			});
-		}
-
-		public static void ArrayUInt()
-		{
-			X(Y(), new uint[10] {
-				1u,
-				2000000000u,
-				3000000000u,
-				4u,
-				5u,
-				6u,
-				7u,
-				8u,
-				9u,
-				10u
-			});
-		}
-
-		public static void ArrayLong()
-		{
-			X(Y(), new long[5] {
-				-4999999999999999999L,
-				-1L,
-				0L,
-				1L,
-				4999999999999999999L
-			});
-		}
-
-		public static void ArrayULong()
-		{
-			X(Y(), new ulong[10] {
-				1uL,
-				2000000000uL,
-				3000000000uL,
-				4uL,
-				5uL,
-				6uL,
-				7uL,
-				8uL,
-				4999999999999999999uL,
-				9999999999999999999uL
-			});
-		}
-
-		public static void ArrayFloat()
-		{
-			X(Y(), new float[6] {
-				-1.5f,
-				0f,
-				1.5f,
-				float.NegativeInfinity,
-				float.PositiveInfinity,
-				float.NaN
-			});
-		}
-
-		public static void ArrayDouble()
-		{
-			X(Y(), new double[6] {
-				-1.5,
-				0.0,
-				1.5,
-				double.NegativeInfinity,
-				double.PositiveInfinity,
-				double.NaN
-			});
-		}
-
-		public static void ArrayDecimal()
-		{
-			X(Y(), new decimal[6] {
-				-100m,
-				0m,
-				100m,
-				-79228162514264337593543950335m,
-				79228162514264337593543950335m,
-				0.0000001m
-			});
-		}
-
-		public static void ArrayString()
-		{
-			X(Y(), new string[4] {
-				"",
-				null,
-				"Hello",
-				"World"
-			});
-		}
-
-		public static void ArrayEnum()
-		{
-			X(Y(), new MyEnum[4] {
-				MyEnum.a,
-				MyEnum.b,
-				MyEnum.a,
-				MyEnum.b
-			});
-		}
-
-		public int[,] MultidimensionalInit()
-		{
-			return new int[16, 4] {
-				{
-					0,
-					0,
-					0,
-					0
-				},
-
-				{
-					1,
-					1,
-					1,
-					1
-				},
-
-				{
-					0,
-					0,
-					0,
-					0
-				},
-
-				{
-					0,
-					0,
-					0,
-					0
-				},
-
-				{
-					0,
-					0,
-					1,
-					0
-				},
-
-				{
-					0,
-					0,
-					1,
-					0
-				},
-
-				{
-					0,
-					0,
-					1,
-					0
-				},
-
-				{
-					0,
-					0,
-					1,
-					0
-				},
-
-				{
-					0,
-					0,
-					0,
-					0
-				},
-
-				{
-					1,
-					1,
-					1,
-					1
-				},
-
-				{
-					0,
-					0,
-					0,
-					0
-				},
-
-				{
-					0,
-					0,
-					0,
-					0
-				},
-
-				{
-					0,
-					0,
-					1,
-					0
-				},
-
-				{
-					0,
-					0,
-					1,
-					0
-				},
-
-				{
-					0,
-					0,
-					1,
-					0
-				},
-
-				{
-					0,
-					0,
-					1,
-					0
-				}
-			};
-		}
-
-		public int[][,] MultidimensionalInit2()
-		{
-			return new int[4][,] {
-				new int[4, 4] {
-					{
-						0,
-						0,
-						0,
-						0
-					},
-
-					{
-						1,
-						1,
-						1,
-						1
-					},
-
-					{
-						0,
-						0,
-						0,
-						0
-					},
-
-					{
-						0,
-						0,
-						0,
-						0
-					}
-
-				},
-				new int[4, 4] {
-
-					{
-						0,
-						0,
-						1,
-						0
-					},
-
-					{
-						0,
-						0,
-						1,
-						0
-					},
-
-					{
-						0,
-						0,
-						1,
-						0
-					},
-
-					{
-						0,
-						0,
-						1,
-						0
-					}
-
-				},
-				new int[4, 4] {
-
-					{
-						0,
-						0,
-						0,
-						0
-					},
-
-					{
-						1,
-						1,
-						1,
-						1
-					},
-
-					{
-						0,
-						0,
-						0,
-						0
-					},
-
-					{
-						0,
-						0,
-						0,
-						0
-					}
-				},
-				new int[4, 4] {
-					{
-						0,
-						0,
-						1,
-						0
-					},
-
-					{
-						0,
-						0,
-						1,
-						0
-					},
-
-					{
-						0,
-						0,
-						1,
-						0
-					},
-
-					{
-						0,
-						0,
-						1,
-						0
-					}
-
-				}
-			};
-		}
-
-		public int[][,,] ArrayOfArrayOfArrayInit()
-		{
-			return new int[2][,,] {
-				new int[2, 3, 3] {
-					{
-						{
-							1,
-							2,
-							3
-						},
-						{
-							4,
-							5,
-							6
-						},
-						{
-							7,
-							8,
-							9
-						}
-					},
-					{
-						{
-							11,
-							12,
-							13
-						},
-						{
-							14,
-							15,
-							16
-						},
-						{
-							17,
-							18,
-							19
-						}
-					}
-				},
-
-				new int[2, 3, 3] {
-					{
-						{
-							21,
-							22,
-							23
-						},
-						{
-							24,
-							25,
-							26
-						},
-						{
-							27,
-							28,
-							29
-						}
-					},
-					{
-						{
-							31,
-							32,
-							33
-						},
-						{
-							34,
-							35,
-							36
-						},
-						{
-							37,
-							38,
-							39
-						}
-					}
-				}
-			};
-		}
-
-		public static void RecursiveArrayInitializer()
-		{
-			int[] array = new int[3];
-			array[0] = 1;
-			array[1] = 2;
-			array[2] = array[1] + 1;
-			array[0] = 0;
-		}
-
-		public static void InvalidIndices(int a)
-		{
-			int[] array = new int[1];
-			array[1] = a;
-			X(Y(), array);
-		}
-
-		public static void InvalidIndices2(int a)
-		{
-#pragma warning disable 251
-			int[] array = new int[1];
-			array[-1] = a;
-			X(Y(), array);
-#pragma warning restore
-		}
-
-		public static void IndicesInWrongOrder(int a, int b)
-		{
-			int[] array = new int[5];
-			array[2] = b;
-			array[1] = a;
-			X(Y(), array);
-		}
-
-		public static byte[] ReverseInitializer(int i)
-		{
-			byte[] array = new byte[4];
-			array[3] = (byte)i;
-			array[2] = (byte)(i >> 8);
-			array[1] = (byte)(i >> 16);
-			array[0] = (byte)(i >> 24);
-			return array;
-		}
-
-		public static void Issue953_MissingNullableSpecifierForArrayInitializer()
-		{
-			NoOp(new Guid?[1] {
-				Guid.Empty
-			});
-		}
-
-		private void Issue907_Test3(string text)
-		{
-			X(Y(), new Dictionary<string, object> {
-				{
-					"",
-					text
-				}
-			});
-		}
-
-		private int[] Issue1383(int i, int[] array)
-		{
-			array = new int[4];
-			array[i++] = 1;
-			array[i++] = 2;
-			return array;
-		}
-
-		private string[,] Issue1382a()
-		{
-			return new string[4, 4] {
-				{
-					null,
-					"test",
-					"hello",
-					"world"
-				},
-				{
-					"test",
-					null,
-					"hello",
-					"world"
-				},
-				{
-					"test",
-					"hello",
-					null,
-					"world"
-				},
-				{
-					"test",
-					"hello",
-					"world",
-					null
-				}
-			};
-		}
-
-		private string[,] Issue1382b()
-		{
-			return new string[4, 4] {
-				{
-					"test",
-					"hello",
-					"world",
-					null
-				},
-				{
-					"test",
-					"hello",
-					null,
-					"world"
-				},
-				{
-					"test",
-					null,
-					"hello",
-					"world"
-				},
-				{
-					null,
-					"test",
-					"hello",
-					"world"
-				}
-			};
-		}
-#endregion
-
-#region Object initializers
-		public C Test1()
-		{
-			C c = new C();
-			c.L = new List<S>();
-			c.L.Add(new S(1));
-			return c;
-		}
-
-		public C Test1Alternative()
-		{
-			return TestCall(1, new C {
-				L = new List<S> {
-					new S(1)
-				}
-			});
-		}
-
-		public C Test2()
-		{
-			C c = new C();
-			c.Z = 1;
-			c.Z = 2;
-			return c;
-		}
-
-		public C Test3()
-		{
-			C c = new C();
-			c.Y = new S(1);
-			c.Y.A = 2;
-			return c;
-		}
-
-		public C Test3b()
-		{
-			return TestCall(0, new C {
-				Z = 1,
-				Y = {
-					A = 2
-				}
-			});
-		}
-
-		public C Test4()
-		{
-			C c = new C();
-			c.Y.A = 1;
-			c.Z = 2;
-			c.Y.B = 3;
-			return c;
 		}
 
 		public static void ObjectInitializer()
@@ -1927,7 +793,6 @@
 			});
 		}
 
-<<<<<<< HEAD
 		public static void NotAnObjectInitializer()
 		{
 			Data data = new Data();
@@ -2000,8 +865,6 @@
 			});
 		}
 
-=======
->>>>>>> 41c99e47
 		public static void ObjectInitializerWithInitializationOfDeeplyNestedObjects()
 		{
 			X(Y(), new Data {
@@ -2119,7 +982,6 @@
 		}
 
 		public OtherItem2 Issue1345()
-<<<<<<< HEAD
 		{
 			OtherItem2 otherItem = new OtherItem2();
 			otherItem.Data.Nullable = 3m;
@@ -2160,12 +1022,7 @@
 
 		private byte[] Issue1314()
 		{
-			return new byte[4] {
-				0,
-				1,
-				2,
-				255
-			};
+			return new byte[4] { 0, 1, 2, 255 };
 		}
 
 		private void Issue1251_Test(List<Item> list, OtherItem otherItem)
@@ -2183,7 +1040,8 @@
 
 		private Data Issue1279(int p)
 		{
-			if (p == 1) {
+			if (p == 1)
+			{
 				Data data = new Data();
 				data.a = MyEnum.a;
 				data.TestEvent += Data_TestEvent;
@@ -2195,79 +1053,6 @@
 #if CS90
 		private Fields RecordWithNestedClass(Fields input)
 		{
-=======
-		{
-			OtherItem2 otherItem = new OtherItem2();
-			otherItem.Data.Nullable = 3m;
-			return otherItem;
-		}
-
-		public OtherItem2 Issue1345b()
-		{
-			OtherItem2 otherItem = new OtherItem2();
-			otherItem.Data2.Nullable = 3m;
-			return otherItem;
-		}
-#if CS60
-		public OtherItem2 Issue1345c()
-		{
-			OtherItem2 otherItem = new OtherItem2();
-			otherItem.Data3.Nullable = 3m;
-			return otherItem;
-		}
-
-		private Data Issue1345_FalsePositive()
-		{
-			return new Data {
-				ReadOnlyPropertyList = {
-					MyEnum2.c,
-					MyEnum2.d
-				}
-			};
-		}
-#endif
-
-		private void Issue1250_Test1(MyEnum value)
-		{
-			X(Y(), new C {
-				Z = (int)value
-			});
-		}
-
-		private byte[] Issue1314()
-		{
-			return new byte[4] { 0, 1, 2, 255 };
-		}
-
-		private void Issue1251_Test(List<Item> list, OtherItem otherItem)
-		{
-			list.Add(new Item {
-				Text = "Text",
-				Value = otherItem.Value,
-				Value2 = otherItem.Value2,
-				Value3 = otherItem.Nullable.ToString(),
-				Value4 = otherItem.Nullable2.ToString(),
-				Value5 = otherItem.Nullable3.ToString(),
-				Value6 = otherItem.Nullable4.ToString()
-			});
-		}
-
-		private Data Issue1279(int p)
-		{
-			if (p == 1)
-			{
-				Data data = new Data();
-				data.a = MyEnum.a;
-				data.TestEvent += Data_TestEvent;
-				return data;
-			}
-			return null;
-		}
-
-#if CS90
-		private Fields RecordWithNestedClass(Fields input)
-		{
->>>>>>> 41c99e47
 			return input with {
 				A = 42,
 				I = new Item {
@@ -2287,21 +1072,11 @@
 		}
 		#endregion
 
-<<<<<<< HEAD
-#region Collection initializer
-=======
 		#region Collection initializer
->>>>>>> 41c99e47
 
 		public static void ExtensionMethodInCollectionInitializer()
 		{
 #if CS60
-<<<<<<< HEAD
-			X(Y(), new CustomList<int> {
-				{
-					"1",
-					"2"
-=======
 			X(Y(), new CustomList<int> { { "1", "2" } });
 #else
 			CustomList<int> customList = new CustomList<int>();
@@ -2388,122 +1163,6 @@
 						[GetInt(), GetString()] = new Data(),
 						[2] = null
 					}
->>>>>>> 41c99e47
-				}
-			});
-#else
-			CustomList<int> customList = new CustomList<int>();
-			customList.Add("1", "2");
-			X(Y(), customList);
-#endif
-		}
-
-		public static void NoCollectionInitializerBecauseOfTypeArguments()
-		{
-			CustomList<int> customList = new CustomList<int>();
-			customList.Add<int>("int");
-			Console.WriteLine(customList);
-		}
-
-		public static void CollectionInitializerWithParamsMethod()
-		{
-			X(Y(), new CustomList<int> {
-				{
-					1,
-					2,
-					3,
-					4,
-					5,
-					6,
-					7,
-					8,
-					9,
-					10
-				}
-			});
-		}
-
-		public static void CollectionInitializerList()
-		{
-			X(Y(), new List<int> {
-				1,
-				2,
-				3
-			});
-		}
-
-		public static object RecursiveCollectionInitializer()
-		{
-			List<object> list = new List<object>();
-			list.Add(list);
-			return list;
-		}
-
-		public static void CollectionInitializerDictionary()
-		{
-			X(Y(), new Dictionary<string, int> {
-			{
-				"First",
-				1
-			},
-			{
-				"Second",
-				2
-			},
-			{
-				"Third",
-				3
-			}
-		  });
-		}
-
-		public static void CollectionInitializerDictionaryWithEnumTypes()
-		{
-			X(Y(), new Dictionary<MyEnum, MyEnum2> {
-			{
-				MyEnum.a,
-				MyEnum2.c
-			},
-			{
-				MyEnum.b,
-				MyEnum2.d
-			}
-		  });
-		}
-
-		public static void NotACollectionInitializer()
-		{
-			List<int> list = new List<int>();
-			list.Add(1);
-			list.Add(2);
-			list.Add(3);
-			X(Y(), list);
-		}
-
-#if CS60
-		public static void SimpleDictInitializer()
-		{
-			X(Y(), new Data {
-				MoreData = {
-					a = MyEnum.a,
-					[2] = null
-				}
-			});
-		}
-
-		public static void MixedObjectAndDictInitializer()
-		{
-			X(Y(), new Data {
-				MoreData = {
-					a = MyEnum.a,
-					[GetInt()] = {
-						a = MyEnum.b,
-						FieldList = {
-							MyEnum2.c
-						},
-						[GetInt(), GetString()] = new Data(),
-						[2] = null
-					}
 				}
 			});
 		}
@@ -2511,36 +1170,24 @@
 		private List<List<int>> NestedListWithIndexInitializer(MyEnum myEnum)
 		{
 			return new List<List<int>> {
-				[0] = {
-					1,
-					2,
-					3
-				},
-				[1] = {
-					(int)myEnum
-				}
+				[0] = { 1, 2, 3 },
+				[1] = { (int)myEnum }
 			};
 		}
 
 		private void Issue1250_Test2(MyEnum value)
 		{
-			X(Y(), new C {
-				[(int)value] = new S((int)value)
-			});
+			X(Y(), new C { [(int)value] = new S((int)value) });
 		}
 
 		private void Issue1250_Test3(int value)
 		{
-			X(Y(), new C {
-				[value] = new S(value)
-			});
+			X(Y(), new C { [value] = new S(value) });
 		}
 
 		private void Issue1250_Test4(int value)
 		{
-			X(Y(), new C {
-				[(object)value] = new S(value)
-			});
+			X(Y(), new C { [(object)value] = new S(value) });
 		}
 
 		public static List<KeyValuePair<string, string>> Issue1390(IEnumerable<string> tokens, bool alwaysAllowAdministrators, char wireDelimiter)
@@ -2565,57 +1212,6 @@
 		}
 
 #endif
-#endregion
-		}
-<<<<<<< HEAD
-=======
-
-		private List<List<int>> NestedListWithIndexInitializer(MyEnum myEnum)
-		{
-			return new List<List<int>> {
-				[0] = { 1, 2, 3 },
-				[1] = { (int)myEnum }
-			};
-		}
-
-		private void Issue1250_Test2(MyEnum value)
-		{
-			X(Y(), new C { [(int)value] = new S((int)value) });
-		}
-
-		private void Issue1250_Test3(int value)
-		{
-			X(Y(), new C { [value] = new S(value) });
-		}
-
-		private void Issue1250_Test4(int value)
-		{
-			X(Y(), new C { [(object)value] = new S(value) });
-		}
-
-		public static List<KeyValuePair<string, string>> Issue1390(IEnumerable<string> tokens, bool alwaysAllowAdministrators, char wireDelimiter)
-		{
-			return new List<KeyValuePair<string, string>> {
-			{
-				"tokens",
-					string.Join(wireDelimiter.ToString(), tokens),
-					(Func<string, string>)null
-				},
-				{
-					"alwaysAllowAdministrators",
-					alwaysAllowAdministrators.ToString(),
-					(Func<string, string>)null
-				},
-				{
-					"delimiter",
-					wireDelimiter.ToString(),
-					(Func<string, string>)null
-				}
-			};
-		}
-
-#endif
 		#endregion
 	}
->>>>>>> 41c99e47
 }