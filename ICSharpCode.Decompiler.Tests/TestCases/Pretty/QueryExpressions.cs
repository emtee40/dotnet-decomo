﻿// Copyright (c) AlphaSierraPapa for the SharpDevelop Team
// 
// Permission is hereby granted, free of charge, to any person obtaining a copy of this
// software and associated documentation files (the "Software"), to deal in the Software
// without restriction, including without limitation the rights to use, copy, modify, merge,
// publish, distribute, sublicense, and/or sell copies of the Software, and to permit persons
// to whom the Software is furnished to do so, subject to the following conditions:
// 
// The above copyright notice and this permission notice shall be included in all copies or
// substantial portions of the Software.
// 
// THE SOFTWARE IS PROVIDED "AS IS", WITHOUT WARRANTY OF ANY KIND, EXPRESS OR IMPLIED,
// INCLUDING BUT NOT LIMITED TO THE WARRANTIES OF MERCHANTABILITY, FITNESS FOR A PARTICULAR
// PURPOSE AND NONINFRINGEMENT. IN NO EVENT SHALL THE AUTHORS OR COPYRIGHT HOLDERS BE LIABLE
// FOR ANY CLAIM, DAMAGES OR OTHER LIABILITY, WHETHER IN AN ACTION OF CONTRACT, TORT OR
// OTHERWISE, ARISING FROM, OUT OF OR IN CONNECTION WITH THE SOFTWARE OR THE USE OR OTHER
// DEALINGS IN THE SOFTWARE.

using System;
using System.Collections.Generic;
using System.Linq;
using System.Reflection;

namespace ICSharpCode.Decompiler.Tests.TestCases.Pretty
{
	public struct Maybe<T>
	{
		public T Value;
		public bool HasValue;
	}

	public static class MaybeExtensions
	{
		public static Maybe<TResult> Select<T, TResult>(this Maybe<T> a, Func<T, TResult> fn)
		{
			return default(Maybe<TResult>);
		}

		public static Maybe<T> Where<T>(this Maybe<T> a, Func<T, bool> predicate)
		{
			return default(Maybe<T>);
		}
	}

	public class QueryExpressions
	{
		public class HbmParam
		{
			public string Name { get; set; }
			public string[] Text { get; set; }
		}

		public class Customer
		{
			public int CustomerID;
			public IEnumerable<Order> Orders;
			public string Name;
			public string Country;
			public string City;
		}

		public class Order
		{
			public int OrderID;
			public DateTime OrderDate;
			public Customer Customer;
			public int CustomerID;
			public decimal Total;
			public IEnumerable<OrderDetail> Details;
		}

		public class OrderDetail
		{
			public decimal UnitPrice;
			public int Quantity;
		}

		public IEnumerable<Customer> customers;
		public IEnumerable<Order> orders;

		public object MultipleWhere()
		{
			return from c in customers
				   where c.Orders.Count() > 10
				   where c.Country == "DE"
				   select c;
		}

		public object SelectManyFollowedBySelect()
		{
			return from c in customers
				   from o in c.Orders
				   select new { c.Name, o.OrderID, o.Total };
		}

		public object SelectManyFollowedByOrderBy()
		{
			return from c in customers
				   from o in c.Orders
				   orderby o.Total descending
				   select new { c.Name, o.OrderID, o.Total };
		}

		public object MultipleSelectManyFollowedBySelect()
		{
			return from c in customers
				   from o in c.Orders
				   from d in o.Details
				   select new { c.Name, o.OrderID, d.Quantity };
		}

		public object MultipleSelectManyFollowedByLet()
		{
			return from c in customers
				   from o in c.Orders
				   from d in o.Details
				   let x = (decimal)d.Quantity * d.UnitPrice
				   select new { c.Name, o.OrderID, x };
		}

		public object FromLetWhereSelect()
		{
			return from o in orders
				   let t = o.Details.Sum((OrderDetail d) => d.UnitPrice * (decimal)d.Quantity)
				   where t >= 1000m
				   select new {
					   OrderID = o.OrderID,
					   Total = t
				   };
		}

		public object MultipleLet()
		{
			return from a in customers
				   let b = a.Country
				   let c = a.Name
				   select b + c;
		}

		public object HibernateApplyGeneratorQuery()
		{
			return (from pi in customers.GetType().GetProperties()
					let pname = pi.Name
					let pvalue = pi.GetValue(customers, null)
					select new HbmParam {
						Name = pname,
						Text = new string[1] { (pvalue == null) ? "null" : pvalue.ToString() }
					}).ToArray();
		}

		public object Join()
		{
			return from c in customers
				   join o in orders on c.CustomerID equals o.CustomerID
				   select new { c.Name, o.OrderDate, o.Total };
		}

		public object JoinInto()
		{
			return from c in customers
				   join o in orders on c.CustomerID equals o.CustomerID into co
				   let n = co.Count()
				   where n >= 10
				   select new {
					   Name = c.Name,
					   OrderCount = n
				   };
		}

		public object OrderBy()
		{
			return from o in orders
				   orderby o.Customer.Name, o.Total descending
				   select o;
		}

		public object GroupBy()
		{
			return from c in customers
				   group c.Name by c.Country;
		}

		public object ExplicitType()
		{
			return from Customer c in customers
				   where c.City == "London"
				   select c;
		}

		public object QueryContinuation()
		{
			return from c in customers
				   group c by c.Country into g
				   select new {
					   Country = g.Key,
					   CustCount = g.Count()
				   };
		}

		public object Issue437(bool[] bools)
		{
			return from x in bools
				   where x
				   select (x);
		}

#if CS60
		private List<string> Issue2545(List<string> arglist)
		{
			return arglist?.OrderByDescending((string f) => f.Length).ThenBy((string f) => f.ToLower()).ToList();
		}
#endif

		public static IEnumerable<char> Issue1310a(bool test)
		{
#if ROSLYN && OPT
			IEnumerable<char> obj = (test ? (from c in Enumerable.Range(0, 255)
<<<<<<< HEAD
												   where char.IsLetter((char)c)
												   select (char)c) : (from c in Enumerable.Range(0, 255)
																	  where char.IsDigit((char)c)
																	  select (char)c));
			return obj.Concat(obj);
#else
			IEnumerable<char> enumerable = (test ? (from c in Enumerable.Range(0, 255)
												   where char.IsLetter((char)c)
												   select (char)c) : (from c in Enumerable.Range(0, 255)
																	  where char.IsDigit((char)c)
																	  select (char)c));
=======
											 where char.IsLetter((char)c)
											 select (char)c) : (from c in Enumerable.Range(0, 255)
																where char.IsDigit((char)c)
																select (char)c));
			return obj.Concat(obj);
#else
			IEnumerable<char> enumerable = (test ? (from c in Enumerable.Range(0, 255)
													where char.IsLetter((char)c)
													select (char)c) : (from c in Enumerable.Range(0, 255)
																	   where char.IsDigit((char)c)
																	   select (char)c));
>>>>>>> 41c99e47
			return enumerable.Concat(enumerable);
#endif
		}

		public static Maybe<TB> Cast<TA, TB>(Maybe<TA> a) where TB : class
		{
			return from m in a
				   let t = m as TB
				   where t != null
				   select t;
		}
	}
}<|MERGE_RESOLUTION|>--- conflicted
+++ resolved
@@ -215,19 +215,6 @@
 		{
 #if ROSLYN && OPT
 			IEnumerable<char> obj = (test ? (from c in Enumerable.Range(0, 255)
-<<<<<<< HEAD
-												   where char.IsLetter((char)c)
-												   select (char)c) : (from c in Enumerable.Range(0, 255)
-																	  where char.IsDigit((char)c)
-																	  select (char)c));
-			return obj.Concat(obj);
-#else
-			IEnumerable<char> enumerable = (test ? (from c in Enumerable.Range(0, 255)
-												   where char.IsLetter((char)c)
-												   select (char)c) : (from c in Enumerable.Range(0, 255)
-																	  where char.IsDigit((char)c)
-																	  select (char)c));
-=======
 											 where char.IsLetter((char)c)
 											 select (char)c) : (from c in Enumerable.Range(0, 255)
 																where char.IsDigit((char)c)
@@ -239,7 +226,6 @@
 													select (char)c) : (from c in Enumerable.Range(0, 255)
 																	   where char.IsDigit((char)c)
 																	   select (char)c));
->>>>>>> 41c99e47
 			return enumerable.Concat(enumerable);
 #endif
 		}
