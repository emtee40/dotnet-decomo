--- conflicted
+++ resolved
@@ -304,12 +304,8 @@
 
 		public int InferCorrectOrder()
 		{
-<<<<<<< HEAD
-			if (F(1) || F(2)) {
-=======
 			if (F(1) || F(2))
 			{
->>>>>>> 41c99e47
 				return 1;
 			}
 			return 2;
@@ -318,13 +314,6 @@
 #if !OPT
 		public void EmptyIf()
 		{
-<<<<<<< HEAD
-			if (F(0)) {
-			}
-			if (!F(1)) {
-			}
-			if (F(4) || F(5)) {
-=======
 			if (F(0))
 			{
 			}
@@ -333,7 +322,6 @@
 			}
 			if (F(4) || F(5))
 			{
->>>>>>> 41c99e47
 			}
 			E();
 		}
