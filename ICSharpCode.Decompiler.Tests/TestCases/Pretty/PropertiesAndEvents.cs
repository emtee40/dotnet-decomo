--- conflicted
+++ resolved
@@ -25,26 +25,11 @@
 	{
 		private interface IBase
 		{
-<<<<<<< HEAD
-			int GetterOnly {
-				get;
-			}
-
-			int SetterOnly {
-				set;
-			}
-
-			int Test {
-				get;
-				set;
-			}
-=======
 			int GetterOnly { get; }
 
 			int SetterOnly { set; }
 
 			int Test { get; set; }
->>>>>>> 41c99e47
 
 			event Action Event;
 		}
@@ -90,35 +75,6 @@
 		}
 
 		private class Impl : IBase
-<<<<<<< HEAD
-		{
-			public int GetterOnly {
-				get {
-					throw new NotImplementedException();
-				}
-			}
-
-			public int SetterOnly {
-				set {
-					throw new NotImplementedException();
-				}
-			}
-
-			public int Test {
-				get {
-					throw new NotImplementedException();
-				}
-				set {
-					throw new NotImplementedException();
-				}
-			}
-
-			public event Action Event;
-		}
-
-		private interface IChange
-=======
->>>>>>> 41c99e47
 		{
 			public int GetterOnly {
 				get {
@@ -172,44 +128,9 @@
 
 		private object issue1221;
 
-<<<<<<< HEAD
-		public int Value {
-			get;
-			private set;
-=======
 		public int Value { get; private set; }
 
 		public int AutomaticProperty { get; set; }
-
-		public int CustomProperty {
-			get {
-				return AutomaticProperty;
-			}
-			set {
-				AutomaticProperty = value;
-			}
-		}
-
-		private object Issue1221 {
-			set {
-				issue1221 = value;
-			}
-		}
-
-		public object Item {
-			get {
-				return null;
-			}
-			set {
-
-			}
->>>>>>> 41c99e47
-		}
-
-		public int AutomaticProperty {
-			get;
-			set;
-		}
 
 		public int CustomProperty {
 			get {
