﻿// Copyright (c) AlphaSierraPapa for the SharpDevelop Team
// 
// Permission is hereby granted, free of charge, to any person obtaining a copy of this
// software and associated documentation files (the "Software"), to deal in the Software
// without restriction, including without limitation the rights to use, copy, modify, merge,
// publish, distribute, sublicense, and/or sell copies of the Software, and to permit persons
// to whom the Software is furnished to do so, subject to the following conditions:
// 
// The above copyright notice and this permission notice shall be included in all copies or
// substantial portions of the Software.
// 
// THE SOFTWARE IS PROVIDED "AS IS", WITHOUT WARRANTY OF ANY KIND, EXPRESS OR IMPLIED,
// INCLUDING BUT NOT LIMITED TO THE WARRANTIES OF MERCHANTABILITY, FITNESS FOR A PARTICULAR
// PURPOSE AND NONINFRINGEMENT. IN NO EVENT SHALL THE AUTHORS OR COPYRIGHT HOLDERS BE LIABLE
// FOR ANY CLAIM, DAMAGES OR OTHER LIABILITY, WHETHER IN AN ACTION OF CONTRACT, TORT OR
// OTHERWISE, ARISING FROM, OUT OF OR IN CONNECTION WITH THE SOFTWARE OR THE USE OR OTHER
// DEALINGS IN THE SOFTWARE.
using System;
using System.Collections.Generic;

namespace ICSharpCode.Decompiler.Tests.TestCases.Pretty
{
	internal class Generics
	{
		private class GenericClass<T>
		{
			private readonly T issue1760;

			public void M(out GenericClass<T> self)
			{
				self = this;
			}

			public void Issue1760()
			{
				Console.WriteLine(", " + issue1760);
			}
		}

		public class BaseClass
		{
		}

		public class DerivedClass : BaseClass
		{
		}

		public class MyArray<T>
		{
			public class NestedClass<Y>
			{
				public T Item1;
				public Y Item2;
			}

			public enum NestedEnum
			{
				A,
				B
			}

			private T[] arr;

			public MyArray(int capacity)
			{
				arr = new T[capacity];
			}

			public void Size(int capacity)
			{
				Array.Resize(ref arr, capacity);
			}

			public void Grow(int capacity)
			{
<<<<<<< HEAD
				if (capacity >= arr.Length) {
=======
				if (capacity >= arr.Length)
				{
>>>>>>> 41c99e47
					Size(capacity);
				}
			}
		}

		public interface IInterface
		{
			void Method1<T>() where T : class;
			void Method2<T>() where T : class;
		}

		public abstract class Base : IInterface
		{
			// constraints must be repeated on implicit interface implementation
			public abstract void Method1<T>() where T : class;

			// constraints must not be specified on explicit interface implementation
			void IInterface.Method2<T>()
			{
			}
		}

		public class Derived : Base
		{
			// constraints are inherited automatically and must not be specified
			public override void Method1<T>()
			{
			}
		}

		private const MyArray<string>.NestedEnum enumVal = MyArray<string>.NestedEnum.A;
		private static Type type1 = typeof(List<>);
		private static Type type2 = typeof(MyArray<>);
		private static Type type3 = typeof(List<>.Enumerator);
		private static Type type4 = typeof(MyArray<>.NestedClass<>);
		private static Type type5 = typeof(List<int>[]);
		private static Type type6 = typeof(MyArray<>.NestedEnum);

		public T CastToTypeParameter<T>(DerivedClass d) where T : BaseClass
		{
			return (T)(BaseClass)d;
		}

		public TTarget GenericAsGeneric<TSource, TTarget>(TSource source) where TTarget : class
		{
			return source as TTarget;
		}

		public TTarget? GenericAsNullable<TSource, TTarget>(TSource source) where TTarget : struct
		{
			return source as TTarget?;
		}

		public TTarget ObjectAsGeneric<TTarget>(object source) where TTarget : class
		{
			return source as TTarget;
		}

		public TTarget? ObjectAsNullable<TTarget>(object source) where TTarget : struct
		{
			return source as TTarget?;
		}

		public TTarget IntAsGeneric<TTarget>(int source) where TTarget : class
		{
			return source as TTarget;
		}

		public TTarget? IntAsNullable<TTarget>(int source) where TTarget : struct
		{
			return source as TTarget?;
		}

		public T New<T>() where T : new()
		{
			return new T();
		}

		public T NotNew<T>()
		{
			return Activator.CreateInstance<T>();
		}

		public bool IsNull<T>(T t)
		{
			return t == null;
		}

		public T[] NewArray<T>(int size)
		{
			return new T[size];
		}

		public T[,] NewArray<T>(int size1, int size2)
		{
			return new T[size1, size2];
		}

		public Type[] TestTypeOf()
		{
			return new Type[8] {
				typeof(int),
				typeof(int[]),
				typeof(GenericClass<>),
				typeof(GenericClass<int>),
				typeof(GenericClass<int[]>),
				typeof(Dictionary<, >),
				typeof(List<int>.Enumerator),
				typeof(List<>.Enumerator)
			};
		}

		public static void MethodWithConstraint<T, S>() where T : class, S where S : ICloneable, new()
		{
		}

		public static void MethodWithStructConstraint<T>() where T : struct
		{
		}

		private static void MultidimensionalArray<T>(T[,] array)
		{
			array[0, 0] = array[0, 1];
		}

		public static Dictionary<string, string>.KeyCollection.Enumerator GetEnumerator(Dictionary<string, string> d, MyArray<string>.NestedClass<int> nc)
		{
			// Tests references to inner classes in generic classes
			return d.Keys.GetEnumerator();
		}

		public static bool IsString<T>(T input)
		{
			return input is string;
		}

		public static string AsString<T>(T input)
		{
			return input as string;
		}

		public static string CastToString<T>(T input)
		{
			return (string)(object)input;
		}

		public static T CastFromString<T>(string input)
		{
			return (T)(object)input;
		}

		public static bool IsInt<T>(T input)
		{
			return input is int;
		}

		public static int CastToInt<T>(T input)
		{
			return (int)(object)input;
		}

		public static T CastFromInt<T>(int input)
		{
			return (T)(object)input;
		}

		public static bool IsNullableInt<T>(T input)
		{
			return input is int?;
		}

		public static int? AsNullableInt<T>(T input)
		{
			return input as int?;
		}

		public static int? CastToNullableInt<T>(T input)
		{
			return (int?)(object)input;
		}

		public static T CastFromNullableInt<T>(int? input)
		{
			return (T)(object)input;
		}

#if CS73
		public static object CallDelegate<T>(T input) where T : Delegate
		{
			return input.DynamicInvoke();
		}

		public static int CountEnumerators<T>() where T : Enum
		{
			return typeof(T).GetEnumValues().Length;
		}

		public unsafe static int UnmanagedConstraint<T>() where T : unmanaged
		{
			return sizeof(T);
		}
#endif

		public static void Issue1959(int a, int b, int? c)
		{
			// This line requires parentheses around `a < b` to avoid a grammar ambiguity.
			Console.WriteLine("{}, {}", (a < b), a > (c ?? b));
			// But here there's no ambiguity:
			Console.WriteLine("{}, {}", a < b, a > b);
			Console.WriteLine("{}, {}", a < Environment.GetLogicalDrives().Length, a > (c ?? b));
		}

		public static Type Issue2231<T>()
		{
			return default(T).GetType();
		}

		public static string Issue2231b<T>()
		{
			return default(T).ToString();
		}
	}
}<|MERGE_RESOLUTION|>--- conflicted
+++ resolved
@@ -73,12 +73,8 @@
 
 			public void Grow(int capacity)
 			{
-<<<<<<< HEAD
-				if (capacity >= arr.Length) {
-=======
 				if (capacity >= arr.Length)
 				{
->>>>>>> 41c99e47
 					Size(capacity);
 				}
 			}
