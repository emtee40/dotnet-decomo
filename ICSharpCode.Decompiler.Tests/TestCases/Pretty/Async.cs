--- conflicted
+++ resolved
@@ -118,364 +118,241 @@
 #if CS60
 		public async Task AwaitInCatch(bool b, Task<int> task1, Task<int> task2)
 		{
-<<<<<<< HEAD
-			try {
+			try
+			{
 				Console.WriteLine("Start try");
 				await task1;
 				Console.WriteLine("End try");
-			} catch (Exception) {
-				if (!b) {
+			}
+			catch (Exception)
+			{
+				if (!b)
+				{
 					await task2;
-				} else {
-=======
+				}
+				else
+				{
+					Console.WriteLine("No await");
+				}
+			}
+		}
+
+		public async Task AwaitInFinally(bool b, Task<int> task1, Task<int> task2)
+		{
 			try
 			{
 				Console.WriteLine("Start try");
 				await task1;
 				Console.WriteLine("End try");
 			}
+			finally
+			{
+				if (!b)
+				{
+					await task2;
+				}
+				else
+				{
+					Console.WriteLine("No await");
+				}
+			}
+		}
+
+		public async Task AnonymousThrow()
+		{
+			try
+			{
+				await Task.Delay(0);
+			}
+			catch
+			{
+				await Task.Delay(0);
+				throw;
+			}
+		}
+
+		public async Task DeclaredException()
+		{
+			try
+			{
+				await Task.Delay(0);
+			}
 			catch (Exception)
 			{
-				if (!b)
-				{
-					await task2;
-				}
-				else
-				{
->>>>>>> 41c99e47
-					Console.WriteLine("No await");
-				}
-			}
-		}
-
-		public async Task AwaitInFinally(bool b, Task<int> task1, Task<int> task2)
-		{
-<<<<<<< HEAD
-			try {
-				Console.WriteLine("Start try");
-				await task1;
-				Console.WriteLine("End try");
-			} finally {
-				if (!b) {
-					await task2;
-				} else {
-=======
-			try
-			{
-				Console.WriteLine("Start try");
-				await task1;
-				Console.WriteLine("End try");
+				await Task.Delay(0);
+				throw;
+			}
+		}
+
+		public async Task RethrowDeclared()
+		{
+			try
+			{
+				await Task.Delay(0);
+			}
+			catch (Exception ex)
+			{
+				await Task.Delay(0);
+				throw ex;
+			}
+		}
+
+		public async Task RethrowDeclaredWithFilter()
+		{
+			try
+			{
+				await Task.Delay(0);
+			}
+			catch (Exception ex) when (ex.GetType().FullName.Contains("asdf"))
+			{
+				await Task.Delay(0);
+				throw;
+			}
+		}
+
+		public async Task ComplexCatchBlock()
+		{
+			try
+			{
+				await Task.Delay(0);
+			}
+			catch (Exception ex)
+			{
+				if (ex.GetHashCode() != 0)
+				{
+					throw;
+				}
+				await Task.Delay(0);
+			}
+		}
+
+		public async Task ComplexCatchBlockWithFilter()
+		{
+			try
+			{
+				await Task.Delay(0);
+			}
+			catch (Exception ex) when (ex.GetType().FullName.Contains("asdf"))
+			{
+				if (ex.GetHashCode() != 0)
+				{
+					throw;
+				}
+				await Task.Delay(0);
+			}
+		}
+
+		public async Task LoadsToCatch(int i)
+		{
+			try
+			{
+				throw null;
+			}
+			catch (Exception ex2) when (i == 0)
+			{
+				Console.WriteLine("First!");
+				if (i == 1)
+				{
+					throw;
+				}
+				await Task.Yield();
+				Console.WriteLine(ex2.StackTrace);
+			}
+			catch (Exception ex3) when (True())
+			{
+				Console.WriteLine("Second!");
+				if (i == 1)
+				{
+					throw;
+				}
+				await Task.Yield();
+				Console.WriteLine(ex3.StackTrace);
+			}
+			catch (Exception ex)
+			{
+				Console.WriteLine("Third!");
+				if (i == 1)
+				{
+					throw;
+				}
+				await Task.Yield();
+				Console.WriteLine(ex.StackTrace);
+			}
+			catch when (i == 0)
+			{
+				Console.WriteLine("Fourth!");
+				if (i == 1)
+				{
+					throw;
+				}
+				await Task.Yield();
+			}
+			catch when (True())
+			{
+				Console.WriteLine("Fifth!");
+				if (i == 1)
+				{
+					throw;
+				}
+				await Task.Yield();
+			}
+			catch
+			{
+				Console.WriteLine("Sixth!");
+				if (i == 1)
+				{
+					throw;
+				}
+				await Task.Yield();
+			}
+		}
+
+		public async Task Issue2366a()
+		{
+			while (true)
+			{
+				try
+				{
+					await Task.CompletedTask;
+				}
+				catch
+				{
+				}
+			}
+		}
+
+		public async Task Issue2366b()
+		{
+			try
+			{
+				await Task.CompletedTask;
+			}
+			catch (NullReferenceException)
+			{
+				await Task.CompletedTask;
+			}
+			catch (InvalidOperationException)
+			{
+				await Task.CompletedTask;
+			}
+			catch (ArgumentException)
+			{
+				await Task.CompletedTask;
+			}
+		}
+
+		public async Task<object> Issue2436()
+		{
+			try
+			{
+				Console.WriteLine();
+			}
+			catch (Exception result)
+			{
+				return result;
 			}
 			finally
 			{
-				if (!b)
-				{
-					await task2;
-				}
-				else
-				{
->>>>>>> 41c99e47
-					Console.WriteLine("No await");
-				}
-			}
-		}
-
-		public async Task AnonymousThrow()
-		{
-<<<<<<< HEAD
-			try {
-				await Task.Delay(0);
-			} catch {
-=======
-			try
-			{
-				await Task.Delay(0);
-			}
-			catch
-			{
->>>>>>> 41c99e47
-				await Task.Delay(0);
-				throw;
-			}
-		}
-
-		public async Task DeclaredException()
-		{
-<<<<<<< HEAD
-			try {
-				await Task.Delay(0);
-			} catch (Exception) {
-=======
-			try
-			{
-				await Task.Delay(0);
-			}
-			catch (Exception)
-			{
->>>>>>> 41c99e47
-				await Task.Delay(0);
-				throw;
-			}
-		}
-
-		public async Task RethrowDeclared()
-		{
-<<<<<<< HEAD
-			try {
-				await Task.Delay(0);
-			} catch (Exception ex) {
-=======
-			try
-			{
-				await Task.Delay(0);
-			}
-			catch (Exception ex)
-			{
->>>>>>> 41c99e47
-				await Task.Delay(0);
-				throw ex;
-			}
-		}
-
-		public async Task RethrowDeclaredWithFilter()
-		{
-<<<<<<< HEAD
-			try {
-				await Task.Delay(0);
-			} catch (Exception ex) when (ex.GetType().FullName.Contains("asdf")) {
-=======
-			try
-			{
-				await Task.Delay(0);
-			}
-			catch (Exception ex) when (ex.GetType().FullName.Contains("asdf"))
-			{
->>>>>>> 41c99e47
-				await Task.Delay(0);
-				throw;
-			}
-		}
-
-		public async Task ComplexCatchBlock()
-		{
-<<<<<<< HEAD
-			try {
-				await Task.Delay(0);
-			} catch (Exception ex) {
-				if (ex.GetHashCode() != 0) {
-=======
-			try
-			{
-				await Task.Delay(0);
-			}
-			catch (Exception ex)
-			{
-				if (ex.GetHashCode() != 0)
-				{
->>>>>>> 41c99e47
-					throw;
-				}
-				await Task.Delay(0);
-			}
-		}
-
-		public async Task ComplexCatchBlockWithFilter()
-		{
-<<<<<<< HEAD
-			try {
-				await Task.Delay(0);
-			} catch (Exception ex) when (ex.GetType().FullName.Contains("asdf")) {
-				if (ex.GetHashCode() != 0) {
-=======
-			try
-			{
-				await Task.Delay(0);
-			}
-			catch (Exception ex) when (ex.GetType().FullName.Contains("asdf"))
-			{
-				if (ex.GetHashCode() != 0)
-				{
->>>>>>> 41c99e47
-					throw;
-				}
-				await Task.Delay(0);
-			}
-		}
-
-		public async Task LoadsToCatch(int i)
-		{
-<<<<<<< HEAD
-			try {
-				throw null;
-			} catch (Exception ex2) when (i == 0) {
-				Console.WriteLine("First!");
-				if (i == 1) {
-=======
-			try
-			{
-				throw null;
-			}
-			catch (Exception ex2) when (i == 0)
-			{
-				Console.WriteLine("First!");
-				if (i == 1)
-				{
->>>>>>> 41c99e47
-					throw;
-				}
-				await Task.Yield();
-				Console.WriteLine(ex2.StackTrace);
-<<<<<<< HEAD
-			} catch (Exception ex3) when (True()) {
-				Console.WriteLine("Second!");
-				if (i == 1) {
-=======
-			}
-			catch (Exception ex3) when (True())
-			{
-				Console.WriteLine("Second!");
-				if (i == 1)
-				{
->>>>>>> 41c99e47
-					throw;
-				}
-				await Task.Yield();
-				Console.WriteLine(ex3.StackTrace);
-<<<<<<< HEAD
-			} catch (Exception ex) {
-				Console.WriteLine("Third!");
-				if (i == 1) {
-=======
-			}
-			catch (Exception ex)
-			{
-				Console.WriteLine("Third!");
-				if (i == 1)
-				{
->>>>>>> 41c99e47
-					throw;
-				}
-				await Task.Yield();
-				Console.WriteLine(ex.StackTrace);
-<<<<<<< HEAD
-			} catch when (i == 0) {
-				Console.WriteLine("Fourth!");
-				if (i == 1) {
-					throw;
-				}
-				await Task.Yield();
-			} catch when (True()) {
-				Console.WriteLine("Fifth!");
-				if (i == 1) {
-					throw;
-				}
-				await Task.Yield();
-			} catch {
-				Console.WriteLine("Sixth!");
-				if (i == 1) {
-=======
-			}
-			catch when (i == 0)
-			{
-				Console.WriteLine("Fourth!");
-				if (i == 1)
-				{
-					throw;
-				}
-				await Task.Yield();
-			}
-			catch when (True())
-			{
-				Console.WriteLine("Fifth!");
-				if (i == 1)
-				{
-					throw;
-				}
-				await Task.Yield();
-			}
-			catch
-			{
-				Console.WriteLine("Sixth!");
-				if (i == 1)
-				{
->>>>>>> 41c99e47
-					throw;
-				}
-				await Task.Yield();
-			}
-		}
-
-		public async Task Issue2366a()
-		{
-<<<<<<< HEAD
-			while (true) {
-				try {
-					await Task.CompletedTask;
-				} catch {
-=======
-			while (true)
-			{
-				try
-				{
-					await Task.CompletedTask;
-				}
-				catch
-				{
->>>>>>> 41c99e47
-				}
-			}
-		}
-
-		public async Task Issue2366b()
-		{
-<<<<<<< HEAD
-			try {
-				await Task.CompletedTask;
-			} catch (NullReferenceException) {
-				await Task.CompletedTask;
-			} catch (InvalidOperationException) {
-				await Task.CompletedTask;
-			} catch (ArgumentException) {
-=======
-			try
-			{
-				await Task.CompletedTask;
-			}
-			catch (NullReferenceException)
-			{
-				await Task.CompletedTask;
-			}
-			catch (InvalidOperationException)
-			{
-				await Task.CompletedTask;
-			}
-			catch (ArgumentException)
-			{
->>>>>>> 41c99e47
-				await Task.CompletedTask;
-			}
-		}
-
-		public async Task<object> Issue2436()
-		{
-<<<<<<< HEAD
-			try {
-				Console.WriteLine();
-			} catch (Exception result) {
-				return result;
-			} finally {
-=======
-			try
-			{
-				Console.WriteLine();
-			}
-			catch (Exception result)
-			{
-				return result;
-			}
-			finally
-			{
->>>>>>> 41c99e47
 				await Task.CompletedTask;
 			}
 			return new object();
@@ -486,12 +363,8 @@
 		{
 			await Task.Delay(100);
 			int num = 0;
-<<<<<<< HEAD
-			foreach (int item in items) {
-=======
 			foreach (int item in items)
 			{
->>>>>>> 41c99e47
 				num += item;
 			}
 			return num;
@@ -499,15 +372,7 @@
 
 		public static Func<Task<int>> AsyncLambda()
 		{
-<<<<<<< HEAD
-			return async () => await GetIntegerSumAsync(new int[3] {
-				1,
-				2,
-				3
-			});
-=======
 			return async () => await GetIntegerSumAsync(new int[3] { 1, 2, 3 });
->>>>>>> 41c99e47
 		}
 
 		public static Func<Task<int>> AsyncDelegate()
@@ -525,23 +390,15 @@
 
 		public static async Task InfiniteLoop()
 		{
-<<<<<<< HEAD
-			while (true) {
-=======
 			while (true)
 			{
->>>>>>> 41c99e47
 			}
 		}
 
 		public static async Task InfiniteLoopWithAwait()
 		{
-<<<<<<< HEAD
-			while (true) {
-=======
 			while (true)
 			{
->>>>>>> 41c99e47
 				await Task.Delay(10);
 			}
 		}
@@ -596,14 +453,7 @@
 
 	public struct HopToThreadPoolAwaitable : INotifyCompletion
 	{
-<<<<<<< HEAD
-		public bool IsCompleted {
-			get;
-			set;
-		}
-=======
 		public bool IsCompleted { get; set; }
->>>>>>> 41c99e47
 
 		public HopToThreadPoolAwaitable GetAwaiter()
 		{
