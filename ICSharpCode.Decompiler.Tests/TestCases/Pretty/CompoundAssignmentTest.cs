--- conflicted
+++ resolved
@@ -50,24 +50,6 @@
 		{
 			public int Field;
 			public short ShortField;
-<<<<<<< HEAD
-
-			public int Property {
-				get;
-				set;
-			}
-
-			public byte ByteProperty {
-				get;
-				set;
-			}
-
-			public bool BoolProperty {
-				get;
-				set;
-			}
-			
-=======
 
 			public int Property { get; set; }
 
@@ -75,7 +57,6 @@
 
 			public bool BoolProperty { get; set; }
 
->>>>>>> 41c99e47
 			public uint this[string name] {
 				get {
 					return 0u;
@@ -103,44 +84,6 @@
 			public CustomClass CustomClassField;
 			public CustomStruct CustomStructField;
 
-<<<<<<< HEAD
-			public byte ByteProp {
-				get;
-				set;
-			}
-			public sbyte SbyteProp {
-				get;
-				set;
-			}
-			public short ShortProp {
-				get;
-				set;
-			}
-			public ushort UshortProp {
-				get;
-				set;
-			}
-			public int IntProp {
-				get;
-				set;
-			}
-			public uint UintProp {
-				get;
-				set;
-			}
-			public long LongProp {
-				get;
-				set;
-			}
-			public ulong UlongProp {
-				get;
-				set;
-			}
-			public string StringProp {
-				get;
-				set;
-			}
-=======
 			public byte ByteProp { get; set; }
 			public sbyte SbyteProp { get; set; }
 			public short ShortProp { get; set; }
@@ -150,7 +93,6 @@
 			public long LongProp { get; set; }
 			public ulong UlongProp { get; set; }
 			public string StringProp { get; set; }
->>>>>>> 41c99e47
 
 			public CustomClass CustomClassProp { get; set; }
 			public CustomStruct CustomStructProp { get; set; }
@@ -343,14 +285,7 @@
 
 		public static ShortEnum StaticShortProperty { get; set; }
 
-<<<<<<< HEAD
-		public static string StaticStringProperty {
-			get;
-			set;
-		}
-=======
 		public static string StaticStringProperty { get; set; }
->>>>>>> 41c99e47
 
 		private static CustomStruct2 GetStruct()
 		{
@@ -4515,18 +4450,12 @@
 			// The 'chars[i]' result is stored in a temporary, and both branches use the
 			// same temporary. In order to inline the generated value-type temporary, we
 			// need to split it, even though it has the address taken for the ToString() call.
-<<<<<<< HEAD
-			if (flag) {
-				strings[1] += chars[i];
-			} else {
-=======
 			if (flag)
 			{
 				strings[1] += chars[i];
 			}
 			else
 			{
->>>>>>> 41c99e47
 				strings[0] += chars[i];
 			}
 		}
