﻿// Copyright (c) AlphaSierraPapa for the SharpDevelop Team
// 
// Permission is hereby granted, free of charge, to any person obtaining a copy of this
// software and associated documentation files (the "Software"), to deal in the Software
// without restriction, including without limitation the rights to use, copy, modify, merge,
// publish, distribute, sublicense, and/or sell copies of the Software, and to permit persons
// to whom the Software is furnished to do so, subject to the following conditions:
// 
// The above copyright notice and this permission notice shall be included in all copies or
// substantial portions of the Software.
// 
// THE SOFTWARE IS PROVIDED "AS IS", WITHOUT WARRANTY OF ANY KIND, EXPRESS OR IMPLIED,
// INCLUDING BUT NOT LIMITED TO THE WARRANTIES OF MERCHANTABILITY, FITNESS FOR A PARTICULAR
// PURPOSE AND NONINFRINGEMENT. IN NO EVENT SHALL THE AUTHORS OR COPYRIGHT HOLDERS BE LIABLE
// FOR ANY CLAIM, DAMAGES OR OTHER LIABILITY, WHETHER IN AN ACTION OF CONTRACT, TORT OR
// OTHERWISE, ARISING FROM, OUT OF OR IN CONNECTION WITH THE SOFTWARE OR THE USE OR OTHER
// DEALINGS IN THE SOFTWARE.

using System;

namespace ICSharpCode.Decompiler.Tests.TestCases.Pretty
{
	internal class Box<T>
	{
		public readonly T Value;
	}

	public class CheckedUnchecked
	{
		public int Operators(int a, int b)
		{
			int num = checked(a + b);
			int num2 = a + b;
			int num3 = checked(a - b);
			int num4 = a - b;
			int num5 = checked(a * b);
			int num6 = a * b;
			int num7 = a / b;
			int num8 = a % b;
			// The division operators / and % only exist in one form (checked vs. unchecked doesn't matter for them)
			return num * num2 * num3 * num4 * num5 * num6 * num7 * num8;
		}

		public int Cast(int a)
		{
			short num = checked((short)a);
			short num2 = (short)a;
			byte b = checked((byte)a);
			byte b2 = (byte)a;
			return num * num2 * b * b2;
		}

		public void ForWithCheckedIteratorAndUncheckedBody(int n)
		{
			checked
			{
				for (int i = n + 1; i < n + 1; i++)
				{
					n = unchecked(i * i);
				}
			}
		}

		public void ForWithCheckedInitializerAndUncheckedIterator(int n)
		{
			int num = n;
			for (num = checked(num - 10); num < n; num++)
			{
				n--;
			}
		}
		public void ObjectCreationInitializerChecked()
		{
			TestHelp(new {
				x = 0,
				l = 0
			}, n => checked(new {
				x = n.x + 1,
				l = n.l + 1
			}));
		}

		public void ObjectCreationWithOneFieldChecked()
		{
			TestHelp(new {
				x = 0,
				l = 0
			}, n => new {
				x = checked(n.x + 1),
				l = n.l + 1
			});
		}

		public void ArrayInitializerChecked()
		{
			TestHelp(new int[2] { 1, 2 }, (int[] n) => checked(new int[2] {
				n[0] + 1,
				n[1] + 1
			}));
		}

		public T TestHelp<T>(T t, Func<T, T> f)
		{
			return f(t);
		}

		public void CheckedInArrayCreationArgument(int a, int b)
		{
			Console.WriteLine(new int[checked(a + b)]);
		}

		public short Unbox(TypeCode c, object b)
		{
<<<<<<< HEAD
			checked {
				switch (c) {
=======
			checked
			{
				switch (c)
				{
>>>>>>> 41c99e47
					case TypeCode.Int32:
						return (short)((Box<int>)b).Value;
					case TypeCode.UInt32:
						return (short)((Box<uint>)b).Value;
<<<<<<< HEAD
					case TypeCode.Double: {
=======
					case TypeCode.Double:
					{
>>>>>>> 41c99e47
						float num = (float)((Box<double>)b).Value;
						Console.WriteLine(num);
						return (short)num;
					}
					default:
						throw new Exception();
				}
			}
		}
	}
}<|MERGE_RESOLUTION|>--- conflicted
+++ resolved
@@ -111,25 +111,16 @@
 
 		public short Unbox(TypeCode c, object b)
 		{
-<<<<<<< HEAD
-			checked {
-				switch (c) {
-=======
 			checked
 			{
 				switch (c)
 				{
->>>>>>> 41c99e47
 					case TypeCode.Int32:
 						return (short)((Box<int>)b).Value;
 					case TypeCode.UInt32:
 						return (short)((Box<uint>)b).Value;
-<<<<<<< HEAD
-					case TypeCode.Double: {
-=======
 					case TypeCode.Double:
 					{
->>>>>>> 41c99e47
 						float num = (float)((Box<double>)b).Value;
 						Console.WriteLine(num);
 						return (short)num;
