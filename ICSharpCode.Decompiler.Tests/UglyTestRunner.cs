--- conflicted
+++ resolved
@@ -81,7 +81,6 @@
 
 		[Test]
 		public void NoDecimalConstants([ValueSource(nameof(roslynOnlyOptions))] CompilerOptions cscOptions)
-<<<<<<< HEAD
 		{
 			RunForLibrary(cscOptions: cscOptions, decompilerSettings: new DecompilerSettings(CSharp.LanguageVersion.CSharp1) {
 				DecimalConstants = false
@@ -133,59 +132,6 @@
 			Run(testName, asmOptions | AssemblerOptions.Library, cscOptions | CompilerOptions.Library, decompilerSettings);
 		}
 
-=======
-		{
-			RunForLibrary(cscOptions: cscOptions, decompilerSettings: new DecompilerSettings(CSharp.LanguageVersion.CSharp1) {
-				DecimalConstants = false
-			});
-		}
-
-		[Test]
-		public void NoExtensionMethods([ValueSource(nameof(roslynOnlyOptions))] CompilerOptions cscOptions)
-		{
-			RunForLibrary(cscOptions: cscOptions, decompilerSettings: new DecompilerSettings(CSharp.LanguageVersion.CSharp9_0) {
-				ExtensionMethods = false
-			});
-		}
-
-		[Test]
-		public void NoForEachStatement([ValueSource(nameof(defaultOptions))] CompilerOptions cscOptions)
-		{
-			RunForLibrary(cscOptions: cscOptions, decompilerSettings: new DecompilerSettings(CSharp.LanguageVersion.CSharp1) {
-				ForEachStatement = false,
-				UseEnhancedUsing = false,
-			});
-		}
-
-		[Test]
-		public void NoLocalFunctions([ValueSource(nameof(roslynOnlyOptions))] CompilerOptions cscOptions)
-		{
-			RunForLibrary(cscOptions: cscOptions, decompilerSettings: new DecompilerSettings(CSharp.LanguageVersion.CSharp1));
-		}
-
-		[Test]
-		public void NoPropertiesAndEvents([ValueSource(nameof(defaultOptions))] CompilerOptions cscOptions)
-		{
-			RunForLibrary(cscOptions: cscOptions, decompilerSettings: new DecompilerSettings(CSharp.LanguageVersion.CSharp1) {
-				AutomaticEvents = false,
-				AutomaticProperties = false,
-			});
-		}
-
-		[Test]
-		public void AggressiveScalarReplacementOfAggregates([ValueSource(nameof(roslynOnlyOptions))] CompilerOptions cscOptions)
-		{
-			RunForLibrary(cscOptions: cscOptions, decompilerSettings: new DecompilerSettings(CSharp.LanguageVersion.CSharp3) {
-				AggressiveScalarReplacementOfAggregates = true
-			});
-		}
-
-		void RunForLibrary([CallerMemberName] string testName = null, AssemblerOptions asmOptions = AssemblerOptions.None, CompilerOptions cscOptions = CompilerOptions.None, DecompilerSettings decompilerSettings = null)
-		{
-			Run(testName, asmOptions | AssemblerOptions.Library, cscOptions | CompilerOptions.Library, decompilerSettings);
-		}
-
->>>>>>> 41c99e47
 		void Run([CallerMemberName] string testName = null, AssemblerOptions asmOptions = AssemblerOptions.None, CompilerOptions cscOptions = CompilerOptions.None, DecompilerSettings decompilerSettings = null)
 		{
 			var ilFile = Path.Combine(TestCasePath, testName) + Tester.GetSuffix(cscOptions) + ".il";
