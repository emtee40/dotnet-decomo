--- conflicted
+++ resolved
@@ -20,12 +20,8 @@
 				if (section.Attributes.Count == 0)
 					section.Remove();
 			}
-<<<<<<< HEAD
-			if (section.AttributeTarget == "module" && type.Identifier == "UnverifiableCode") {
-=======
 			if (section.AttributeTarget == "module" && type.Identifier is "UnverifiableCode" or "RefSafetyRules")
 			{
->>>>>>> 1e009404
 				attribute.Remove();
 				if (section.Attributes.Count == 0)
 					section.Remove();
